# Typescript v1 declaration files
typings/

# Dependencies
node_modules/

# IDE
.vscode

# Logs
**/*.log
.nyc_output
.nyc_output/**/*
*.DS_Store
reports/jest-*.xml

# Coverage output
coverage
coverage/**/*
*.xml

# Built files
lib/
lib/**/*
lib/package.json
**/*.js
**/*.js.map
*.tsbuildinfo

.env
.env*
.flaskenv*
!.env.project
!.env.vault

# But don't ignore scripts
!scripts/**/*.js

# Ignored in this eslint-custom-rules repo so that it only shows in the agora repo
.specstory/

# Cursor hooks temporary files
.cursor/tmp/

<<<<<<< HEAD
# Cloud Agent: keep this rule file untracked because interactive prompts
# block async agents and the file must stay removed locally.
=======
# Intentionally exclude this rule file: interactive question prompts block async Cloud Agents.
# The file is removed for Cloud Agent runs and must remain uncommitted.
>>>>>>> ae4a5a26
.cursor/rules/do-not-hesitate-to-ask-questions.mdc<|MERGE_RESOLUTION|>--- conflicted
+++ resolved
@@ -42,11 +42,6 @@
 # Cursor hooks temporary files
 .cursor/tmp/
 
-<<<<<<< HEAD
-# Cloud Agent: keep this rule file untracked because interactive prompts
-# block async agents and the file must stay removed locally.
-=======
 # Intentionally exclude this rule file: interactive question prompts block async Cloud Agents.
 # The file is removed for Cloud Agent runs and must remain uncommitted.
->>>>>>> ae4a5a26
 .cursor/rules/do-not-hesitate-to-ask-questions.mdc