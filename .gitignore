--- conflicted
+++ resolved
@@ -42,10 +42,6 @@
 # Cursor hooks temporary files
 .cursor/tmp/
 
-<<<<<<< HEAD
-# Cloud Agent: deleted rule file (asking questions blocks async agents)
-=======
 # Intentionally exclude this rule file: interactive question prompts block async Cloud Agents.
 # The file is removed for Cloud Agent runs and must remain uncommitted.
->>>>>>> 53df89fe
 .cursor/rules/do-not-hesitate-to-ask-questions.mdc