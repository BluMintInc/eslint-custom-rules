# Typescript v1 declaration files
typings/

# Dependencies
node_modules/

# IDE
.vscode

# Logs
**/*.log
.nyc_output
.nyc_output/**/*
*.DS_Store
reports/jest-*.xml

# Coverage output
coverage
coverage/**/*
*.xml

# Built files
lib/
lib/**/*
lib/package.json
**/*.js
**/*.js.map
*.tsbuildinfo

<<<<<<< HEAD
.env
.env*
.flaskenv*
!.env.project
!.env.vault
=======
# But don't ignore scripts
!scripts/**/*.js

.env
>>>>>>> 93f0b941
<|MERGE_RESOLUTION|>--- conflicted
+++ resolved
@@ -27,15 +27,11 @@
 **/*.js.map
 *.tsbuildinfo
 
-<<<<<<< HEAD
 .env
 .env*
 .flaskenv*
 !.env.project
 !.env.vault
-=======
+
 # But don't ignore scripts
-!scripts/**/*.js
-
-.env
->>>>>>> 93f0b941
+!scripts/**/*.js