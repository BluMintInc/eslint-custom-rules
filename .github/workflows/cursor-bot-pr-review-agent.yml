name: Launch Cursor Agent on Bot Checks

'on':
  check_run:
    types: [completed]
  pull_request:
    types:
      - labeled
  status:

permissions:
  contents: read
  pull-requests: write
  issues: write
  statuses: write

env:
  GH_TOKEN: ${{ secrets.GITHUB_TOKEN }}

jobs:
  launch_bot_agent:
    if: >-
      (github.event_name == 'check_run' && github.event.check_run.pull_requests[0].number) ||
      (github.event_name == 'pull_request' && github.event.action == 'labeled') ||
      (github.event_name == 'status' && github.event.state == 'success' && (contains(github.event.context, 'CodeRabbit') || contains(github.event.context, 'coderabbit')))
    runs-on: ubuntu-latest
    concurrency:
      # Use the commit SHA as the primary concurrency key so that check_run + status
      # triggers for the same commit serialize and the idempotency marker can prevent
      # double-launching Cursor agents.
      group: cursor-bot-review-${{ github.event.pull_request.head.sha || github.event.check_run.pull_requests[0].head.sha || github.event.check_run.head_sha || github.event.sha }}
      cancel-in-progress: false
    steps:
      - name: Checkout
        uses: actions/checkout@08eba0b27e820071cde6df949e0beb9ba4906955  # v4

      - name: Setup Node.js
        uses: actions/setup-node@v4
        with:
          node-version: '20'

      - name: Install jq
        run: |
          if ! command -v jq >/dev/null 2>&1; then
            sudo apt-get update && sudo apt-get install -y jq
          fi

      - name: Determine required checks completion
        id: checks
        run: |
          EVENT_NAME="${{ github.event_name }}"
          echo "Processing event: $EVENT_NAME"

          if [ "$EVENT_NAME" == "check_run" ]; then
            PR_NUMBER="${{ github.event.check_run.pull_requests[0].number }}"
            HEAD_SHA="${{ github.event.check_run.pull_requests[0].head.sha }}"
            HEAD_REF="${{ github.event.check_run.pull_requests[0].head.ref }}"
          elif [ "$EVENT_NAME" == "pull_request" ]; then
            PR_NUMBER="${{ github.event.pull_request.number }}"
            HEAD_SHA="${{ github.event.pull_request.head.sha }}"
            HEAD_REF="${{ github.event.pull_request.head.ref }}"
          elif [ "$EVENT_NAME" == "status" ]; then
            HEAD_SHA="${{ github.event.sha }}"
            echo "Status event for SHA: $HEAD_SHA. Resolving PR..."
            # Fetch open PRs associated with this commit
            PR_JSON=$(gh api -H "Accept: application/vnd.github+json" "/repos/${{ github.repository }}/commits/$HEAD_SHA/pulls" | jq 'map(select(.state=="open")) | .[0]')
            
            if [ -z "$PR_JSON" ] || [ "$PR_JSON" == "null" ]; then
              echo "No open PR found for commit $HEAD_SHA. Skipping."
              echo "missing_required=true" >> "$GITHUB_OUTPUT"
              exit 0
            fi
            
            PR_NUMBER=$(echo "$PR_JSON" | jq -r '.number')
            HEAD_REF=$(echo "$PR_JSON" | jq -r '.head.ref')
            echo "Resolved to PR #$PR_NUMBER ($HEAD_REF)"
          fi

          MANUAL_OVERRIDE="${{ github.event_name == 'pull_request' && github.event.label.name == 'cursor-address-bot-review' }}"

          echo "pr_number=$PR_NUMBER" >> "$GITHUB_OUTPUT"
          echo "head_sha=$HEAD_SHA" >> "$GITHUB_OUTPUT"
          echo "head_ref=$HEAD_REF" >> "$GITHUB_OUTPUT"
          echo "manual_override=$MANUAL_OVERRIDE" >> "$GITHUB_OUTPUT"

          # Block bot review automation while the PR is not mergeable due to conflicts.
          # This keeps the bot agent focused on review feedback only after merge conflicts are resolved.
          PR_DETAILS=$(gh api -H "Accept: application/vnd.github+json" "/repos/${{ github.repository }}/pulls/$PR_NUMBER")
          PR_MERGEABLE_STATE=$(echo "$PR_DETAILS" | jq -r '.mergeable_state // "unknown"')
          echo "PR mergeable_state: $PR_MERGEABLE_STATE"

          if [ "$PR_MERGEABLE_STATE" = "dirty" ]; then
            echo "missing_required=true" >> "$GITHUB_OUTPUT"
            echo "PR has merge conflicts (mergeable_state=dirty). Waiting for merge conflicts to be resolved before launching bot review agent."
            exit 0
          fi

          # Fetch check runs (wider page size) and commit status contexts so we can accept
          # CodeRabbit whether it reports as a check run or a legacy status context.
          CHECKS_JSON=$(gh api -H "Accept: application/vnd.github+json" "/repos/${{ github.repository }}/commits/$HEAD_SHA/check-runs?per_page=100")
          STATUSES_JSON=$(gh api -H "Accept: application/vnd.github+json" "/repos/${{ github.repository }}/commits/$HEAD_SHA/status")

<<<<<<< HEAD
          # Require the merge conflict check to be green before launching.
          # This ensures the bot agent waits for merge conflicts to be resolved even if bot checks are already passing.
          merge_conflict_check_status=$(echo "$CHECKS_JSON" | jq -r '([.check_runs[] | select((.app.slug|ascii_downcase)=="github-actions") | select(.name=="Merge conflict check")] | sort_by(.id) | last // {}) | .status // ""')
          merge_conflict_check_conclusion=$(echo "$CHECKS_JSON" | jq -r '([.check_runs[] | select((.app.slug|ascii_downcase)=="github-actions") | select(.name=="Merge conflict check")] | sort_by(.id) | last // {}) | .conclusion // ""')
          echo "Merge conflict check run status: $merge_conflict_check_status"
          echo "Merge conflict check run conclusion: $merge_conflict_check_conclusion"

          if [ "$merge_conflict_check_conclusion" != "success" ]; then
            echo "missing_required=true" >> "$GITHUB_OUTPUT"
            echo "Merge conflict check is not green yet. Waiting before launching bot review agent."
            exit 0
          fi

          if [ "$MANUAL_OVERRIDE" = "true" ]; then
            echo "Manual override via cursor-address-bot-review label detected; skipping CodeRabbit/Cursor required check gating (merge conflict gating still applies)."
            echo "missing_required=false" >> "$GITHUB_OUTPUT"
            exit 0
          fi

          has_cursor_run=$(echo "$CHECKS_JSON" | jq 'any(.check_runs[]; ((.app.slug|ascii_downcase|test("cursor")) or (.name|test("Cursor Bugbot";"i"))) and .status == "completed" and .conclusion == "success")')
          has_coderabbit_run=$(echo "$CHECKS_JSON" | jq 'any(.check_runs[]; ((.app.slug|ascii_downcase|test("coderabbit")) or (.name|test("CodeRabbit";"i"))) and .status == "completed" and .conclusion == "success")')
          has_coderabbit_status=$(echo "$STATUSES_JSON" | jq 'any(.statuses[]?; (.context|test("CodeRabbit";"i")) and .state == "success")')
=======
          has_cursor_run=$(echo "$CHECKS_JSON" | jq 'any(.check_runs[]; ((.app.slug|ascii_downcase|test("cursor")) or (.name|test("Cursor Bugbot";"i"))) and .status == "completed" and (.conclusion == "success" or .conclusion == "neutral"))')
          has_coderabbit_run=$(echo "$CHECKS_JSON" | jq 'any(.check_runs[]; ((.app.slug|ascii_downcase|test("coderabbit")) or (.name|test("CodeRabbit";"i"))) and .status == "completed" and (.conclusion == "success" or .conclusion == "neutral"))')
          has_coderabbit_status=$(echo "$STATUSES_JSON" | jq 'any(.statuses[]?; (.context|test("CodeRabbit";"i")) and (.state == "success" or .state == "neutral"))')
>>>>>>> 87be47b7

          echo "Cursor check run satisfied: $has_cursor_run"
          echo "CodeRabbit check run satisfied: $has_coderabbit_run"
          echo "CodeRabbit status satisfied: $has_coderabbit_status"

          if [ "$has_cursor_run" != "true" ] || { [ "$has_coderabbit_run" != "true" ] && [ "$has_coderabbit_status" != "true" ]; }; then
            echo "missing_required=true" >> "$GITHUB_OUTPUT"
            echo "Required bot checks not yet successful (CodeRabbit & Cursor Bugbot). Skipping launch."
          else
            echo "missing_required=false" >> "$GITHUB_OUTPUT"
          fi

      - name: Skip if required checks missing
        if: steps.checks.outputs.missing_required == 'true'
        run: echo "Waiting for required bot checks to succeed before launching agent."

      - name: Check for existing agent launch on this commit
        id: idempotency
        if: steps.checks.outputs.missing_required == 'false'
        run: |
          PR=${{ steps.checks.outputs.pr_number }}
          HEAD_SHA=${{ steps.checks.outputs.head_sha }}

          echo "Checking for prior agent launch on PR #$PR for commit $HEAD_SHA"
          HAS_STATUS=$(
            gh api -H "Accept: application/vnd.github+json" "/repos/${{ github.repository }}/commits/$HEAD_SHA/status" 2>/dev/null \
              | jq 'any(.statuses[]?; .context == "cursor-bot-agent" and (.state == "success" or .state == "neutral"))' \
              || echo "false"
          )

          MARKER="<!-- cursor-bot-agent:${HEAD_SHA} -->"
          HAS_COMMENT="false"
          if [ "$HAS_STATUS" != "true" ]; then
            # PRs can have a large number of comments; paginate to avoid missing the marker.
            for PAGE in $(seq 1 10); do
              COMMENTS_PAGE=$(gh api -H "Accept: application/vnd.github+json" "/repos/${{ github.repository }}/issues/$PR/comments?per_page=100&page=$PAGE" 2>/dev/null || echo "[]")
              FOUND=$(echo "$COMMENTS_PAGE" | jq --arg marker "$MARKER" 'any(.[]?.body; contains($marker))')
              if [ "$FOUND" = "true" ]; then
                HAS_COMMENT="true"
                break
              fi
              COUNT=$(echo "$COMMENTS_PAGE" | jq 'length')
              if [ "$COUNT" -lt 100 ]; then
                break
              fi
            done
          fi

          if [ "$HAS_STATUS" = "true" ] || [ "$HAS_COMMENT" = "true" ]; then
            echo "Agent already launched for this commit; skipping."
            echo "already_launched=true" >> "$GITHUB_OUTPUT"
          else
            echo "No prior launch detected for this commit."
            echo "already_launched=false" >> "$GITHUB_OUTPUT"
          fi

      - name: Fetch unresolved bot comments
        id: comments
        if: steps.checks.outputs.missing_required == 'false' && steps.idempotency.outputs.already_launched != 'true'
        run: |
          PR=${{ steps.checks.outputs.pr_number }}
          COMMENTS=$(./scripts/pr-check-bot-comments.sh --pr="$PR" --limit=5)
          echo "$COMMENTS" > /tmp/pr-review-comments.md

          COUNT=$(echo "$COMMENTS" | awk '/^[0-9]+\. \[ \] /{c++} END{print c+0}')
          echo "count=$COUNT" >> "$GITHUB_OUTPUT"
          echo "comments_path=/tmp/pr-review-comments.md" >> "$GITHUB_OUTPUT"

          if [ "$COUNT" -eq 0 ]; then
            echo "no_comments=true" >> "$GITHUB_OUTPUT"
          else
            echo "no_comments=false" >> "$GITHUB_OUTPUT"
          fi

      - name: Exit if no bot comments
        if: steps.checks.outputs.missing_required == 'false' && steps.idempotency.outputs.already_launched != 'true' && steps.comments.outputs.no_comments == 'true'
        run: echo "No unresolved bot comments; skipping agent launch."

      - name: Build bot review context and prompt
        id: prompt
        if: steps.checks.outputs.missing_required == 'false' && steps.idempotency.outputs.already_launched != 'true' && steps.comments.outputs.no_comments != 'true'
        run: |
          PR=${{ steps.checks.outputs.pr_number }}
          COMMENT_COUNT='${{ steps.comments.outputs.count }}'

          PR_JSON=$(gh pr view "$PR" --json number,title,body,headRefName,baseRefName,url)

          jq -n \
            --arg pr_number "$(echo "$PR_JSON" | jq -r '.number')" \
            --arg pr_title "$(echo "$PR_JSON" | jq -r '.title')" \
            --arg pr_body "$(echo "$PR_JSON" | jq -r '.body // ""')" \
            --arg pr_head "$(echo "$PR_JSON" | jq -r '.headRefName')" \
            --arg pr_base "$(echo "$PR_JSON" | jq -r '.baseRefName')" \
            --arg pr_url "$(echo "$PR_JSON" | jq -r '.url')" \
            --argjson comment_count "$COMMENT_COUNT" \
            '{
              pr: {
                number: ($pr_number|tonumber),
                title: $pr_title,
                head_branch: $pr_head,
                base_branch: $pr_base,
                description: $pr_body,
                url: $pr_url
              },
              review: {
                id: 0,
                author: "CodeRabbit and Cursor bot checks",
                author_type: "Bot",
                is_bot: true,
                comment_count: $comment_count
              },
              coderabbit_summary: "(Auto-launched after CodeRabbit and Cursor bot checks succeeded)"
            }' > /tmp/pr-review-context.json

          npx tsx .github/scripts/build-pr-review-prompt.ts /tmp/pr-review-context.json /tmp/pr-review-comments.md > /tmp/pr-review-prompt.txt

          echo "context_path=/tmp/pr-review-context.json" >> "$GITHUB_OUTPUT"
          echo "prompt_path=/tmp/pr-review-prompt.txt" >> "$GITHUB_OUTPUT"

      - name: Launch Cursor Background Agent for bot comments
        id: launch
        if: steps.checks.outputs.missing_required == 'false' && steps.idempotency.outputs.already_launched != 'true' && steps.comments.outputs.no_comments != 'true'
        env:
          CURSOR_API_KEY: ${{ secrets.CURSOR_API_KEY }}
          CURSOR_WEBHOOK_SECRET: ${{ secrets.CURSOR_WEBHOOK_SECRET }}
          CURSOR_WEBHOOK_URL: ${{ secrets.CURSOR_WEBHOOK_URL }}
        run: |
          echo "::add-mask::${CURSOR_API_KEY}"

          JSON_PAYLOAD=$(jq -n \
            --rawfile prompt_text /tmp/pr-review-prompt.txt \
            --arg repository "https://github.com/${{ github.repository }}" \
            --arg source_ref "${{ steps.checks.outputs.head_ref }}" \
            --arg target_branch "${{ steps.checks.outputs.head_ref }}" \
            --arg webhook_url "${CURSOR_WEBHOOK_URL}" \
            --arg webhook_secret "${CURSOR_WEBHOOK_SECRET}" \
            --arg model "gpt-5.1-codex-max-high" \
            '{
              model: $model,
              prompt: { text: $prompt_text },
              source: { repository: $repository, ref: $source_ref },
              target: { branchName: $target_branch, autoCreatePr: false, skipReviewerRequest: true }
            } + (if $webhook_url != "" then { webhook: { url: $webhook_url, secret: $webhook_secret } } else {} end)')

          HTTP_RESPONSE=$(curl --silent --show-error --write-out "HTTPSTATUS:%{http_code}" \
            --request POST \
            --url https://api.cursor.com/v0/agents \
            --header "Authorization: Bearer ${CURSOR_API_KEY}" \
            --header "Content-Type: application/json" \
            --data "$JSON_PAYLOAD")

          HTTP_STATUS="${HTTP_RESPONSE##*HTTPSTATUS:}"
          HTTP_BODY="${HTTP_RESPONSE%HTTPSTATUS:*}"

          echo "Cursor API HTTP status: $HTTP_STATUS"
          if [[ "$HTTP_STATUS" =~ ^2 ]]; then
            AGENT_URL=$(echo "$HTTP_BODY" | jq -r '.target.url // empty')
            SAFE_SUMMARY=$(echo "$HTTP_BODY" | jq '{target: .target, status: "success"}' 2>/dev/null || true)
            if [ -n "$SAFE_SUMMARY" ]; then
              echo "Cursor API response (safe): $SAFE_SUMMARY"
            fi

            echo "agent_url=$AGENT_URL" >> $GITHUB_OUTPUT
            echo "launched=true" >> $GITHUB_OUTPUT
          else
            SAFE_ERROR=$(echo "$HTTP_BODY" | jq '{error: .error, message: .message}' 2>/dev/null || true)
            if [ -n "$SAFE_ERROR" ]; then
              echo "Cursor API error (safe): $SAFE_ERROR"
            else
              echo "Cursor API response not JSON; body length ${#HTTP_BODY} (redacted)."
            fi

            echo "::warning::Cursor API returned status $HTTP_STATUS. See response details above."
            echo "agent_url=" >> $GITHUB_OUTPUT
            echo "launched=false" >> $GITHUB_OUTPUT
          fi

      - name: Mark agent launch in commit status (idempotency fallback)
        if: steps.launch.outputs.launched == 'true'
        run: |
          HEAD_SHA='${{ steps.checks.outputs.head_sha }}'
          URL='${{ steps.launch.outputs.agent_url }}'
          gh api -X POST -H "Accept: application/vnd.github+json" "/repos/${{ github.repository }}/statuses/$HEAD_SHA" \
            -f state=success \
            -f context="cursor-bot-agent" \
            -f target_url="$URL" \
            -f description="Cursor agent launched to address bot review comments" \
            >/dev/null || echo "::warning::Failed to set commit status marker for $HEAD_SHA; idempotency relies on the PR comment marker."

      - name: Comment on PR
        if: steps.launch.outputs.launched == 'true'
        run: |
          URL='${{ steps.launch.outputs.agent_url }}'
          PR=${{ steps.checks.outputs.pr_number }}
          HEAD_SHA='${{ steps.checks.outputs.head_sha }}'
          gh pr comment "$PR" --body "✅ Launched Cursor agent to address bot review comments after CodeRabbit and Cursor Bugbot checks passed (commit $HEAD_SHA). Agent: $URL. Changes are pushed directly to this PR branch. <!-- cursor-bot-agent:$HEAD_SHA -->"<|MERGE_RESOLUTION|>--- conflicted
+++ resolved
@@ -100,7 +100,6 @@
           CHECKS_JSON=$(gh api -H "Accept: application/vnd.github+json" "/repos/${{ github.repository }}/commits/$HEAD_SHA/check-runs?per_page=100")
           STATUSES_JSON=$(gh api -H "Accept: application/vnd.github+json" "/repos/${{ github.repository }}/commits/$HEAD_SHA/status")
 
-<<<<<<< HEAD
           # Require the merge conflict check to be green before launching.
           # This ensures the bot agent waits for merge conflicts to be resolved even if bot checks are already passing.
           merge_conflict_check_status=$(echo "$CHECKS_JSON" | jq -r '([.check_runs[] | select((.app.slug|ascii_downcase)=="github-actions") | select(.name=="Merge conflict check")] | sort_by(.id) | last // {}) | .status // ""')
@@ -120,14 +119,9 @@
             exit 0
           fi
 
-          has_cursor_run=$(echo "$CHECKS_JSON" | jq 'any(.check_runs[]; ((.app.slug|ascii_downcase|test("cursor")) or (.name|test("Cursor Bugbot";"i"))) and .status == "completed" and .conclusion == "success")')
-          has_coderabbit_run=$(echo "$CHECKS_JSON" | jq 'any(.check_runs[]; ((.app.slug|ascii_downcase|test("coderabbit")) or (.name|test("CodeRabbit";"i"))) and .status == "completed" and .conclusion == "success")')
-          has_coderabbit_status=$(echo "$STATUSES_JSON" | jq 'any(.statuses[]?; (.context|test("CodeRabbit";"i")) and .state == "success")')
-=======
           has_cursor_run=$(echo "$CHECKS_JSON" | jq 'any(.check_runs[]; ((.app.slug|ascii_downcase|test("cursor")) or (.name|test("Cursor Bugbot";"i"))) and .status == "completed" and (.conclusion == "success" or .conclusion == "neutral"))')
           has_coderabbit_run=$(echo "$CHECKS_JSON" | jq 'any(.check_runs[]; ((.app.slug|ascii_downcase|test("coderabbit")) or (.name|test("CodeRabbit";"i"))) and .status == "completed" and (.conclusion == "success" or .conclusion == "neutral"))')
           has_coderabbit_status=$(echo "$STATUSES_JSON" | jq 'any(.statuses[]?; (.context|test("CodeRabbit";"i")) and (.state == "success" or .state == "neutral"))')
->>>>>>> 87be47b7
 
           echo "Cursor check run satisfied: $has_cursor_run"
           echo "CodeRabbit check run satisfied: $has_coderabbit_run"
