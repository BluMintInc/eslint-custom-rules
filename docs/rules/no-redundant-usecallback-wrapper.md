--- conflicted
+++ resolved
@@ -12,15 +12,9 @@
 
 ## Why
 
-<<<<<<< HEAD
 - Hook/context callbacks are already referentially stable; wrapping them in `useCallback` adds a second dependency array without improving stability and can drift from the hook's own deps.
 - Redundant wrappers hide the fact that the hook returns a stable function, forcing readers to reason about two dependency lists and a wrapper signature that does nothing.
 - Removing the wrapper keeps React's dependency tracking focused on the original callback and avoids extra allocations and needless code.
-=======
-- Reduces unnecessary function allocations.
-- Avoids type mismatches from wrapper signatures.
-- Improves readability by passing stable callbacks directly.
->>>>>>> edd6ebca
 
 ## Rule Details
 
