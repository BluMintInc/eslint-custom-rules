# Prevent direct mocking of firebaseAdmin; use shared test helpers instead (`@blumintinc/blumint/no-mock-firebase-admin`)
<<<<<<< HEAD

💼 This rule is enabled in the ✅ `recommended` config.

<!-- end auto-generated rule header -->
=======
>>>>>>> 6030d388

💼 This rule is enabled in the ✅ `recommended` config.

<!-- end auto-generated rule header -->

This rule prevents you from replacing the shared `firebaseAdmin` mock that `jest.setup.node.js` provides. Mocking the module yourself bypasses the stable Firestore/Auth stub and leads to divergent state between tests. Use `__test-utils__/mockFirestore` to seed Firestore data without overriding the module mock.

## Rule Details

### Why this rule matters

- The project already exports a vetted `firebaseAdmin` mock from `jest.setup.node.js`.
- Re-mocking the module with `jest.mock(...)` bypasses that shared stub, so Firestore/Auth state drifts between tests.
- Manual mocks are brittle: they often miss behaviors (tokens, timestamps, errors) the shared mock covers.
- Using `__test-utils__/mockFirestore` keeps test data isolated without replacing the module-level mock.

Examples of **incorrect** code for this rule:

```ts
jest.mock('../../config/firebaseAdmin', () => ({
  db: mockFirestore()
}));

// Even with additional properties
jest.mock('../../config/firebaseAdmin', () => ({
  db: mockFirestore(),
  auth: jest.fn()
}));

// Partial mocks
jest.mock('../../config/firebaseAdmin', () => ({
  db: jest.requireActual('../../config/firebaseAdmin').db,
}));

// Reset attempts
jest.resetModules();
jest.mock('../../config/firebaseAdmin');
```

Examples of **correct** code for this rule:

```ts
import { mockFirestore } from '../../../../../__test-utils__/mockFirestore';

beforeEach(() => {
  mockFirestore({
    'some/path': [{ id: 'test' }],
  });
});
```

The rule reports with the following message (path interpolated from the offending mock):

> Do not mock firebaseAdmin module "{{modulePath}}". The project already ships a stable mock in jest.setup.node.js; overriding it creates divergent Firestore/Auth state and brittle test fixtures. Keep the shared mock and use `__test-utils__/mockFirestore` to seed data instead of replacing the module.

## When Not To Use It

This rule should always be enabled for test files in projects that use the default `firebaseAdmin` mock from `jest.setup.node.js`.

## Further Reading

- [Jest Mocking](https://jestjs.io/docs/mock-functions)
- [Jest Setup Files](https://jestjs.io/docs/configuration#setupfiles-array)<|MERGE_RESOLUTION|>--- conflicted
+++ resolved
@@ -1,11 +1,8 @@
 # Prevent direct mocking of firebaseAdmin; use shared test helpers instead (`@blumintinc/blumint/no-mock-firebase-admin`)
-<<<<<<< HEAD
 
 💼 This rule is enabled in the ✅ `recommended` config.
 
 <!-- end auto-generated rule header -->
-=======
->>>>>>> 6030d388
 
 💼 This rule is enabled in the ✅ `recommended` config.
 
