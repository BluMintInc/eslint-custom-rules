--- conflicted
+++ resolved
@@ -10,23 +10,12 @@
 
 ## Rule Details
 
-<<<<<<< HEAD
 `@typescript-eslint/prefer-nullish-coalescing` can flag every `||` fallback, even when the code intentionally treats all falsy values as “missing.” This override keeps the guidance but only applies it when a fallback is meant for `null` or `undefined`, avoiding false positives in boolean or truthiness-driven code paths.
 
 Why this matters:
 - `||` replaces empty strings, `0`, and `false` with the fallback, which hides legitimate values in user input, configuration, and feature flags.
 - `??` keeps those falsy-but-valid values intact and only falls back when the value is actually `null` or `undefined`.
 - By being conservative, this override preserves boolean logic that relies on truthiness while still nudging developers toward `??` when the intent is a nullish-only default.
-=======
-This rule is a configuration shim that disables `@typescript-eslint/prefer-nullish-coalescing` and intentionally does not report diagnostics. It documents our preference: use `??` only for null/undefined checks, and keep `||` for truthiness checks.
-
-The nullish coalescing operator (`??`) and logical OR operator (`||`) serve different purposes:
-
-- `??` only checks for `null` or `undefined`
-- `||` checks for any falsy value (`false`, `0`, `''`, `null`, `undefined`, `NaN`)
-
-This rule recognizes contexts where the logical OR operator is intentionally used for its truthiness checking behavior and doesn't suggest replacing it with the nullish coalescing operator.
->>>>>>> edd6ebca
 
 ### ✅ Correct
 
