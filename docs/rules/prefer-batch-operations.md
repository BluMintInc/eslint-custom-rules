# Enforce using setAll() and overwriteAll() instead of multiple set() or overwrite() calls (`@blumintinc/blumint/prefer-batch-operations`)

💼 This rule is enabled in the ✅ `recommended` config.

🔧 This rule is automatically fixable by the [`--fix` CLI option](https://eslint.org/docs/latest/user-guide/command-line-interface#--fix).

<!-- end auto-generated rule header -->

<<<<<<< HEAD
💼 This rule is enabled in the ✅ `recommended` config.

🔧 This rule is automatically fixable by the [`--fix` CLI option](https://eslint.org/docs/latest/user-guide/command-line-interface#--fix).

<!-- end auto-generated rule header -->
=======
Repeated `DocSetter.set()` or `DocSetter.overwrite()` calls inside a loop, array callback, or `Promise.all()` create one Firestore write per document. That pattern slows down writes and can leave partial updates if any later call fails. `DocSetter.setAll()` and `DocSetter.overwriteAll()` batch the same documents into one grouped write with predictable latency and fewer network round trips.

When this rule fires, the lint message tells you where the repetition happens (for example, `for...of loop`, `map() callback`, or `Promise.all()`) and points to the matching batch method as the fix.

## Rule Details

- Flags multiple `DocSetter.set()` or `DocSetter.overwrite()` calls inside `for`/`for...of`/`for...in`/`while`/`do...while`, `forEach`/`map`/`filter`/`reduce` callbacks, and `Promise.all()` arrays.
- Skips mixed operations that cannot be batched together (for example, mixing `set()` with unrelated service calls) and multiple setter instances in the same loop.
- Ignores `Map.set()` because it is not a Firestore write.
- Single `set()`/`overwrite()` calls remain valid; the rule only cares about repeated calls that should be batched.

## Examples

### ❌ Incorrect

```ts
const setter = new DocSetter(collectionRef);

await Promise.all([
  setter.set(doc1),
  setter.set(doc2),
  setter.set(doc3),
]);
```

```ts
const setter = new DocSetter(collectionRef);

for (const doc of documents) {
  await setter.overwrite(doc);
}
```

### ✅ Correct

```ts
const setter = new DocSetter(collectionRef);

await setter.setAll([doc1, doc2, doc3]);
```

```ts
const setter = new DocSetter(collectionRef);
const docsNeedingOverwrite = documents.filter((doc) => doc.shouldOverwrite);

await setter.overwriteAll(docsNeedingOverwrite);
```

### ✅ Allowed patterns

```ts
const setter = new DocSetter(collectionRef);

await Promise.all([
  setter.set(doc),
  sendEmail(), // different operation type
]);
```

```ts
const seen = new Map();
items.forEach((item) => seen.set(item.id, true)); // Map.set() is allowed
```
>>>>>>> 6030d388
<|MERGE_RESOLUTION|>--- conflicted
+++ resolved
@@ -6,13 +6,12 @@
 
 <!-- end auto-generated rule header -->
 
-<<<<<<< HEAD
 💼 This rule is enabled in the ✅ `recommended` config.
 
 🔧 This rule is automatically fixable by the [`--fix` CLI option](https://eslint.org/docs/latest/user-guide/command-line-interface#--fix).
 
 <!-- end auto-generated rule header -->
-=======
+
 Repeated `DocSetter.set()` or `DocSetter.overwrite()` calls inside a loop, array callback, or `Promise.all()` create one Firestore write per document. That pattern slows down writes and can leave partial updates if any later call fails. `DocSetter.setAll()` and `DocSetter.overwriteAll()` batch the same documents into one grouped write with predictable latency and fewer network round trips.
 
 When this rule fires, the lint message tells you where the repetition happens (for example, `for...of loop`, `map() callback`, or `Promise.all()`) and points to the matching batch method as the fix.
@@ -75,5 +74,4 @@
 ```ts
 const seen = new Map();
 items.forEach((item) => seen.set(item.id, true)); // Map.set() is allowed
-```
->>>>>>> 6030d388
+```