# Prevent margin properties (margin, marginLeft, marginRight, marginTop, marginBottom, mx, my, etc.) in MUI styling because margins fight container-controlled spacing, double gutters, and misaligned breakpoints; keep spacing centralized with padding, gap, or spacing props instead (`@blumintinc/blumint/no-margin-properties`)
<<<<<<< HEAD

💼 This rule is enabled in the ✅ `recommended` config.

<!-- end auto-generated rule header -->
=======
>>>>>>> 6030d388

💼 This rule is enabled in the ✅ `recommended` config.

<!-- end auto-generated rule header -->

## Rule Details

Margin props push spacing outside a component and bypass MUI's container-controlled spacing model (Stack/Grid spacing, gaps, responsive gutters). When a child sets margins, it can double-count gutters, misalign at breakpoints, and overflow when nested components also add margins. Centralizing spacing in the container keeps layouts predictable and aligned with the design system spacing scale.


### What this rule checks

- Any margin property (`margin`, `marginLeft`, `marginRight`, `marginTop`, `marginBottom`, `mx`, `my`, `mt`, `mb`, `ml`, `mr`, `m`, kebab-case equivalents) used in MUI styling surfaces (`sx`, theme `styleOverrides`, MUI `css`, or direct JSX props like `margin`/`mt`).
- Margin properties found inside objects, conditionals, arrays, spreads, and nested selectors within those MUI styling contexts.
- Non-MUI contexts (plain CSS-in-JS objects, styled-components strings, type declarations) are ignored.


### How to fix

- Move spacing inside the component with padding (`padding`, `pt`, `px`, etc.) so the element owns its internal spacing.
- Let the parent own separation between children by using `gap` or MUI's `spacing` prop on layout primitives (`Stack`, `Grid`, etc.).
- Use `theme.spacing()` or spacing tokens so values stay on the shared spacing scale.

## Options

This rule accepts an options object with the following properties:

- `autofix` (boolean, default: `false`): Reserved for future automatic fixes. No fixer is implemented yet; toggling this option currently has no effect (experimental).

### Default Configuration

```json
{
  "@blumintinc/blumint/no-margin-properties": "warn"
}
```

### Custom Configuration

```json
{
  "@blumintinc/blumint/no-margin-properties": ["warn", { "autofix": false }]
}
```

## Examples

### ❌ Incorrect

```jsx
// Margin props push spacing outside the component
<Box sx={{ margin: 2, marginTop: 3 }} />

// Margin shorthands fight Stack spacing/gaps
<Stack sx={{ mx: 2, my: 1 }} />

// Direct margin props behave the same
<Box margin={2} marginTop={3} />
```

### Exceptions / When Not To Use It

You may want to disable this rule for:

- Third-party layout components that require margin props.
- Legacy components that do not support the recommended spacing API.
- Cases where margins are the only viable option.

In such cases, prefer adding an `eslint-disable` comment with a brief explanation.

### ✅ Correct

```jsx
// Keep spacing inside the component
<Box sx={{ padding: 2, paddingTop: 3 }} />

// Let the parent own separation between children
<Stack spacing={2} />

// Use gap for flex/grid gutters instead of margins
<Box sx={{ display: 'flex', gap: 2 }} />

// In theme overrides, keep spacing on the padding/gap axis
const theme = createTheme({
  components: {
    MuiButton: {
      styleOverrides: {
        root: {
          padding: 2,
          gap: 1,
        },
      },
    },
  },
});
```

## Further Reading

- MUI spacing primitives: Stack’s `spacing` prop and the `theme.spacing()` utility.<|MERGE_RESOLUTION|>--- conflicted
+++ resolved
@@ -1,11 +1,8 @@
 # Prevent margin properties (margin, marginLeft, marginRight, marginTop, marginBottom, mx, my, etc.) in MUI styling because margins fight container-controlled spacing, double gutters, and misaligned breakpoints; keep spacing centralized with padding, gap, or spacing props instead (`@blumintinc/blumint/no-margin-properties`)
-<<<<<<< HEAD
 
 💼 This rule is enabled in the ✅ `recommended` config.
 
 <!-- end auto-generated rule header -->
-=======
->>>>>>> 6030d388
 
 💼 This rule is enabled in the ✅ `recommended` config.
 
