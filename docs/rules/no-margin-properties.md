# Prevent margin properties (margin, marginLeft, marginRight, marginTop, marginBottom, mx, my, etc.) in MUI styling to keep spacing centralized with padding, gap, or spacing props (`@blumintinc/blumint/no-margin-properties`)

💼 This rule is enabled in the ✅ `recommended` config.

<!-- end auto-generated rule header -->

## Rule Details

<<<<<<< HEAD
Margin props push spacing outside a component and bypass MUI's container-controlled spacing model (Stack/Grid spacing, gaps, responsive gutters). When a child sets margins, it can double-count gutters, misalign at breakpoints, and overflow when nested components also add margins. Centralizing spacing in the container keeps layouts predictable and aligned with the design system spacing scale.

### What this rule checks
- Any margin property (`margin`, `marginLeft`, `marginRight`, `marginTop`, `marginBottom`, `mx`, `my`, `mt`, `mb`, `ml`, `mr`, `m`, kebab-case equivalents) used in MUI styling surfaces (`sx`, theme `styleOverrides`, MUI `css`, or direct JSX props like `margin`/`mt`).
- Margin properties found inside objects, conditionals, arrays, spreads, and nested selectors within those MUI styling contexts.
- Non-MUI contexts (plain CSS-in-JS objects, styled-components strings, type declarations) are ignored.

### How to fix
- Move spacing inside the component with padding (`padding`, `pt`, `px`, etc.) so the element owns its internal spacing.
- Let the parent own separation between children by using `gap` or MUI's `spacing` prop on layout primitives (`Stack`, `Grid`, etc.).
- Use `theme.spacing()` or spacing tokens so values stay on the shared spacing scale.
=======
This rule discourages the use of margin-related props in MUI components to promote more predictable layouts. Prefer padding, `gap`, or explicit spacing APIs (Stack’s `spacing` or `theme.spacing()`/`sx` spacing helpers) instead.
>>>>>>> edd6ebca

## Options

This rule accepts an options object with the following properties:

- `autofix` (boolean, default: `false`): Reserved for future automatic fixes. No fixer is implemented yet; toggling this option currently has no effect (experimental).

### Default Configuration

```json
{
  "@blumintinc/blumint/no-margin-properties": "warn"
}
```

### Custom Configuration

```json
{
  "@blumintinc/blumint/no-margin-properties": ["warn", { "autofix": false }]
}
```

## Examples

### ❌ Incorrect

```jsx
// Margin props push spacing outside the component
<Box sx={{ margin: 2, marginTop: 3 }} />

// Margin shorthands fight Stack spacing/gaps
<Stack sx={{ mx: 2, my: 1 }} />

// Direct margin props behave the same
<Box margin={2} marginTop={3} />
```

### Exceptions / When Not To Use It

You may want to disable this rule for:

- Third-party layout components that require margin props.
- Legacy components that do not support the recommended spacing API.
- Cases where margins are the only viable option.

In such cases, prefer adding an `eslint-disable` comment with a brief explanation.

### ✅ Correct

```jsx
// Keep spacing inside the component
<Box sx={{ padding: 2, paddingTop: 3 }} />

// Let the parent own separation between children
<Stack spacing={2} />

// Use gap for flex/grid gutters instead of margins
<Box sx={{ display: 'flex', gap: 2 }} />
<<<<<<< HEAD

// In theme overrides, keep spacing on the padding/gap axis
const theme = createTheme({
  components: {
    MuiButton: {
      styleOverrides: {
        root: {
          padding: 2,
          gap: 1,
        },
      },
    },
  },
});
```
=======
```

## Further Reading

- MUI spacing primitives: Stack’s `spacing` prop and the `theme.spacing()` utility.
>>>>>>> edd6ebca
<|MERGE_RESOLUTION|>--- conflicted
+++ resolved
@@ -6,7 +6,6 @@
 
 ## Rule Details
 
-<<<<<<< HEAD
 Margin props push spacing outside a component and bypass MUI's container-controlled spacing model (Stack/Grid spacing, gaps, responsive gutters). When a child sets margins, it can double-count gutters, misalign at breakpoints, and overflow when nested components also add margins. Centralizing spacing in the container keeps layouts predictable and aligned with the design system spacing scale.
 
 ### What this rule checks
@@ -18,9 +17,6 @@
 - Move spacing inside the component with padding (`padding`, `pt`, `px`, etc.) so the element owns its internal spacing.
 - Let the parent own separation between children by using `gap` or MUI's `spacing` prop on layout primitives (`Stack`, `Grid`, etc.).
 - Use `theme.spacing()` or spacing tokens so values stay on the shared spacing scale.
-=======
-This rule discourages the use of margin-related props in MUI components to promote more predictable layouts. Prefer padding, `gap`, or explicit spacing APIs (Stack’s `spacing` or `theme.spacing()`/`sx` spacing helpers) instead.
->>>>>>> edd6ebca
 
 ## Options
 
@@ -80,7 +76,6 @@
 
 // Use gap for flex/grid gutters instead of margins
 <Box sx={{ display: 'flex', gap: 2 }} />
-<<<<<<< HEAD
 
 // In theme overrides, keep spacing on the padding/gap axis
 const theme = createTheme({
@@ -96,10 +91,7 @@
   },
 });
 ```
-=======
-```
 
 ## Further Reading
 
-- MUI spacing primitives: Stack’s `spacing` prop and the `theme.spacing()` utility.
->>>>>>> edd6ebca
+- MUI spacing primitives: Stack’s `spacing` prop and the `theme.spacing()` utility.