--- conflicted
+++ resolved
@@ -6,15 +6,9 @@
 
 ## What this rule enforces
 
-<<<<<<< HEAD
 - Flags any Firestore model field under `functions/src/types/firestore` whose type is an array of objects (type literals, interfaces, unions/intersections of objects, mapped types, or indexed access types).
 - Allows arrays of Firestore primitives such as `string`, `number`, `boolean`, `Date`, `Timestamp`, `GeoPoint`, including qualified names such as `firebase.firestore.Timestamp`.
 - Allows map-like structures such as `Record<string, T>` or `{ [key: string]: T }`, which support targeted updates.
-=======
-- Disallows arrays whose element type is an object (including type literals, interfaces, unions/intersections of objects, mapped types, and indexed access types) in Firestore model definitions located under any `types/firestore/` directory.
-- Allows arrays of Firestore primitives such as `string`, `number`, `boolean`, `Date`, `Timestamp`, and `GeoPoint`, including qualified names such as `firebase.firestore.Timestamp`.
-- Allows map-like structures such as `Record<string, T>` or `{ [key: string]: T }`.
->>>>>>> edd6ebca
 
 ## Why arrays of objects are risky in Firestore
 
@@ -24,10 +18,6 @@
 
 ## How to structure object collections safely
 
-<<<<<<< HEAD
-- Prefer `Record<string, T & { index: number }>` keyed by id. Convert arrays to maps with `toMap` and back with `toArr` to preserve ordering via the `index` field.
-- If you need per-item documents or cross-document queries, store items in a subcollection or keep an array of item IDs and fetch the documents individually.
-=======
 To preserve order while maintaining queryability and safe updates, store collections as maps keyed by id and add an `index` field to each value. Convert between arrays and maps at your domain boundaries.
 
 - Convert arrays to maps using a helper that adds an `index` field to each item (for example, a `toMap` utility).
@@ -37,7 +27,6 @@
 
 - Query and update individual items without rewriting the entire collection.
 - Preserve the original order via the `index` field.
->>>>>>> edd6ebca
 
 ## Examples
 
@@ -62,26 +51,8 @@
 };
 ```
 
-<<<<<<< HEAD
-=======
-## When not to use maps
-
-- Primitive arrays (e.g., `string[]`, `number[]`) are appropriate to store as arrays in Firestore.
-- If you need per-item documents or cross-document queries, use subcollections instead of embedding.
-
-## Common pitfalls
-
-- Arrays of object unions/intersections are still arrays of objects and are disallowed.
-- Readonly forms are also disallowed: `ReadonlyArray<T>` or `readonly T[]` when `T` is an object.
-- Nested arrays follow the same rule: `string[][]` is allowed; `{ x: number }[][]` is disallowed.
-
->>>>>>> edd6ebca
 ## Error message
 
 When the rule fires, it points to the problematic field and suggests a replacement:
 
-<<<<<<< HEAD
-> Array field "friends" stores objects in a Firestore document. Firestore cannot query inside object arrays, and updates rewrite the entire array so concurrent writes drop data. Store this collection as Record<string, T> keyed by id with an index for ordering (convert with toMap/toArr), or move the items into a subcollection or array of IDs.
-=======
-> Arrays of objects are problematic in Firestore: not queryable, destructive updates, and concurrency risks. Prefer `Record<string, T>` keyed by id and include an `index` field for order (e.g., using an array-to-map helper), or use subcollections/arrays of IDs where appropriate.
->>>>>>> edd6ebca
+> Array field "friends" stores objects in a Firestore document. Firestore cannot query inside object arrays, and updates rewrite the entire array so concurrent writes drop data. Store this collection as Record<string, T> keyed by id with an index for ordering (convert with toMap/toArr), or move the items into a subcollection or array of IDs.