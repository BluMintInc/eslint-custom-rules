--- conflicted
+++ resolved
@@ -1,13 +1,10 @@
 # Avoid object patterns that only spread an existing object, since they clone the whole value without selecting properties (`@blumintinc/blumint/no-unnecessary-destructuring`)
-<<<<<<< HEAD
 
 💼 This rule is enabled in the ✅ `recommended` config.
 
 🔧 This rule is automatically fixable by the [`--fix` CLI option](https://eslint.org/docs/latest/user-guide/command-line-interface#--fix).
 
 <!-- end auto-generated rule header -->
-=======
->>>>>>> 6030d388
 
 💼 This rule is enabled in the ✅ `recommended` config.
 
