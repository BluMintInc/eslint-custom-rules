# Prevent misuse of logical OR (||) in switch case statements, which can lead to confusing and error-prone code. Instead of using OR operators in case expressions, use multiple case statements in sequence to handle multiple values. This improves code readability and follows the standard switch-case pattern (`@blumintinc/blumint/no-misused-switch-case`)

💼 This rule is enabled in the ✅ `recommended` config.

<!-- end auto-generated rule header -->

<<<<<<< HEAD
💼 This rule is enabled in the ✅ `recommended` config.

<!-- end auto-generated rule header -->

This rule prevents the misuse of logical OR in switch case statements. Instead, cascading cases should be used. This improves code readability and understanding.
=======
Using `case a || b` looks like it matches two values, but `||` collapses to a single operand. That makes one value unreachable and hides the intent of the switch. This rule flags logical OR inside a `case` label so each value stays explicit and readable.
>>>>>>> 6030d388

## Rule Details

`switch` expects each `case` label to be a single value. When you write `case x || y:`, JavaScript evaluates the expression and keeps only the first truthy operand, so one of the operands never triggers the branch. The rule reports any `case` label that uses `||` and expects both operands to be matched.


### Why this matters
- Logical OR returns one operand, so `case x || y` silently ignores one of the values you tried to cover.
- Explicit sequential cases keep every value reachable and make the control flow obvious to readers and AI tools.
- Avoids subtle bugs where an input appears handled but still falls through to `default`.

### Examples of incorrect code

```typescript
switch (value) {
  case 'a' || 'b':
    console.log('It is a or b');
    break;
  default:
    console.log('Unknown value');
}
```

```typescript
switch (value) {
  case computePrimary() || computeFallback():
    doThing();
    break;
}
```

### Examples of correct code

```typescript
switch (value) {
  case 'a':
  case 'b':
    console.log('It is a or b');
    break;
  default:
    console.log('Unknown value');
}
```

```typescript
switch (value) {
  case computePrimary():
    doThing();
    break;
  case computeFallback():
    doThing();
    break;
}
```


### How to fix violations
- Replace `case x || y:` with sequential `case x:` / `case y:` labels.
- If both operands share the same body, keep the shared statements under the final case label.<|MERGE_RESOLUTION|>--- conflicted
+++ resolved
@@ -4,15 +4,11 @@
 
 <!-- end auto-generated rule header -->
 
-<<<<<<< HEAD
 💼 This rule is enabled in the ✅ `recommended` config.
 
 <!-- end auto-generated rule header -->
 
-This rule prevents the misuse of logical OR in switch case statements. Instead, cascading cases should be used. This improves code readability and understanding.
-=======
 Using `case a || b` looks like it matches two values, but `||` collapses to a single operand. That makes one value unreachable and hides the intent of the switch. This rule flags logical OR inside a `case` label so each value stays explicit and readable.
->>>>>>> 6030d388
 
 ## Rule Details
 
