# Disallow Hungarian notation in locally declared variables, types, and classes (`@blumintinc/blumint/no-hungarian`)

💼 This rule is enabled in the ✅ `recommended` config.

<!-- end auto-generated rule header -->

<<<<<<< HEAD
💼 This rule is enabled in the ✅ `recommended` config.

<!-- end auto-generated rule header -->

This rule disallows the use of Hungarian notation in variable names, which is the practice of adding a prefix or suffix that indicates the type of the variable.
=======
This rule disallows embedding type information in identifier names (Hungarian notation) for locally declared variables, parameters, functions, classes, interfaces, and type aliases. Type prefixes and suffixes such as `str`, `num`, `bool`, `String`, or `Number` are flagged because they duplicate what the type system already communicates.
>>>>>>> 6030d388

## Rule Details

### Why this matters

- Type-coded names drift as soon as the underlying type changes, leaving misleading hints that cause misuse and slow reviews.
- Prefixes and suffixes push the domain concept out of the name, making it harder to see what the value represents at a glance.
- Type information already lives in TypeScript annotations and runtime validation; duplicating it in names increases maintenance overhead without adding safety.

### What gets checked

- Locally declared identifiers that start or end with common type markers (camelCase, PascalCase, or SCREAMING_SNAKE_CASE).
- Class members and parameters that reuse the same markers.
- The rule allows common compound nouns (for example, `PhoneNumber`, `EmailAddress`) and descriptive suffixes like `Formatted`, `Parsed`, or `Converted`.
- Built-in methods and imported identifiers are ignored to avoid false positives for code you do not control.

### How to fix

Rename the identifier to a domain-focused term and keep the type information in the type annotation or inference. For example, use `email` or `customerEmail` instead of `emailString`, and `results` instead of `resultsArray`.

### Examples of **incorrect** code for this rule:

```js
const nameString = "John";
const ageNumber = 30;
const isActiveBoolean = true;
const userDataObject = { name: "John", age: 30 };
const itemsArray = ["apple", "banana"];

const USER_ROLES_ARRAY = ["admin", "user"];

function getUserObjectData() {
  const paramString = "value";
  return paramString;
}

class UserObjData {}
```

### Examples of **correct** code for this rule:

```js
const name = "John";
const age = 30;
const isActive = true;
const userData = { name: "John", age: 30 };
const items = ["apple", "banana"];

const userRoles = ["admin", "user"];

function getUserData() {
  const name = "John";
  const age = 30;
  const isActive = true;
  return { name, age, isActive };
}

// Built-in methods are ignored
function checkPath(pathname) {
  return pathname.startsWith('/sitemap');
}

// Imported identifiers are ignored
import { userDataString } from './module';
```

## When Not To Use It

If your team intentionally encodes types in identifiers, disable this rule. Modern TypeScript and linting make type prefixes unnecessary and often misleading during refactors.

## Further Reading

- [Hungarian Notation](https://en.wikipedia.org/wiki/Hungarian_notation)
- [Why Hungarian Notation Is Bad](https://www.joelonsoftware.com/2005/05/11/making-wrong-code-look-wrong/)<|MERGE_RESOLUTION|>--- conflicted
+++ resolved
@@ -4,15 +4,11 @@
 
 <!-- end auto-generated rule header -->
 
-<<<<<<< HEAD
 💼 This rule is enabled in the ✅ `recommended` config.
 
 <!-- end auto-generated rule header -->
 
-This rule disallows the use of Hungarian notation in variable names, which is the practice of adding a prefix or suffix that indicates the type of the variable.
-=======
 This rule disallows embedding type information in identifier names (Hungarian notation) for locally declared variables, parameters, functions, classes, interfaces, and type aliases. Type prefixes and suffixes such as `str`, `num`, `bool`, `String`, or `Number` are flagged because they duplicate what the type system already communicates.
->>>>>>> 6030d388
 
 ## Rule Details
 
