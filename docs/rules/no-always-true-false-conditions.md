# Detect conditions that are always truthy or always falsy (`@blumintinc/blumint/no-always-true-false-conditions`)

💼 This rule is enabled in the ✅ `recommended` config.

<!-- end auto-generated rule header -->
<<<<<<< HEAD
### no-always-true-false-conditions

Flag conditions that evaluate to the same boolean result every time. The rule highlights the exact constant condition in the lint message so you can see which guard is ineffective.

- **Type**: problem
- **Recommended**: error

#### Why

- An always-true condition makes the guarded branch run unconditionally, hiding logic mistakes and redundant checks.
- An always-false condition leaves unreachable code that misleads reviewers and future maintainers.
- Constant branches disguise genuine intent—whether you wanted a real guard or should remove the dead code entirely.

#### Examples

Bad:
```javascript
if (true) {
  startJob();
}

const LIMIT = 3 as const;
if (LIMIT < 0) {
  retry();
}

while (false) {
  process();
}

if (typeof "label" === "string") {
  trackLabel();
}
```

Good:
```javascript
if (shouldStart) {
  startJob();
}

if (attempts < limit) {
  retry();
}

while (queue.length > 0) {
  process(queue.shift());
}

if (typeof input === "string") {
  trackLabel(input);
}
```

#### Allowed patterns

- Default/fallback expressions such as `value || {}`, `value ?? defaultValue`, and ternaries that simply return the original value (`status ? status : 'offline'`).
- Destructuring with fallbacks (e.g., `const { name = 'Unknown' } = user || {};`).
- Optional chaining checks that depend on runtime data, like `filtered?.length`.

#### How to fix

- Replace the constant guard with a runtime check (variables, function calls, or comparisons).
- Remove unreachable branches when no runtime path can ever enter them.
- If the goal is to provide defaults, use the standard fallback patterns above instead of wrapping them in constant conditions.
=======

Unreachable branches and dead code often come from conditions that can never change (e.g., `if (true)`, `while (0)`, `'foo' === 'foo'`). This rule flags conditions that the rule can prove are always truthy or always falsy so you can simplify control flow or fix likely bugs.

## Rule Details

The rule evaluates many constant patterns and reports when the result is known at lint time, including:

- Literal booleans (`if (true)`, `while (false)`), empty strings, `null`, `undefined`, `NaN`, and `Infinity`.
- Literal comparisons such as `3 > 5`, `'a' === 'a'`, bitwise results that are constant, and `typeof` checks against literals.
- Always truthy values like object/array literals used directly as conditions.
- Switch cases whose test literal can never match (or always matches) the discriminant literal.
- Constant results from simple calls (`/[a]/.test('b')`, `[1,2].includes(3)`, `Math.max(1,2) === 0`, `Object.keys({}).length > 0`, `JSON.stringify({ a: 1 }) === '{}'`).

The rule intentionally **ignores** common default-value patterns to avoid false positives:

- Logical fallbacks (`foo || {}`, `bar ?? defaultValue`).
- Ternaries used as defaults (`status ? status : 'offline'`).
- Destructuring fallbacks (`const { x } = obj || {}`) and optional chaining in similar contexts.

### Examples of **incorrect** code for this rule:

```ts
if (true) { doWork(); }
while (0) { retry(); }
if ('a' === 'a') { /* always */ }
const result = 5 > 10 ? 'yes' : 'no'; // condition always false
if (/foo/.test('bar')) { /* never runs */ }
switch (42) {
  case 99: /* always false */ break;
}
```

### Examples of **correct** code for this rule:

```ts
if (count > 0) log(count);
while (shouldRetry()) retry();
const label = status ? status : 'offline';      // default value pattern allowed
const options = config || {};                   // fallback allowed
if (value?.length) show(value);
```

## Options

This rule does not have any options.

## When Not To Use It

- Generated code or tests that deliberately use constant conditions.
- Codebases that rely heavily on compile-time constants and prefer to keep them explicit; disable locally for those cases.
>>>>>>> db054bd8
<|MERGE_RESOLUTION|>--- conflicted
+++ resolved
@@ -3,121 +3,78 @@
 💼 This rule is enabled in the ✅ `recommended` config.
 
 <!-- end auto-generated rule header -->
-<<<<<<< HEAD
-### no-always-true-false-conditions
 
-Flag conditions that evaluate to the same boolean result every time. The rule highlights the exact constant condition in the lint message so you can see which guard is ineffective.
-
-- **Type**: problem
-- **Recommended**: error
-
-#### Why
-
-- An always-true condition makes the guarded branch run unconditionally, hiding logic mistakes and redundant checks.
-- An always-false condition leaves unreachable code that misleads reviewers and future maintainers.
-- Constant branches disguise genuine intent—whether you wanted a real guard or should remove the dead code entirely.
-
-#### Examples
-
-Bad:
-```javascript
-if (true) {
-  startJob();
-}
-
-const LIMIT = 3 as const;
-if (LIMIT < 0) {
-  retry();
-}
-
-while (false) {
-  process();
-}
-
-if (typeof "label" === "string") {
-  trackLabel();
-}
-```
-
-Good:
-```javascript
-if (shouldStart) {
-  startJob();
-}
-
-if (attempts < limit) {
-  retry();
-}
-
-while (queue.length > 0) {
-  process(queue.shift());
-}
-
-if (typeof input === "string") {
-  trackLabel(input);
-}
-```
-
-#### Allowed patterns
-
-- Default/fallback expressions such as `value || {}`, `value ?? defaultValue`, and ternaries that simply return the original value (`status ? status : 'offline'`).
-- Destructuring with fallbacks (e.g., `const { name = 'Unknown' } = user || {};`).
-- Optional chaining checks that depend on runtime data, like `filtered?.length`.
-
-#### How to fix
-
-- Replace the constant guard with a runtime check (variables, function calls, or comparisons).
-- Remove unreachable branches when no runtime path can ever enter them.
-- If the goal is to provide defaults, use the standard fallback patterns above instead of wrapping them in constant conditions.
-=======
-
-Unreachable branches and dead code often come from conditions that can never change (e.g., `if (true)`, `while (0)`, `'foo' === 'foo'`). This rule flags conditions that the rule can prove are always truthy or always falsy so you can simplify control flow or fix likely bugs.
+Conditions that the linter can prove are always true or always false create unreachable branches and redundant guards. The rule reports the specific constant expression in each lint message so you can see which part of the condition is ineffective and simplify the control flow.
 
 ## Rule Details
 
-The rule evaluates many constant patterns and reports when the result is known at lint time, including:
+The rule reports when the condition result is known at lint time, including:
 
 - Literal booleans (`if (true)`, `while (false)`), empty strings, `null`, `undefined`, `NaN`, and `Infinity`.
 - Literal comparisons such as `3 > 5`, `'a' === 'a'`, bitwise results that are constant, and `typeof` checks against literals.
 - Always truthy values like object/array literals used directly as conditions.
 - Switch cases whose test literal can never match (or always matches) the discriminant literal.
-- Constant results from simple calls (`/[a]/.test('b')`, `[1,2].includes(3)`, `Math.max(1,2) === 0`, `Object.keys({}).length > 0`, `JSON.stringify({ a: 1 }) === '{}'`).
+- Constant results from simple calls (`/[a]/.test('b')`, `[1, 2].includes(3)`, `Math.max(1, 2) === 0`, `Object.keys({}).length > 0`, `JSON.stringify({ a: 1 }) === '{}'`).
 
-The rule intentionally **ignores** common default-value patterns to avoid false positives:
+The rule intentionally ignores common default-value patterns to avoid false positives:
 
 - Logical fallbacks (`foo || {}`, `bar ?? defaultValue`).
 - Ternaries used as defaults (`status ? status : 'offline'`).
-- Destructuring fallbacks (`const { x } = obj || {}`) and optional chaining in similar contexts.
+- Destructuring fallbacks (`const { name = 'Unknown' } = user || {};`) and optional chaining checks (`maybe?.length`).
 
-### Examples of **incorrect** code for this rule:
+### Examples of incorrect code for this rule:
 
 ```ts
-if (true) { doWork(); }
-while (0) { retry(); }
-if ('a' === 'a') { /* always */ }
+if (true) {
+  doWork();
+}
+
+while (0) {
+  retry();
+}
+
+if ('a' === 'a') {
+  // always
+}
+
 const result = 5 > 10 ? 'yes' : 'no'; // condition always false
-if (/foo/.test('bar')) { /* never runs */ }
+
+if (/foo/.test('bar')) {
+  // never runs
+}
+
 switch (42) {
-  case 99: /* always false */ break;
+  case 99:
+    break; // always false
 }
 ```
 
-### Examples of **correct** code for this rule:
+### Examples of correct code for this rule:
 
 ```ts
-if (count > 0) log(count);
-while (shouldRetry()) retry();
-const label = status ? status : 'offline';      // default value pattern allowed
-const options = config || {};                   // fallback allowed
-if (value?.length) show(value);
+if (shouldStart) {
+  startJob();
+}
+
+while (shouldRetry()) {
+  retry();
+}
+
+const label = status ? status : 'offline'; // default value pattern allowed
+const options = config || {}; // fallback allowed
+
+if (value?.length) {
+  show(value);
+}
 ```
 
-## Options
+## How to fix
 
-This rule does not have any options.
+- Replace the constant guard with a runtime check (variables, function calls, or comparisons).
+- Remove unreachable branches when no runtime path can enter them.
+- For defaults, use the standard fallback patterns above instead of wrapping them in constant conditions.
 
 ## When Not To Use It
 
 - Generated code or tests that deliberately use constant conditions.
-- Codebases that rely heavily on compile-time constants and prefer to keep them explicit; disable locally for those cases.
->>>>>>> db054bd8
+- Codebases that rely on explicit compile-time constants and prefer to keep them; disable locally for those cases.