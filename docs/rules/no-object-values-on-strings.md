--- conflicted
+++ resolved
@@ -4,15 +4,11 @@
 
 <!-- end auto-generated rule header -->
 
-<<<<<<< HEAD
 💼 This rule is enabled in the ✅ `recommended` config.
 
 <!-- end auto-generated rule header -->
 
-Disallows using `Object.values()` on strings to prevent unintended behavior.
-=======
 `Object.values()` expects an object and returns its enumerable property values. When the argument is string-like, JavaScript treats the string as an array of characters and returns each character. That usually means the data shape is wrong—callers think they are iterating object values but instead get individual characters—so downstream logic silently processes text one character at a time.
->>>>>>> 6030d388
 
 ## Rule Details
 
