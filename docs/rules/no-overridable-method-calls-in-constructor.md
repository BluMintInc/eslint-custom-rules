--- conflicted
+++ resolved
@@ -4,11 +4,7 @@
 
 <!-- end auto-generated rule header -->
 
-<<<<<<< HEAD
 Calling an overridable or abstract member inside a constructor executes subclass code before that subclass finishes initializing its own fields. The subclass version can read `undefined`, mutate partially constructed state, or trigger side effects that rely on initialization that has not happened yet.
-=======
-This rule helps you avoid a common pitfall in object-oriented programming where an overridable method (a method in a base class that is intended to be implemented or overridden by derived classes) is called from the constructor of the base class.
->>>>>>> edd6ebca
 
 ## Rule Details
 
@@ -51,11 +47,8 @@
 
 ### Examples of **correct** code for this rule:
 
-<<<<<<< HEAD
-=======
 #### Option 1: Use an initialization method
 
->>>>>>> edd6ebca
 ```typescript
 abstract class Vehicle {
   constructor() {
@@ -86,11 +79,8 @@
 car.initialize(); // ✅ Subclass state is ready
 ```
 
-<<<<<<< HEAD
-=======
 #### Option 2: Pass necessary data to base constructor or methods
 
->>>>>>> edd6ebca
 ```typescript
 abstract class Vehicle {
   protected constructor(type: string, details: string) {
