# Disallow calling overridable methods in constructors to prevent unexpected behavior (`@blumintinc/blumint/no-overridable-method-calls-in-constructor`)

💼 This rule is enabled in the ✅ `recommended` config.

<!-- end auto-generated rule header -->

<<<<<<< HEAD
💼 This rule is enabled in the ✅ `recommended` config.

<!-- end auto-generated rule header -->

This rule helps you avoid a common pitfall in object-oriented programming where an overridable method (a method in a base class that is intended to be implemented or overridden by derived classes) is called from the constructor of the base class.
=======
If you call an overridable or abstract member inside a constructor, you execute subclass code before the subclass finishes initializing its fields. The subclass version can read `undefined`, mutate partially constructed state, or trigger side effects that rely on initialization that has not happened yet.
>>>>>>> 6030d388

## Rule Details

- You get reports for calls or property accesses (including getters/setters) on `this` or `super` that target overridable or abstract members inside a constructor.
- Static and private members are allowed because they cannot be overridden.
- Computed property names are ignored because the rule cannot determine whether they are overridable.

When this rule fires, you receive a message that explains which member was called, why it is risky, and suggests moving the call after construction or making the member non-overridable.

### Examples of **incorrect** code for this rule:

```typescript
abstract class Vehicle {
  constructor() {
    this.displayType(); // ❌ Constructor calls overridable "displayType"
  }

  abstract getDetails(): string;

  displayType() {
    return this.getDetails();
  }
}

class Car extends Vehicle {
  private doors: number;

  constructor(doors: number) {
    super(); // Car.getDetails runs before doors is assigned
    this.doors = doors;
  }

  getDetails() {
    return `${this.doors} doors`; // doors is undefined during super()
  }
}
```

> **Note**: Examples focus on construction-order hazards, assuming `strictPropertyInitialization` is disabled or handled elsewhere.

### Examples of **correct** code for this rule:

#### Option 1: Use an initialization method

```typescript
abstract class Vehicle {
  constructor() {
    // No overridable calls here
  }

  abstract getDetails(): string;

  initialize() {
    return this.getDetails(); // Call after subclasses finish constructing
  }
}

class Car extends Vehicle {
  private doors: number;

  constructor(doors: number) {
    super();
    this.doors = doors;
  }

  getDetails() {
    return `${this.doors} doors`;
  }
}

const car = new Car(4);
car.initialize(); // ✅ Subclass state is ready
```

#### Option 2: Pass necessary data to base constructor or methods

```typescript
abstract class Vehicle {
  protected constructor(type: string, details: string) {
    this.log(type, details); // ✅ Uses constructor parameters, not overridable methods
  }

  protected log(type: string, details: string) {
    console.log(type, details);
  }
}

class Car extends Vehicle {
  constructor(doors: number) {
    const details = `${doors} doors`;
    super('car', details); // ✅ Pass data instead of invoking overridable members
  }
}
```

## When Not To Use It

- Projects that avoid inheritance entirely (e.g., prefer composition).
- Frameworks that guarantee safe constructor hooks and require these calls.
- Environments where you cannot control construction or run a post-construction initializer (e.g., DI containers or ORMs that only call the constructor).

## Further Reading

- [JavaScript: Don't call instance methods in the constructor](https://medium.com/@amandeepkochhar/javascript-dont-call-instance-methods-in-the-constructor-9a7de1a61da4)
- [TypeScript: Class Inheritance](https://www.typescriptlang.org/docs/handbook/2/classes.html#inheritance)<|MERGE_RESOLUTION|>--- conflicted
+++ resolved
@@ -4,15 +4,11 @@
 
 <!-- end auto-generated rule header -->
 
-<<<<<<< HEAD
 💼 This rule is enabled in the ✅ `recommended` config.
 
 <!-- end auto-generated rule header -->
 
-This rule helps you avoid a common pitfall in object-oriented programming where an overridable method (a method in a base class that is intended to be implemented or overridden by derived classes) is called from the constructor of the base class.
-=======
 If you call an overridable or abstract member inside a constructor, you execute subclass code before the subclass finishes initializing its fields. The subclass version can read `undefined`, mutate partially constructed state, or trigger side effects that rely on initialization that has not happened yet.
->>>>>>> 6030d388
 
 ## Rule Details
 
