--- conflicted
+++ resolved
@@ -4,11 +4,10 @@
 
 <!-- end auto-generated rule header -->
 
-<<<<<<< HEAD
 💼 This rule is enabled in the ✅ `recommended` config.
 
 <!-- end auto-generated rule header -->
-=======
+
 Hooks should expose data, effects, and callbacks so components decide how to render. Returning JSX turns a hook into a hidden component, forces callers to run hook logic just to get markup, and makes reuse harder because the hook now owns UI lifecycle decisions. Keep JSX in components and return the values the UI needs instead.
 
 ## Rule Details
@@ -53,5 +52,4 @@
   const { content } = useLivestreamPlayerProps(props);
   return <ContentCarousel items={content} />;
 };
-```
->>>>>>> 6030d388
+```