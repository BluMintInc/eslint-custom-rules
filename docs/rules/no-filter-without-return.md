# Disallow Array.filter callbacks without an explicit return (if part of a block statement) (`@blumintinc/blumint/no-filter-without-return`)

💼 This rule is enabled in the ✅ `recommended` config.

<!-- end auto-generated rule header -->

<<<<<<< HEAD
💼 This rule is enabled in the ✅ `recommended` config.

<!-- end auto-generated rule header -->

This rule disallows the use of `Array.filter` callbacks that are part of a block statement but do not contain an explicit return statement. When using `Array.filter`, it's common to return a boolean value directly from a concise arrow function. However, if you're using a block statement (enclosed in `{}`), an explicit `return` statement is required.
=======
This rule disallows `Array.filter` callbacks that use braces but never return a value. A block-bodied arrow function defaults to returning `undefined`, which `filter` treats as falsy for every element. That silently drops all items and hides the actual intent of the predicate.
>>>>>>> 6030d388

## Rule Details

`Array.filter` keeps an element only when the callback returns a truthy value. If the callback has a block body and does not return, the predicate always produces `undefined`, so the filtered array becomes empty even if the callback contains side effects like logging or metric collection. This rule ensures block-bodied callbacks return the boolean condition they mean to evaluate, or that you use a concise arrow for implicit returns.

### Why this matters

- A missing `return` in a block-bodied predicate causes `filter` to drop every item, which is easy to miss because the callback still runs without any obvious error.
- Explicitly returning the condition documents the keep/remove rule and avoids subtle bugs when the code later adds logic branches.

### How to fix

- Add `return <condition>` inside the block.
- Or switch to a concise arrow when the body is a single expression, e.g., `array.filter((item) => condition(item))`.

Examples of **incorrect** code for this rule:

```typescript
['a'].filter((x) => { console.log(x) })

['a'].filter((x) => {
  if (x) {
    return true
  } else {
    // forgot to return in the else branch
  }
})

['a'].filter((x) => {
  if (x !== 'a') {
    console.log(x)
  } else {
    return true
  }
})
```

Examples of **correct** code for this rule:

```typescript
['a'].filter((x) => !x)
['a'].filter((x) => !!x)
['a'].filter((x) => {
    if (x === 'test') {
        return true
    }
    else {
        return false
    }
})
['a'].filter(function (x) {
  return true
})
['a'].filter((x) => x === 'a' ? true : false)
['a'].filter((x) => x !== 'a')
```<|MERGE_RESOLUTION|>--- conflicted
+++ resolved
@@ -4,15 +4,11 @@
 
 <!-- end auto-generated rule header -->
 
-<<<<<<< HEAD
 💼 This rule is enabled in the ✅ `recommended` config.
 
 <!-- end auto-generated rule header -->
 
-This rule disallows the use of `Array.filter` callbacks that are part of a block statement but do not contain an explicit return statement. When using `Array.filter`, it's common to return a boolean value directly from a concise arrow function. However, if you're using a block statement (enclosed in `{}`), an explicit `return` statement is required.
-=======
 This rule disallows `Array.filter` callbacks that use braces but never return a value. A block-bodied arrow function defaults to returning `undefined`, which `filter` treats as falsy for every element. That silently drops all items and hides the actual intent of the predicate.
->>>>>>> 6030d388
 
 ## Rule Details
 
