--- conflicted
+++ resolved
@@ -4,7 +4,6 @@
 
 <!-- end auto-generated rule header -->
 
-<<<<<<< HEAD
 Pair every user-facing alert opened via `useAlertDialog` with console logging so monitoring captures the underlying error or warning.
 
 ## Why
@@ -97,33 +96,4 @@
     severity,
   });
 }; // ✖ Dynamic severity without console.error and console.warn, so one branch will stay unlogged
-```
-=======
-## Rule Details
-
-Enforce proper logging for useAlertDialog based on severity. When severity is "error", console.error must be included. When severity is "warning", console.warn must be included. This ensures all user-facing errors and warnings are properly logged to monitoring systems.
-
-- severity: `"error"` → must call `console.error(...)` in the same function scope
-- severity: `"warning"` → must call `console.warn(...)` in the same function scope
-
-### ❌ Incorrect
-
-```ts
-function submit() {
-  useAlertDialog({ severity: 'error', message: 'Failed' }); // missing console.error
-}
-```
-
-### ✅ Correct
-
-```ts
-function submit(userId: string) {
-  console.error('submit failed', { userId, context: 'submit' });
-  useAlertDialog({ severity: 'error', message: 'Failed' });
-}
-```
-
-## When Not To Use It
-
-Tests or code paths where logging is intentionally centralized elsewhere.
->>>>>>> 53df89fe
+```