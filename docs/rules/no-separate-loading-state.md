# Disallow separate loading state variables that track the loading status of other state (`@blumintinc/blumint/no-separate-loading-state`)

💼 This rule is enabled in the ✅ `recommended` config.

<!-- end auto-generated rule header -->

## Rule Details

This rule warns when a component introduces a _second_ `useState` pair such as **`[isXLoading, setIsXLoading]`** or **`[isLoadingX, setIsLoadingX]`** whose only job is to track whether **another** piece of state is still being fetched.

Separate loading booleans split the source of truth for fetching state. The flag can drift from the data (`false` before the data arrives, `true` after an error), and the extra toggles add renders without exposing the data's real lifecycle. Encode the loading phase inside the primary state instead (for example with a `'loading'` sentinel or a discriminated union) so every consumer reads a single authoritative value.

### Detection Heuristic

<<<<<<< HEAD
The rule flags any `useState` identifier that matches `/^is.*Loading$/i` or `/^isLoading.+/i` and whose setter is invoked with a truthy value before an async boundary and with a falsy value afterwards. This heuristic targets booleans that mirror a separate piece of state instead of representing the data directly.

### Scope

React function components and custom hooks. Redux/SWR/React-Query flags are ignored.
=======
The rule flags any `useState` identifier that matches the configured patterns (defaults: `/^is.*Loading$/i`, `/^isLoading.+/i`) and whose setter is invoked with a truthy value before an async boundary and with a falsy value afterward.

### Scope

React function components & custom hooks. Loading flags that come from external data/state libraries (e.g., Redux selectors, SWR/React Query hooks) are not reported; this rule only targets separate local `useState` loading booleans.
>>>>>>> edd6ebca

### Allowed Uses

Booleans whose names do not match the patterns (for example `isModalOpen`) are allowed.

### Autofix

Not provided – switching to a sentinel or discriminated union requires manual type updates and consumer changes.

### Options

- `patterns` (`string[]`, optional): Custom regex strings for detecting loading-state variable names. Defaults to `['^is.*Loading$', '^isLoading.+']`.

## Examples

### ❌ Incorrect

```tsx
const [profile, setProfile] = useState<User | null>(null);
const [isProfileLoading, setIsProfileLoading] = useState(false);   // ❌ duplicate loading flag

async function loadProfile(id: string) {
  setIsProfileLoading(true);
  try {
    const data = await api.get(`/users/${id}`);
    setProfile(data);
  } finally {
    setIsProfileLoading(false);
  }
}
```

```tsx
const [avatar, setAvatar] = useState(null);
const [isLoadingAvatar, setIsLoadingAvatar] = useState(false);   // ❌ duplicate loading flag

async function loadAvatar() {
  setIsLoadingAvatar(true);
  const data = await fetchAvatar();
  setAvatar(data);
  setIsLoadingAvatar(false);
}
```

### ✅ Correct

```tsx
const [profile, setProfile] = useState<User | 'loading' | { kind: 'error'; message: string } | null>(null);

async function loadProfile(id: string) {
<<<<<<< HEAD
  setProfile('loading');                        // sentinel to mark the fetch lifecycle
  try {
    const data = await api.get(`/users/${id}`);
    setProfile(data);
  } catch (error) {
    setProfile({ kind: 'error', message: (error as Error).message });
  }
=======
  // eslint-disable-next-line @blumintinc/blumint/no-stale-state-across-await
  setProfile('loading');                        // sentinel
  const data = await api.get(`/users/${id}`);
  setProfile(data);
>>>>>>> edd6ebca
}
```

```tsx
// Boolean states that don't match loading patterns are allowed
const [isModalOpen, setIsModalOpen] = useState(false);
const [isVisible, setIsVisible] = useState(true);

function toggleModal() {
  setIsModalOpen(!isModalOpen);
}
```

## Interaction with react/no-stale-state-across-await

Disable `react/no-stale-state-across-await` when intentionally double updating:

```tsx
// eslint-disable-next-line @blumintinc/blumint/no-stale-state-across-await
setProfile('loading');
```

## Benefits

By detecting **both** `isXLoading` and `isLoadingX` patterns, this rule keeps loading semantics co-located with the data they describe, removes redundant renders (`true → false`), and prevents desynchronisation between a boolean flag and the actual fetch result.<|MERGE_RESOLUTION|>--- conflicted
+++ resolved
@@ -12,19 +12,11 @@
 
 ### Detection Heuristic
 
-<<<<<<< HEAD
 The rule flags any `useState` identifier that matches `/^is.*Loading$/i` or `/^isLoading.+/i` and whose setter is invoked with a truthy value before an async boundary and with a falsy value afterwards. This heuristic targets booleans that mirror a separate piece of state instead of representing the data directly.
 
 ### Scope
 
 React function components and custom hooks. Redux/SWR/React-Query flags are ignored.
-=======
-The rule flags any `useState` identifier that matches the configured patterns (defaults: `/^is.*Loading$/i`, `/^isLoading.+/i`) and whose setter is invoked with a truthy value before an async boundary and with a falsy value afterward.
-
-### Scope
-
-React function components & custom hooks. Loading flags that come from external data/state libraries (e.g., Redux selectors, SWR/React Query hooks) are not reported; this rule only targets separate local `useState` loading booleans.
->>>>>>> edd6ebca
 
 ### Allowed Uses
 
@@ -75,7 +67,6 @@
 const [profile, setProfile] = useState<User | 'loading' | { kind: 'error'; message: string } | null>(null);
 
 async function loadProfile(id: string) {
-<<<<<<< HEAD
   setProfile('loading');                        // sentinel to mark the fetch lifecycle
   try {
     const data = await api.get(`/users/${id}`);
@@ -83,12 +74,6 @@
   } catch (error) {
     setProfile({ kind: 'error', message: (error as Error).message });
   }
-=======
-  // eslint-disable-next-line @blumintinc/blumint/no-stale-state-across-await
-  setProfile('loading');                        // sentinel
-  const data = await api.get(`/users/${id}`);
-  setProfile(data);
->>>>>>> edd6ebca
 }
 ```
 
