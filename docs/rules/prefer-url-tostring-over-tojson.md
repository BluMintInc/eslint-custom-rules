--- conflicted
+++ resolved
@@ -14,19 +14,12 @@
 
 ## Rule Details
 
-<<<<<<< HEAD
 `URL#toJSON()` only delegates to `toString()`. Calling it directly adds an unnecessary hop and hides that `JSON.stringify` already invokes `toJSON` on `URL` objects. The rule reports any `toJSON()` call on a `URL` instance and guides you to:
 
 - Use `toString()` when you need a string representation explicitly.
 - Pass the `URL` object directly to `JSON.stringify` so serialization remains obvious and consistent.
 
 This keeps URL serialization explicit, avoids redundant calls, and prevents readers from assuming a different JSON-specific payload.
-=======
-This rule reports usage of `URL#toJSON()` and suggests either:
-
-- Replacing it with `URL#toString()` in general code, or
-- Passing the `URL` object directly to `JSON.stringify` if the call occurs within the argument to `JSON.stringify`. In that context, `JSON.stringify` automatically invokes `toJSON` on the `URL` object.
->>>>>>> edd6ebca
 
 ### Incorrect
 
@@ -73,11 +66,7 @@
 
 ## When Not To Use It
 
-<<<<<<< HEAD
 - If your project intentionally prefers `toJSON()` to signal JSON-only usage even outside of `JSON.stringify`. This is uncommon and discouraged because `URL#toJSON()` returns the same string as `toString()` and adds indirection without changing output.
-=======
-- If your project intentionally prefers `toJSON()` to signal JSON-only usage even outside `JSON.stringify`. This is uncommon and discouraged due to redundancy with `toString()` on `URL`.
->>>>>>> edd6ebca
 
 ## Implementation Notes
 
