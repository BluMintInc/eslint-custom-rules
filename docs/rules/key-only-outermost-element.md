# Enforce that only the outermost element in list rendering has a key prop (`@blumintinc/blumint/key-only-outermost-element`)

💼 This rule is enabled in the ✅ `recommended` config.

🔧 This rule is automatically fixable by the [`--fix` CLI option](https://eslint.org/docs/latest/user-guide/command-line-interface#--fix).

<!-- end auto-generated rule header -->

<<<<<<< HEAD
💼 This rule is enabled in the ✅ `recommended` config.

🔧 This rule is automatically fixable by the [`--fix` CLI option](https://eslint.org/docs/latest/user-guide/command-line-interface#--fix).

<!-- end auto-generated rule header -->

Enforce that only the outermost element in list rendering has a key prop.
=======
Ensure each list item is keyed on the outermost element returned from `.map()` and that fragments used as list wrappers can hold a key.
>>>>>>> 6030d388

## Rule Details

React uses the `key` on the element returned from `.map()` to track list items during reconciliation. When a nested child also receives a `key`, React can prioritize that child as the identity boundary, creating redundant identity slots that hide reorder/insert bugs and make component state jump between siblings. Likewise, shorthand fragments (`<>...</>`) cannot accept keys, so using them as the list wrapper leaves each item untracked.

This rule keeps the identity at the outermost element and forbids shorthand fragments as list wrappers so every list item has a stable, traceable key.

- Keep the `key` on the element you return directly from `.map()`.
- Remove `key` props from nested children unless they start their own independent list.
- Replace shorthand fragments with `<React.Fragment key={...}>` (or another keyed wrapper) when the outer wrapper needs to be a fragment.

### Examples

#### ❌ Incorrect

```jsx
{items.map((item) => (
  <div key={item.id}>
    <span key={`inner-${item.id}`}>{item.name}</span>
  </div>
))}

{items.map((item) => (
  <div key={item.id}>
    <h3 key={`title-${item.id}`}>{item.title}</h3>
  </div>
))}

{items.map((item) => (
  <>
    <div>{item.title}</div>
    <div>{item.description}</div>
  </>
))}
```

#### ✅ Correct

```jsx
{items.map((item) => (
  <div key={item.id}>
    <span>{item.name}</span>
  </div>
))}

{items.map((item) => (
  <React.Fragment key={item.id}>
    <div>{item.title}</div>
    <div>{item.description}</div>
  </React.Fragment>
))}

{items.map((item) => (
  <div key={item.id}>
    <h3>{item.title}</h3>
  </div>
))}
```

## When Not To Use It

Disable this rule only if a nested child truly owns its own identity boundary independent of the list item (for example, when rendering another keyed list or portal inside). In most cases, keeping the key on the outermost element is safer and clearer for React’s reconciliation.

## Further Reading

- [React Lists and Keys](https://reactjs.org/docs/lists-and-keys.html)
- [React Reconciliation](https://reactjs.org/docs/reconciliation.html#keys)<|MERGE_RESOLUTION|>--- conflicted
+++ resolved
@@ -6,17 +6,13 @@
 
 <!-- end auto-generated rule header -->
 
-<<<<<<< HEAD
 💼 This rule is enabled in the ✅ `recommended` config.
 
 🔧 This rule is automatically fixable by the [`--fix` CLI option](https://eslint.org/docs/latest/user-guide/command-line-interface#--fix).
 
 <!-- end auto-generated rule header -->
 
-Enforce that only the outermost element in list rendering has a key prop.
-=======
 Ensure each list item is keyed on the outermost element returned from `.map()` and that fragments used as list wrappers can hold a key.
->>>>>>> 6030d388
 
 ## Rule Details
 
