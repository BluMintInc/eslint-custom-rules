# Enforces pinned dependencies (`@blumintinc/blumint/no-unpinned-dependencies`)

💼 This rule is enabled in the ✅ `recommended` config.

🔧 This rule is automatically fixable by the [`--fix` CLI option](https://eslint.org/docs/latest/user-guide/command-line-interface#--fix).

<!-- end auto-generated rule header -->

<<<<<<< HEAD
💼 This rule is enabled in the ✅ `recommended` config.

🔧 This rule is automatically fixable by the [`--fix` CLI option](https://eslint.org/docs/latest/user-guide/command-line-interface#--fix).

<!-- end auto-generated rule header -->

Unpinned dependencies can cause problems, including hard to diagnose breaking changes.
=======
Pinned versions keep dependency installs reproducible and auditable. Caret (`^`) and tilde (`~`) ranges let package managers upgrade without code review, which introduces unexpected breaking changes and makes build failures hard to diagnose. This rule flags range-based versions in `dependencies` and `devDependencies` and recommends pinning to exact versions.
>>>>>>> 6030d388

## Rule Details

The rule inspects `package.json` (including JSON/JSONC) and reports any dependency version string that contains `^` or `~` range operators anywhere in the value, including compound ranges such as `1.0.0 || ^2.0.0`. Exact versions ensure CI, local development, and deployments all resolve the same artifacts and that security/compliance audits match the versions that were reviewed. Auto-fix removes only the leading `^` or `~` when the remaining value is a single pinned semver (for example `1.2.3`). Compound ranges such as `~1 || ^2` are reported but must be pinned manually.

### Why this matters

- Range specifiers resolve to newer releases at install time, bypassing code review.
- Non-deterministic installs create drift between environments and brittle rollbacks.
- Pinned versions keep lockfiles trustworthy and make dependency audits reliable.

Examples of **incorrect** code for this rule:

```json
{
  "dependencies": {
    "eslint": "^8.19.0"
  },
  "devDependencies": {
    "eslint-doc-generator": "~4.5.6"
  }
}
```

Examples of **correct** code for this rule:

```json
{
  "dependencies": {
    "eslint": "8.19.0"
  },
  "devDependencies": {
    "eslint-doc-generator": "4.5.6"
  }
}
```

### How to fix

- Remove `^` or `~` and pin to the exact version you intend to ship.
- Run `npm install` or `npm update <package>@<version>` to refresh your lockfile.
- ESLint `--fix` strips the leading range prefix when the remainder is a single pinned version (for example `^8.19.0` → `8.19.0`).
- For compound ranges (for example `~1 || ^2`), choose the exact version you want to ship and replace the range manually before updating the lockfile.

## When Not To Use It

Disable this rule only if your project intentionally floats dependency versions and accepts non-deterministic installs.<|MERGE_RESOLUTION|>--- conflicted
+++ resolved
@@ -6,17 +6,13 @@
 
 <!-- end auto-generated rule header -->
 
-<<<<<<< HEAD
 💼 This rule is enabled in the ✅ `recommended` config.
 
 🔧 This rule is automatically fixable by the [`--fix` CLI option](https://eslint.org/docs/latest/user-guide/command-line-interface#--fix).
 
 <!-- end auto-generated rule header -->
 
-Unpinned dependencies can cause problems, including hard to diagnose breaking changes.
-=======
 Pinned versions keep dependency installs reproducible and auditable. Caret (`^`) and tilde (`~`) ranges let package managers upgrade without code review, which introduces unexpected breaking changes and makes build failures hard to diagnose. This rule flags range-based versions in `dependencies` and `devDependencies` and recommends pinning to exact versions.
->>>>>>> 6030d388
 
 ## Rule Details
 
