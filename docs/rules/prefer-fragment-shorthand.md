--- conflicted
+++ resolved
@@ -6,17 +6,13 @@
 
 <!-- end auto-generated rule header -->
 
-<<<<<<< HEAD
 💼 This rule is enabled in the ✅ `recommended` config.
 
 🔧 This rule is automatically fixable by the [`--fix` CLI option](https://eslint.org/docs/latest/user-guide/command-line-interface#--fix).
 
 <!-- end auto-generated rule header -->
 
-This rule prefers the use of fragment shorthand, `<>` over `<React.Fragment>`
-=======
 Prefer the fragment shorthand `<>...</>` instead of the verbose `<React.Fragment>...</React.Fragment>` when the fragment does not need attributes. The long form adds React namespace noise and suggests the fragment carries a `key` or props. Using the shorthand keeps JSX concise and makes it clear the wrapper is attribute-less. Keep the long form only when you truly need to attach a `key` or other attributes to the fragment.
->>>>>>> 6030d388
 
 ## Rule Details
 
