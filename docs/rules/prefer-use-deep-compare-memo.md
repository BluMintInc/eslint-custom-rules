--- conflicted
+++ resolved
@@ -6,17 +6,13 @@
 
 <!-- end auto-generated rule header -->
 
-<<<<<<< HEAD
 💼 This rule is enabled in the ✅ `recommended` config.
 
 🔧 This rule is automatically fixable by the [`--fix` CLI option](https://eslint.org/docs/latest/user-guide/command-line-interface#--fix).
 
 <!-- end auto-generated rule header -->
 
-Enforce using `useDeepCompareMemo` instead of React's `useMemo` when the dependency array contains pass-by-reference values (objects, arrays, functions) that aren't already memoized. This prevents unnecessary re-renders caused by reference-equality checks failing for structurally identical but newly created references.
-=======
 `useMemo` compares dependencies by reference. Objects, arrays, and functions created inside a render receive a new identity every time, so `useMemo` treats them as "changed" and reruns the memoized computation, triggering downstream renders. `useDeepCompareMemo` (or memoizing the dependencies first) compares by value and keeps equivalent dependencies stable.
->>>>>>> 6030d388
 
 ## Rule Details
 
