# Enforce abstraction of private static methods into utility functions (`@blumintinc/blumint/prefer-utility-function-over-private-static`)

💼 This rule is enabled in the ✅ `recommended` config.

<!-- end auto-generated rule header -->

<<<<<<< HEAD
💼 This rule is enabled in the ✅ `recommended` config.

<!-- end auto-generated rule header -->
=======
Private static methods that do not touch class state are really module-level utilities hidden inside a class. Keeping them private and static signals unnecessary coupling to the class, makes them harder to reuse, and makes isolated unit testing awkward. Extracting these helpers into standalone utility functions keeps classes lean and clarifies which code truly depends on class state.

## Rule Details

This rule flags private static methods that:

- Do not reference `this` anywhere in their body (including nested callbacks)
- Have a non-trivial body (four or more lines including braces)

Why this matters:

- Private statics suggest the logic needs class context even when it does not, which encourages future edits to add hidden coupling.
- Moving class-agnostic helpers to utilities makes them reusable across files and simpler to unit test in isolation.
- Keeping the class surface focused on behavior that truly depends on its state improves readability and refactoring safety.

## Examples

Examples of **incorrect** code for this rule:

```ts
export class DataProcessor {
  private static processData(data: Item[]) {
    const filtered = data.filter((item) => item.active);
    return filtered.map((item) => item.value);
  }
}
```

```ts
export class JsonParser {
  private static safeParseJson(input: string, fallback: unknown = null) {
    try {
      return JSON.parse(input);
    } catch (error) {
      console.error('Failed to parse JSON:', error);
      return fallback;
    }
  }
}
```

Examples of **correct** code for this rule:

```ts
// Extracted to a reusable utility
export const processData = (data: Item[]) => {
  const filtered = data.filter((item) => item.active);
  return filtered.map((item) => item.value);
};

export class DataProcessor {
  static process(data: Item[]) {
    return processData(data);
  }
}
```

```ts
// Using class state is allowed
export class Example {
  private static withClassState(value: number) {
    return value * this.multiplier;
  }

  private static get multiplier() {
    return 2;
  }
}
```
>>>>>>> 6030d388
<|MERGE_RESOLUTION|>--- conflicted
+++ resolved
@@ -4,11 +4,10 @@
 
 <!-- end auto-generated rule header -->
 
-<<<<<<< HEAD
 💼 This rule is enabled in the ✅ `recommended` config.
 
 <!-- end auto-generated rule header -->
-=======
+
 Private static methods that do not touch class state are really module-level utilities hidden inside a class. Keeping them private and static signals unnecessary coupling to the class, makes them harder to reuse, and makes isolated unit testing awkward. Extracting these helpers into standalone utility functions keeps classes lean and clarifies which code truly depends on class state.
 
 ## Rule Details
@@ -77,5 +76,4 @@
     return 2;
   }
 }
-```
->>>>>>> 6030d388
+```