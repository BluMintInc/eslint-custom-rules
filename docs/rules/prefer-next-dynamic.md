# Prefer Next.js dynamic() over custom useDynamic() for component imports (`@blumintinc/blumint/prefer-next-dynamic`)

💼 This rule is enabled in the ✅ `recommended` config.

🔧 This rule is automatically fixable by the [`--fix` CLI option](https://eslint.org/docs/latest/user-guide/command-line-interface#--fix).

<<<<<<< HEAD
<!-- end auto-generated rule header -->

💼 This rule is enabled in the ✅ `recommended` config.

🔧 This rule is automatically fixable by the [`--fix` CLI option](https://eslint.org/docs/latest/user-guide/command-line-interface#--fix).

💭 This rule requires [type information](https://typescript-eslint.io/linting/typed-linting).

=======
>>>>>>> 6030d388
<!-- end auto-generated rule header -->

## Description

Enforce Next.js `dynamic()` for dynamically importing React components instead of a custom `useDynamic` hook.

- **Why**: `dynamic()` is the supported way to ship client-only components without server rendering and to let Next.js manage code-splitting. Custom wrappers bypass these guarantees and risk shipping server-only code to the client or vice versa.
- **Scope**: Only flags `useDynamic(import(...))` results that are used as JSX components. Non-component dynamic imports are intentionally ignored to avoid false positives.
- **Fix**: Converts the hook call to `dynamic(() => import(...), { ssr: false })`, ensures `dynamic` is imported, and drops the unused `useDynamic` import.

## Rule Details

### Examples
Bad:

```ts
import { useDynamic } from '../../hooks/useDynamic';

const EmojiPicker = useDynamic(import('@emoji-mart/react'));
const App = () => <EmojiPicker/>;
// Note: If this value were never rendered as <EmojiPicker />, the rule would not flag it.
```

Good:

```ts
import dynamic from 'next/dynamic';

const EmojiPicker = dynamic(
  async () => {
    const mod = await import('@emoji-mart/react');
    return mod.default;
  },
  { ssr: false }
);

const App = () => <EmojiPicker/>;
```

Named export:

```ts
import dynamic from 'next/dynamic';

const Picker = dynamic(
  async () => {
    const mod = await import('@emoji-mart/react');
    return mod.Picker;
  },
  { ssr: false }
);
```

### What this rule checks

- Any variable declaration of the form `const X = useDynamic(import('...'))` where `X` is later used as a JSX component is flagged.
- Destructuring (including aliases), e.g. `const { Picker: Emoji } = useDynamic(import('...'))`, is treated as importing a named export and fixed accordingly (binds the local `Emoji` to `mod.Picker`).
- If `dynamic` is not imported, an import is added: `import dynamic from 'next/dynamic';`.
- If `useDynamic` import becomes unused, it is removed (or the specifier is removed if there are other specifiers).

### Autofix behavior

- Replaces `useDynamic(import('lib'))` with:

```ts
const Component = dynamic(
  async () => {
    const mod = await import('lib');
    return mod.default; // or mod.NamedExport for destructured cases
  },
  { ssr: false }
);
```

- Adds `import dynamic from 'next/dynamic';` when not present.
- Removes `useDynamic` import when no longer used.

### Edge Cases / Notes

- **Non-Component Imports**: Skips when the variable is never used in JSX, avoiding false positives for utilities.
- **Named Exports**: When destructuring (e.g., `{ Picker }`), the fixer returns `mod.Picker`.
- **Incorrect dynamic usage**: The fixer ensures an async loader and applies `{ ssr: false }`.
- **Multiple declarators**: Safely replaces only the matching declarator in comma-separated declarations.

  Before:

  ```ts
  const { Picker }, other = useDynamic(import('@emoji-mart/react')), something = 1;
  ```

  After:

  ```ts
  const Picker = dynamic(
    async () => {
      const mod = await import('@emoji-mart/react');
      return mod.Picker;
    },
    { ssr: false },
  );
  const something = 1;
  ```

### Options

- `useDynamicSources` (string[], optional): additional module specifiers to treat as `useDynamic` sources. Defaults to `["useDynamic","./useDynamic","../hooks/useDynamic","../../hooks/useDynamic"]`.

The fixer always passes `{ ssr: false }` to `dynamic()`; configuring other options (loading components, suspense, etc.) is not supported by this rule.

#### Example configuration

```json
{
  "rules": {
    "@blumintinc/blumint/prefer-next-dynamic": "error"
  }
}
```

### When not to use

- Projects not using Next.js or intentionally using a custom dynamic wrapper should disable this rule.<|MERGE_RESOLUTION|>--- conflicted
+++ resolved
@@ -4,17 +4,12 @@
 
 🔧 This rule is automatically fixable by the [`--fix` CLI option](https://eslint.org/docs/latest/user-guide/command-line-interface#--fix).
 
-<<<<<<< HEAD
 <!-- end auto-generated rule header -->
 
 💼 This rule is enabled in the ✅ `recommended` config.
 
 🔧 This rule is automatically fixable by the [`--fix` CLI option](https://eslint.org/docs/latest/user-guide/command-line-interface#--fix).
 
-💭 This rule requires [type information](https://typescript-eslint.io/linting/typed-linting).
-
-=======
->>>>>>> 6030d388
 <!-- end auto-generated rule header -->
 
 ## Description
