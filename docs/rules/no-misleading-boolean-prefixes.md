--- conflicted
+++ resolved
@@ -1,11 +1,8 @@
 # Reserve boolean-style prefixes (is/has/should) for functions that actually return boolean values to avoid misleading call sites (`@blumintinc/blumint/no-misleading-boolean-prefixes`)
-<<<<<<< HEAD
 
 💼 This rule is enabled in the ✅ `recommended` config.
 
 <!-- end auto-generated rule header -->
-=======
->>>>>>> 6030d388
 
 💼 This rule is enabled in the ✅ `recommended` config.
 
