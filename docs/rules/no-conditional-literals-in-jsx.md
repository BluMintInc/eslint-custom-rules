# Disallow conditional string literals beside other JSX text to avoid fragmented text nodes, translation issues, and hydration mismatches (`@blumintinc/blumint/no-conditional-literals-in-jsx`)
<<<<<<< HEAD

💼 This rule is enabled in the ✅ `recommended` config.

<!-- end auto-generated rule header -->
=======
>>>>>>> 6030d388

💼 This rule is enabled in the ✅ `recommended` config.

<!-- end auto-generated rule header -->

Conditional string literals must not sit next to other JSX text or expressions. When JSX mixes `"text"`, `{condition && 'more text'}`, and other siblings in the same element, React splits the sentence across multiple text nodes. Those fragmented nodes confuse browser auto-translation, i18n tooling, and React hydration because different environments may assemble the text differently. Wrap the conditional expression in its own element or move the entire sentence inside the conditional so it renders as one text node.

## Rule Details

The rule reports conditional string literals that are adjacent to other JSX text or expressions. This pattern is risky because:

- Browser translation and screen readers treat each fragment as a separate node, so conditional pieces produce garbled output or untranslated leftovers.
- React's server-rendered markup may not match the client because conditional fragments change how text nodes are grouped, creating hydration warnings.
- Reviewers cannot easily tell which sentences render together, making copy and localization work brittle.

To fix the warning, either:

- Wrap the conditional expression in its own element so the text node stays intact while preserving the original operator: `<div>text <span>{condition && 'more text'}</span></div>` or `<div>text <span>{value || 'fallback'}</span></div>`
- Move the entire sentence into the conditional: `{condition && <div>text more text</div>}`

Examples of **incorrect** code for this rule:

```jsx
<div>Welcome {isReturning && 'back'} user</div>
<p>Cart total: {showAmount && '$42.00'}</p>
<div><span>This is {maybe && 'sometimes'} split</span></div>
<div>Status: {state || 'unknown'}</div>
```

Examples of **correct** code for this rule:

```jsx
<div>Welcome <span>{isReturning && 'back'}</span> user</div>
<p>{showAmount && 'Cart total: $42.00'}</p>
{maybe && <div><span>This stays together</span></div>}
<div>Status: <span>{state || 'unknown'}</span></div>
```<|MERGE_RESOLUTION|>--- conflicted
+++ resolved
@@ -1,11 +1,8 @@
 # Disallow conditional string literals beside other JSX text to avoid fragmented text nodes, translation issues, and hydration mismatches (`@blumintinc/blumint/no-conditional-literals-in-jsx`)
-<<<<<<< HEAD
 
 💼 This rule is enabled in the ✅ `recommended` config.
 
 <!-- end auto-generated rule header -->
-=======
->>>>>>> 6030d388
 
 💼 This rule is enabled in the ✅ `recommended` config.
 
