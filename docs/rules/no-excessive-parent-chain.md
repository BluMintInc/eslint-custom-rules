--- conflicted
+++ resolved
@@ -21,7 +21,6 @@
 
 ## Why this rule matters
 
-<<<<<<< HEAD
 - **Path drift creates runtime bugs**: A collection rename or nesting change invalidates every `ref.parent.parent.parent` chain and fails at runtime.
 - **Params already hold the identifiers**: `event.params` is typed from the trigger path, so using it keeps handlers aligned with declared routes.
 - **Intent is clearer**: `params.userId` communicates which path component is being read, while a long parent chain hides intent.
@@ -36,13 +35,6 @@
 ## Examples
 
 ### Incorrect
-=======
-## Options
-
-This rule has no options. The maximum allowed consecutive `.parent` calls is fixed at `2`.
-
-Examples of **incorrect** code for this rule:
->>>>>>> edd6ebca
 
 ```typescript
 export const propagateOverwolfPlacement: DocumentChangeHandler<
@@ -88,9 +80,6 @@
 export const regularFunction = async (docRef: DocumentReference) => {
   const ancestorId = docRef.parent.parent.parent.parent.id; // Not a handler - rule doesn't apply
 };
-<<<<<<< HEAD
-```
-=======
 ```
 
 This rule is not auto-fixable; violations must be corrected manually.
@@ -109,5 +98,4 @@
 1. **Type Safety**: The `params` object is automatically generated based on the path pattern and provides type-safe access
 2. **Maintainability**: Path changes only require updating the path pattern, not individual handlers
 3. **Clarity**: `params.userId` is much clearer than `ref.parent.parent.parent.id`
-4. **Consistency**: All handlers use the same pattern for accessing path components.
->>>>>>> edd6ebca
+4. **Consistency**: All handlers use the same pattern for accessing path components.