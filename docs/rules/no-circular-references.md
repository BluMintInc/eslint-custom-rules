--- conflicted
+++ resolved
@@ -4,15 +4,11 @@
 
 <!-- end auto-generated rule header -->
 
-<<<<<<< HEAD
 💼 This rule is enabled in the ✅ `recommended` config.
 
 <!-- end auto-generated rule header -->
 
-Disallow circular references in objects to prevent issues with JSON serialization and memory leaks.
-=======
 Circular object graphs throw during `JSON.stringify()`, keep objects reachable longer (leading to leaks), and make mutation paths harder to reason about. This rule reports any assignment or property wiring that makes an object point back to itself, directly or through another object, method, or promise callback.
->>>>>>> 6030d388
 
 ## Rule Details
 
