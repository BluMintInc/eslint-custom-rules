# Enforce the use of Firestore FieldPath syntax when passing documentData into DocSetter. Instead of using nested object syntax, developers should use dot notation for deeply nested fields (`@blumintinc/blumint/enforce-fieldpath-syntax-in-docsetter`)

💼 This rule is enabled in the ✅ `recommended` config.

🔧 This rule is automatically fixable by the [`--fix` CLI option](https://eslint.org/docs/latest/user-guide/command-line-interface#--fix).

<!-- end auto-generated rule header -->

## Rule Details

Firestore treats nested objects in `DocSetter` payloads as whole sub-document writes. If you pass `{ roles: { contributor: ... } }` to `set()` or `updateIfExists()`, Firestore replaces the entire `roles` map and can silently drop siblings the payload did not include. FieldValue helpers (`arrayUnion`, `increment`, etc.) also expect dotted field paths for nested updates. This rule requires FieldPath (dot) notation so DocSetter only touches the intended leaf fields and avoids data loss during partial updates.

### What This Rule Checks

- `DocSetter.set()` payloads that contain nested object literals
- `DocSetter.updateIfExists()` payloads that contain nested object literals

<<<<<<< HEAD
### What This Rule Ignores

- `DocSetter.overwrite()` calls because they intentionally replace the whole document
- Object literals that are already flattened with dotted keys
- Dynamic/computed/spread constructions where safe auto-flattening is ambiguous
- Arrays of objects (Firestore cannot target nested array members with FieldPath keys)
=======
This rule applies to:

- `DocSetter.set()` method calls
- `DocSetter.updateIfExists()` method calls

### When This Rule Does NOT Apply

This rule does not apply to:

- `DocSetter.overwrite()` method calls (since overwrite replaces the entire document)
- Dynamically constructed objects
- Array elements (Firestore does not support FieldPath notation within array objects)
- Properties that already use dot notation
>>>>>>> edd6ebca

## Examples

### ❌ Incorrect

These payloads send nested objects, so Firestore treats each nested map as a single value and can overwrite siblings that are not present in the payload.

```javascript
const docSetter = new DocSetter<Tournament>(tournamentRef.parent);
await docSetter.set({
  id: tournamentId,
  roles: { contributor: FieldValue.arrayUnion(contributorId) },
});
```

```javascript
await docSetter.set({
  id: tournamentId,
  metadata: { createdAt: new Date(), updatedBy: userId },
});
```

```javascript
await docSetter.updateIfExists({
  id: tournamentId,
  player: { stats: { score: 100 } },
});
```

### ✅ Correct

Flattening nested fields into FieldPath keys targets only the intended leaves and keeps other data in the nested maps intact.

```javascript
const docSetter = new DocSetter<Tournament>(tournamentRef.parent);
await docSetter.set({
  id: tournamentId,
  'roles.contributor': FieldValue.arrayUnion(contributorId),
});
```

```javascript
await docSetter.set({
  id: tournamentId,
  'metadata.createdAt': new Date(),
  'metadata.updatedBy': userId,
});
```

```javascript
await docSetter.updateIfExists({
  id: tournamentId,
  'player.stats.score': 100,
});
```

```javascript
// This is allowed - overwrite replaces the entire document
await docSetter.overwrite({
  id: tournamentId,
  roles: { contributor: FieldValue.arrayUnion(contributorId) },
});
```

```javascript
// This is allowed - already using FieldPath syntax
await docSetter.set({
  id: tournamentId,
  'roles.contributor': FieldValue.arrayUnion(contributorId),
});
```

```javascript
// This is allowed - arrays of objects are not converted
await docSetter.set({
  id: tournamentId,
  players: [{ id: 'player1', score: 10 }],
});
```

## Edge Cases

### Dynamic Object Construction

The rule does not flag dynamically constructed objects, as transforming them automatically may be error-prone:

```javascript
// This will NOT be flagged
const data = { id: tournamentId };
data.roles = { contributor: FieldValue.arrayUnion(contributorId) };
await docSetter.set(data);
```

### Arrays of Objects

Firestore does not support FieldPath notation inside arrays of objects, so these are ignored:

```javascript
// This will NOT be flagged
await docSetter.set({
  id: tournamentId,
  players: [{ id: 'player1', score: 10 }],
});
```

### Exception for Overwrite Operations

The `overwrite` method replaces the entire document, so FieldPath syntax is not required:

```javascript
// This will NOT be flagged
await docSetter.overwrite({
  id: tournamentId,
  roles: { contributor: FieldValue.arrayUnion(contributorId) },
});
```

### Keys requiring quotes

When keys contain characters that are not valid identifiers (like dots), the auto-fixer quotes them:

```javascript
// Nested key with dot becomes quoted field path
await docSetter.set({
  'app.config': { version: 1 } // Becomes 'app.config.version': 1
});
```

### Mixed Nesting

You can mix already-flattened paths with nested objects:

```javascript
await docSetter.set({
  'profile.name': 'John',
  settings: { theme: 'dark' } // Becomes 'settings.theme': 'dark'
});
```

## Auto-fix

This rule provides automatic fixes that convert nested object syntax into FieldPath syntax. The auto-fix will:

1. Flatten nested objects into dot notation keys
2. Preserve the `id` property at the top-level
3. Quote keys that contain dots
4. Maintain proper formatting and indentation

## When Not to Use

You might want to disable this rule if:

- You're working with legacy code that cannot be easily migrated
- You have specific use cases where nested object syntax is required
- You're using `DocSetter.overwrite()` exclusively (though the rule already ignores this method)<|MERGE_RESOLUTION|>--- conflicted
+++ resolved
@@ -15,28 +15,12 @@
 - `DocSetter.set()` payloads that contain nested object literals
 - `DocSetter.updateIfExists()` payloads that contain nested object literals
 
-<<<<<<< HEAD
 ### What This Rule Ignores
 
 - `DocSetter.overwrite()` calls because they intentionally replace the whole document
 - Object literals that are already flattened with dotted keys
 - Dynamic/computed/spread constructions where safe auto-flattening is ambiguous
 - Arrays of objects (Firestore cannot target nested array members with FieldPath keys)
-=======
-This rule applies to:
-
-- `DocSetter.set()` method calls
-- `DocSetter.updateIfExists()` method calls
-
-### When This Rule Does NOT Apply
-
-This rule does not apply to:
-
-- `DocSetter.overwrite()` method calls (since overwrite replaces the entire document)
-- Dynamically constructed objects
-- Array elements (Firestore does not support FieldPath notation within array objects)
-- Properties that already use dot notation
->>>>>>> edd6ebca
 
 ## Examples
 
