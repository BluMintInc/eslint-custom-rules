--- conflicted
+++ resolved
@@ -1,11 +1,8 @@
 # Avoid getter methods that only re-expose nested properties on constructor-injected objects without adding behavior (`@blumintinc/blumint/no-passthrough-getters`)
-<<<<<<< HEAD
 
 💼 This rule is enabled in the ✅ `recommended` config.
 
 <!-- end auto-generated rule header -->
-=======
->>>>>>> 6030d388
 
 💼 This rule is enabled in the ✅ `recommended` config.
 
