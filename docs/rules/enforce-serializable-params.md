--- conflicted
+++ resolved
@@ -1,11 +1,8 @@
 # Enforce serializable parameters for Firebase callable/HTTPS functions (`@blumintinc/blumint/enforce-serializable-params`)
-<<<<<<< HEAD
 
 💼 This rule is enabled in the ✅ `recommended` config.
 
 <!-- end auto-generated rule header -->
-=======
->>>>>>> 6030d388
 
 💼 This rule is enabled in the ✅ `recommended` config.
 
