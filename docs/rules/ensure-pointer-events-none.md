--- conflicted
+++ resolved
@@ -6,62 +6,7 @@
 
 <!-- end auto-generated rule header -->
 
-<<<<<<< HEAD
 This rule prevents decorative pseudo-elements that use absolute or fixed positioning from intercepting user interactions. Overlays applied with `::before` or `::after` can sit on top of buttons and links; without `pointer-events: none`, they absorb clicks, taps, hover, and focus feedback and make the underlying control feel broken or inaccessible. Add `pointer-events: none` so the pseudo-element stays visual only while the element underneath remains usable.
-
-## What triggers a violation
-
-- `::before` or `::after` styles that use `position: absolute` or `position: fixed` without defining `pointer-events`
-- Styled-components or other CSS-in-JS templates that place pseudo-elements on top of content without disabling pointer events
-
-## How to fix
-
-- Set `pointer-events: none` (or `pointerEvents: 'none'` in JS objects) on positioned pseudo-elements that are meant to be decorative overlays
-- If the overlay must remain interactive, set `pointer-events: auto` explicitly so the intent is clear
-
-## Examples
-
-### ❌ Incorrect
-
-```
-const styles = {
-  '&::before': {
-    content: '""',
-    position: 'absolute',
-    width: '100%',
-    height: '100%',
-  },
-};
-```
-
-### ✅ Correct
-
-```
-const styles = {
-  '&::before': {
-    content: '""',
-    position: 'absolute',
-    width: '100%',
-    height: '100%',
-    pointerEvents: 'none',
-  },
-};
-```
-
-### ✅ Styled-components example
-
-```
-const Overlay = styled.div`
-  &::after {
-    content: '';
-    position: fixed;
-    inset: 0;
-    pointer-events: none;
-  }
-`;
-```
-=======
-Absolutely or fixed-positioned pseudo-elements (`::before`/`::after`) can block clicks and hovers on the elements they decorate. This rule ensures those pseudo-elements explicitly set `pointer-events: none` so decorations never intercept user input.
 
 ## Rule Details
 
@@ -70,12 +15,18 @@
 - A styled-components/emotion template defines `::before` or `::after` with `position: absolute` or `position: fixed` and omits `pointer-events: none`.
 - A CSS-in-JS object for a pseudo-selector (e.g., `{ '&::before': { ... } }`) has absolute/fixed positioning without `pointerEvents: 'none'`.
 - A JSX `style={{ ... }}` object represents a pseudo-element style (via nested selector keys) and lacks `pointerEvents: 'none'`.
+- `::before` or `::after` styles use `position: absolute` or `position: fixed` without defining `pointer-events`.
 
 The rule allows:
 
 - Pseudo-elements that already specify `pointer-events`.
 - Explicit `pointer-events: auto` for intentionally interactive pseudo-elements.
 - Non-pseudo-element styles.
+
+## How to fix
+
+- Set `pointer-events: none` (or `pointerEvents: 'none'` in JS objects) on positioned pseudo-elements that are meant to be decorative overlays.
+- If the overlay must remain interactive, set `pointer-events: auto` explicitly so the intent is clear.
 
 ### Examples of **incorrect** code for this rule:
 
@@ -117,6 +68,13 @@
 `;
 
 const styles = {
+  '&::before': {
+    content: '""',
+    position: 'absolute',
+    width: '100%',
+    height: '100%',
+    pointerEvents: 'none',
+  },
   '&::after': {
     position: 'fixed',
     top: 0,
@@ -140,5 +98,4 @@
 
 ## Further Reading
 
-- [MDN: `pointer-events` CSS property](https://developer.mozilla.org/en-US/docs/Web/CSS/pointer-events)
->>>>>>> 07de15de
+- [MDN: `pointer-events` CSS property](https://developer.mozilla.org/en-US/docs/Web/CSS/pointer-events)