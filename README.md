# @blumintinc/eslint-plugin-blumint

Custom eslint rules for use at BluMint

<<<<<<< HEAD
<!-- Header -->
<br />
<p align="center">
  <!---TODO: Update below with repository URL -->
  <a href="https://github.com/BluMintInc/eslint-custom-rules">
    <img src="assets/logo.svg" alt="Logo" height=100>
  </a>
  <p align="center">
    <!---TODO: Update below with repository name -->
    eslint-custom-rules
    <br />
    <!---TODO: Update below with repository URL -->
    <a href="https://github.com/BluMintInc/eslint-custom-rules/issues">Report Bug</a>
    ·
    <!---TODO: Update below with repository URL -->
    <a href="https://github.com/BluMintInc/eslint-custom-rules/issues">Request Feature</a>
  </p>
</p>
<br />
=======
## Installation
>>>>>>> 93f0b941

You'll first need to install [ESLint](https://eslint.org/):

<<<<<<< HEAD
- [About this Project](#about-this-project)
  - [Built With](#built-with)
  - [Environment Dependencies](#environment-dependencies)
  - [Recommended Browser Extensions](#recommended-browser-extensions)
- [Getting Started](#getting-started)
  - [Zero-Installation Development](#zero-installation-development)
  - [Docker Installation](#docker-installation)
- [Contributing](#contributing)
  - [Agile Development](#agile-development)
  - [Testing](#testing)
  - [Gitflow](#gitflow)
  - [Commitizen](#commitizen)
  - [Diagramming](#diagramming)
- [Workflow Automation](#workflow-automation)
  - [CI](#ci)
  - [CD](#cd)
  - [Dependency Management](#dependency-management)
  - [Static Code Analysis](#static-code-analysis)
- [License](#license)

<br />

## About this Project

This repository is a template repository for Gitpod-based development of a service.

### Built with

- [Typescript](https://www.typescriptlang.org/)
- [Jest](https://mochajs.org/)

### Environment Dependencies

- [NodeJS](https://nodejs.org) (16 with npm ^8.16.0)

### Recommended Browser Extensions

It is recommended that you install the following browser extensions for the best experience
interacting with this repository:

1. [Gitpod Browser Extension](https://www.gitpod.io/docs/browser-extension/)

<br />

## Getting Started

### Zero-Installation Development

<!---TODO: Update below with repository URL -->

[![Gitpod ready-to-code](https://img.shields.io/badge/Gitpod-ready--to--code-blue?logo=gitpod)](https://gitpod.io/#https://github.com/BluMintInc/eslint-custom-rules)

It is highly recommended to conduct development of this repository
via [Gitpod's online IDE](https://www.gitpod.io/docs/ide/). Click the following to
get started with zero installation requirements:

<p>
  <!---TODO: Update below with repository URL -->
  <a href="https://gitpod.io/#https://github.com/BluMintInc/eslint-custom-rules" target="_blank" rel="nofollow noopener noreferrer">
    <img src="https://gitpod.io/button/open-in-gitpod.svg" alt="Open in Gitpod">
  </a>
</p>

Gitpod is a one-click online IDE for Cloud-based development. The following video
provides a very effective introduction to Gitpod: [https://www.youtube.com/watch?v=qLv6-Uop0yc](https://www.youtube.com/watch?v=qLv6-Uop0yc).

<br />

### Docker Installation

Alternatively, this repo supports [VS Code Remote Container Development](https://code.visualstudio.com/docs/remote/containers#_quick-start-open-a-git-repository-or-github-pr-in-an-isolated-container-volume) for Dockerized development inside VSCode.

**Step #1**: To get started, first make sure to install the followin prerequisites:

1.  Visual Studio Code

    - Manual installation: https://code.visualstudio.com/download
    - Windows (via [Chocolately](https://chocolatey.org/)):
      ```bash
      choco install vscode
      ```
    - Mac or Linux (via [Homebrew](https://brew.sh/)):
      ```sh
      brew update
      brew tap homebrew/cask-cask
      brew cask search visual-studio-code
      brew cask install visual-studio-code
      ```

2.  [Visual Studio Code Remote Development](https://marketplace.visualstudio.com/items?itemName=ms-vscode-remote.vscode-remote-extensionpack)
    extension pack, which can be installed into VS Code with [this manual installation link](vscode:extension/ms-vscode-remote.vscode-remote-extensionpack).

3.  [Docker Desktop](https://www.docker.com/products/docker-desktop)
    - Manual installation: https://www.docker.com/products/docker-desktop for Widows / Mac
    - Windows (via [Chocolately](https://chocolatey.org/)):
      ```bash
      choco install docker-desktop
      ```
      and follow
    - Mac or Linux (via [Homebrew](https://brew.sh/)):
      ```sh
      brew cask install docker
      ```
    - Linux (Ubuntu, Debian):
      ```sh
      sudo apt-get update
      sudo apt-get remove docker docker-engine docker.io
      sudo apt install docker.io
      sudo systemctl start docker
      sudo systemctl enable docker
      ```

**Step #2**: Start the Docker daemon if it has already not started automatially after the
installation finishes (run the Docker Desktop application). To ensure docker is running,
attempt the following commands:

```bash
docker version
docker run hello-world
```

**Step #3**: Start VS Code and press _F1_ to run
**Remote-Containers: Clone Repository in Container Volume..** from the Command Palette.

<!---TODO: Update below with repository URL -->

**Step #4**: Enter this repository's Git URI: https://github.com/BluMintInc/eslint-custom-rules.git.
VS Code will install all required dependencies and set up the environment from the Dockerfile configuration.

<br />

## Contributing

### [Agile Development](https://agilemanifesto.org/)

We are uncovering better ways of developing
software by doing it and helping others do it.

Through this work we have come to value:

- **Individuals and interactions** over _processes and tools_
- **Working software** over _comprehensive documentation_
- **Customer collaboration** over _contract negotiation_
- **Responding to change** over _following a plan_

That is, while there is value in the items on
_the right_, we value the items **on the left** more.

Furthermore, we value these principles:

1. Our highest priority is to satisfy the customer
   through early and continuous delivery
   of valuable software.
2. Welcome changing requirements, even late in
   development. Agile processes harness change for
   the customer's competitive advantage.
3. Deliver working software frequently, from a
   couple of weeks to a couple of months, with a
   preference to the shorter timescale.
4. Business people and developers must work
   together daily throughout the project.
5. Build projects around motivated individuals.
   Give them the environment and support they need,
   and trust them to get the job done.
6. The most efficient and effective method of
   conveying information to and within a development
   team is face-to-face conversation.
7. Working software is the primary measure of progress.
8. Agile processes promote sustainable development.
   The sponsors, developers, and users should be able
   to maintain a constant pace indefinitely.
9. Continuous attention to technical excellence
   and good design enhances agility.
10. Simplicity--the art of maximizing the amount
    of work not done--is essential.
11. The best architectures, requirements, and designs
    emerge from self-organizing teams.
12. At regular intervals, the team reflects on how
    to become more effective, then tunes and adjusts
    its behavior accordingly.

### Testing

Each contributor to this repository is obligated to provide sufficient test coverage over their contributions. 
We use the [Jest](https://jestjs.io/) test framework.

### [Gitflow](https://nvie.com/posts/a-successful-git-branching-model/)

Version control with git on this repo is in strict adherence to
the [Gitflow Workflow](https://nvie.com/posts/a-successful-git-branching-model/).
Gitflow was architectured by Vincent Driesssen in 2010 and since has been adopted with massive
popularity as a very effective development workflow under distributed version control.

The project also utilizes [githooks](https://git-scm.com/docs/githooks/en) to enforce gitflow and 
prevent users from accidently pushing to the main branch.

Plase read the following article for a sufficient introduction to the Gitflow
Workflow: https://www.atlassian.com/git/tutorials/comparing-workflows/gitflow-workflow.

### [Commitizen](https://commitizen-tools.github.io/commitizen/)

This project uses [githooks](https://git-scm.com/docs/githooks/en) to enforce standarized commits 
according to the [Commitizen](https://commitizen-tools.github.io/commitizen/) style. Running 
`git commit` on the command line instigates a series of prompts guiding you through the standard.

### Diagramming

All diagrams should be included on the repository to which they pertain. We use 
[PlantUML](https://plantuml.com/) to build all of our diagrams. PlantUML has a Domain Specific 
Language (DSL) for declaratively building [various types of diagrams](https://plantuml.com/). 
You can write a .wsd, .pu, .puml, .plantuml, or .iuml file containing PlantUML DSL and the 
[PlantUML Extension](https://marketplace.visualstudio.com/items?itemName=jebbs.plantuml) 
will enable you to render that diagram in a live preview by pressing Alt + D.

<br />
<br />

## Workflow Automation

This repository uses [Github Actions](https://docs.github.com/en/actions) for several workflow 
automations as well as several organizational [Github Integrations](https://github.com/integrations).

### CI

Pre-commit [githooks](https://git-scm.com/docs/githooks/en) lint the codebase and then run all the 
project's [Jest](https://jestjs.io/) tests to prevent regressions from even being checked into 
the codebase. On top of this, the 
[Test](https://github.com/BluMintInc/eslint-custom-rules/blob/master/.github/workflows/test-report.yml) 
Action runs the project's [Jest](https://jestjs.io/) tests to check PRs before they are merged.

### CD
<!---TODO: Update below paragraph with repository URLs -->
The [Release](https://github.com/BluMintInc/eslint-custom-rules/blob/master/.github/workflows/semantic-release.yml) 
Action triggers on commits to the main branch utilzing the repository's 
[Commitizen](https://commitizen-tools.github.io/commitizen/) commit style to automatically version published 
code according to [SemVar](https://semver.org/). The 
[Release](https://github.com/BluMintInc/eslint-custom-rules/blob/master/.github/workflows/semantic-release.yml) 
Action also publishes the project to our private npmjs repository scoped under [@blumint](https://www.npmjs.com/settings/minimap-inc/packages).

This repository also makes use of the [Semantic Pull Probot](https://github.com/zeke/semantic-pull-requests) to 
vet and squash the commits of merged PRs onto the main branch. For more information, see 
[Semantic Release](https://github.com/semantic-release/semantic-release).
=======
```sh
npm i eslint --save-dev
```

Next, install `@blumintinc/eslint-plugin-blumint`:

```sh
npm install @blumintinc/eslint-plugin-blumint --save-dev
```
>>>>>>> 93f0b941

## Usage

Add `@blumintinc/blumint` to the plugins section of your `.eslintrc` configuration file. You can omit the `eslint-plugin-` prefix:

```json
{
    "plugins": [
        "@blumintinc/blumint"
    ]
}
```


Then configure the rules you want to use under the rules section.

```json
{
    "rules": {
        "blumint/rule-name": "error"
    }
}
```

Or use the recommended config:

```json
{
    "extends": ["some-other-plugin", "plugin:@blumintinc/blumint/recommended"]
}
```

## Rules

<!-- begin auto-generated rules list -->

💼 Configurations enabled in.\
⚠️ Configurations set to warn in.\
✅ Set in the `recommended` configuration.\
🔧 Automatically fixable by the [`--fix` CLI option](https://eslint.org/docs/user-guide/command-line-interface#--fix).

| Name                                                                               | Description                                                                                                                                     | 💼 | ⚠️ | 🔧 |
| :--------------------------------------------------------------------------------- | :---------------------------------------------------------------------------------------------------------------------------------------------- | :- | :- | :- |
| [array-methods-this-context](docs/rules/array-methods-this-context.md)             | Prevent misuse of Array methods in OOP                                                                                                          |    | ✅  |    |
| [class-methods-read-top-to-bottom](docs/rules/class-methods-read-top-to-bottom.md) | Ensures classes read linearly from top to bottom.                                                                                               |    | ✅  | 🔧 |
| [dynamic-https-errors](docs/rules/dynamic-https-errors.md)                         | Dynamic error details should only be in the third argument of the HttpsError constructor. The second argument is hashed to produce a unique id. |    | ✅  |    |
| [export-if-in-doubt](docs/rules/export-if-in-doubt.md)                             | All top-level const definitions, type definitions, and functions should be exported                                                             |    |    |    |
| [extract-global-constants](docs/rules/extract-global-constants.md)                 | Extract constants/functions to the global scope when possible                                                                                   |    |    |    |
| [generic-starts-with-t](docs/rules/generic-starts-with-t.md)                       | Enforce TypeScript generic types to start with T                                                                                                |    | ✅  |    |
| [no-async-array-filter](docs/rules/no-async-array-filter.md)                       | Disallow async callbacks for Array.filter                                                                                                       | ✅  |    |    |
| [no-async-foreach](docs/rules/no-async-foreach.md)                                 | Disallow Array.forEach with an async callback function                                                                                          | ✅  |    |    |
| [no-conditional-literals-in-jsx](docs/rules/no-conditional-literals-in-jsx.md)     | Disallow use of conditional literals in JSX code                                                                                                | ✅  |    |    |
| [no-filter-without-return](docs/rules/no-filter-without-return.md)                 | Disallow Array.filter callbacks without an explicit return (if part of a block statement)                                                       | ✅  |    |    |
| [no-misused-switch-case](docs/rules/no-misused-switch-case.md)                     | Prevent misuse of logical OR in switch case statements                                                                                          | ✅  |    |    |
| [no-unpinned-dependencies](docs/rules/no-unpinned-dependencies.md)                 | Enforces pinned dependencies                                                                                                                    | ✅  |    | 🔧 |
| [no-useless-fragment](docs/rules/no-useless-fragment.md)                           | Prevent unnecessary use of React fragments                                                                                                      |    | ✅  | 🔧 |
| [prefer-fragment-shorthand](docs/rules/prefer-fragment-shorthand.md)               | Prefer <> shorthand for <React.Fragment>                                                                                                        |    | ✅  | 🔧 |
| [prefer-type-over-interface](docs/rules/prefer-type-over-interface.md)             | Prefer using type alias over interface                                                                                                          |    | ✅  | 🔧 |
| [require-memo](docs/rules/require-memo.md)                                         | React components must be memoized                                                                                                               | ✅  |    | 🔧 |

<!-- end auto-generated rules list -->

<<<<<<< HEAD
[gitpod-shield]: https://img.shields.io/badge/setup-automated-blue?logo=gitpod
<!---TODO: Update below with repository URL -->
[gitpod-url]: https://gitpod.io/#https://github.com/BluMintInc/eslint-custom-rules
=======
>>>>>>> 93f0b941
<|MERGE_RESOLUTION|>--- conflicted
+++ resolved
@@ -2,276 +2,10 @@
 
 Custom eslint rules for use at BluMint
 
-<<<<<<< HEAD
-<!-- Header -->
-<br />
-<p align="center">
-  <!---TODO: Update below with repository URL -->
-  <a href="https://github.com/BluMintInc/eslint-custom-rules">
-    <img src="assets/logo.svg" alt="Logo" height=100>
-  </a>
-  <p align="center">
-    <!---TODO: Update below with repository name -->
-    eslint-custom-rules
-    <br />
-    <!---TODO: Update below with repository URL -->
-    <a href="https://github.com/BluMintInc/eslint-custom-rules/issues">Report Bug</a>
-    ·
-    <!---TODO: Update below with repository URL -->
-    <a href="https://github.com/BluMintInc/eslint-custom-rules/issues">Request Feature</a>
-  </p>
-</p>
-<br />
-=======
 ## Installation
->>>>>>> 93f0b941
 
 You'll first need to install [ESLint](https://eslint.org/):
 
-<<<<<<< HEAD
-- [About this Project](#about-this-project)
-  - [Built With](#built-with)
-  - [Environment Dependencies](#environment-dependencies)
-  - [Recommended Browser Extensions](#recommended-browser-extensions)
-- [Getting Started](#getting-started)
-  - [Zero-Installation Development](#zero-installation-development)
-  - [Docker Installation](#docker-installation)
-- [Contributing](#contributing)
-  - [Agile Development](#agile-development)
-  - [Testing](#testing)
-  - [Gitflow](#gitflow)
-  - [Commitizen](#commitizen)
-  - [Diagramming](#diagramming)
-- [Workflow Automation](#workflow-automation)
-  - [CI](#ci)
-  - [CD](#cd)
-  - [Dependency Management](#dependency-management)
-  - [Static Code Analysis](#static-code-analysis)
-- [License](#license)
-
-<br />
-
-## About this Project
-
-This repository is a template repository for Gitpod-based development of a service.
-
-### Built with
-
-- [Typescript](https://www.typescriptlang.org/)
-- [Jest](https://mochajs.org/)
-
-### Environment Dependencies
-
-- [NodeJS](https://nodejs.org) (16 with npm ^8.16.0)
-
-### Recommended Browser Extensions
-
-It is recommended that you install the following browser extensions for the best experience
-interacting with this repository:
-
-1. [Gitpod Browser Extension](https://www.gitpod.io/docs/browser-extension/)
-
-<br />
-
-## Getting Started
-
-### Zero-Installation Development
-
-<!---TODO: Update below with repository URL -->
-
-[![Gitpod ready-to-code](https://img.shields.io/badge/Gitpod-ready--to--code-blue?logo=gitpod)](https://gitpod.io/#https://github.com/BluMintInc/eslint-custom-rules)
-
-It is highly recommended to conduct development of this repository
-via [Gitpod's online IDE](https://www.gitpod.io/docs/ide/). Click the following to
-get started with zero installation requirements:
-
-<p>
-  <!---TODO: Update below with repository URL -->
-  <a href="https://gitpod.io/#https://github.com/BluMintInc/eslint-custom-rules" target="_blank" rel="nofollow noopener noreferrer">
-    <img src="https://gitpod.io/button/open-in-gitpod.svg" alt="Open in Gitpod">
-  </a>
-</p>
-
-Gitpod is a one-click online IDE for Cloud-based development. The following video
-provides a very effective introduction to Gitpod: [https://www.youtube.com/watch?v=qLv6-Uop0yc](https://www.youtube.com/watch?v=qLv6-Uop0yc).
-
-<br />
-
-### Docker Installation
-
-Alternatively, this repo supports [VS Code Remote Container Development](https://code.visualstudio.com/docs/remote/containers#_quick-start-open-a-git-repository-or-github-pr-in-an-isolated-container-volume) for Dockerized development inside VSCode.
-
-**Step #1**: To get started, first make sure to install the followin prerequisites:
-
-1.  Visual Studio Code
-
-    - Manual installation: https://code.visualstudio.com/download
-    - Windows (via [Chocolately](https://chocolatey.org/)):
-      ```bash
-      choco install vscode
-      ```
-    - Mac or Linux (via [Homebrew](https://brew.sh/)):
-      ```sh
-      brew update
-      brew tap homebrew/cask-cask
-      brew cask search visual-studio-code
-      brew cask install visual-studio-code
-      ```
-
-2.  [Visual Studio Code Remote Development](https://marketplace.visualstudio.com/items?itemName=ms-vscode-remote.vscode-remote-extensionpack)
-    extension pack, which can be installed into VS Code with [this manual installation link](vscode:extension/ms-vscode-remote.vscode-remote-extensionpack).
-
-3.  [Docker Desktop](https://www.docker.com/products/docker-desktop)
-    - Manual installation: https://www.docker.com/products/docker-desktop for Widows / Mac
-    - Windows (via [Chocolately](https://chocolatey.org/)):
-      ```bash
-      choco install docker-desktop
-      ```
-      and follow
-    - Mac or Linux (via [Homebrew](https://brew.sh/)):
-      ```sh
-      brew cask install docker
-      ```
-    - Linux (Ubuntu, Debian):
-      ```sh
-      sudo apt-get update
-      sudo apt-get remove docker docker-engine docker.io
-      sudo apt install docker.io
-      sudo systemctl start docker
-      sudo systemctl enable docker
-      ```
-
-**Step #2**: Start the Docker daemon if it has already not started automatially after the
-installation finishes (run the Docker Desktop application). To ensure docker is running,
-attempt the following commands:
-
-```bash
-docker version
-docker run hello-world
-```
-
-**Step #3**: Start VS Code and press _F1_ to run
-**Remote-Containers: Clone Repository in Container Volume..** from the Command Palette.
-
-<!---TODO: Update below with repository URL -->
-
-**Step #4**: Enter this repository's Git URI: https://github.com/BluMintInc/eslint-custom-rules.git.
-VS Code will install all required dependencies and set up the environment from the Dockerfile configuration.
-
-<br />
-
-## Contributing
-
-### [Agile Development](https://agilemanifesto.org/)
-
-We are uncovering better ways of developing
-software by doing it and helping others do it.
-
-Through this work we have come to value:
-
-- **Individuals and interactions** over _processes and tools_
-- **Working software** over _comprehensive documentation_
-- **Customer collaboration** over _contract negotiation_
-- **Responding to change** over _following a plan_
-
-That is, while there is value in the items on
-_the right_, we value the items **on the left** more.
-
-Furthermore, we value these principles:
-
-1. Our highest priority is to satisfy the customer
-   through early and continuous delivery
-   of valuable software.
-2. Welcome changing requirements, even late in
-   development. Agile processes harness change for
-   the customer's competitive advantage.
-3. Deliver working software frequently, from a
-   couple of weeks to a couple of months, with a
-   preference to the shorter timescale.
-4. Business people and developers must work
-   together daily throughout the project.
-5. Build projects around motivated individuals.
-   Give them the environment and support they need,
-   and trust them to get the job done.
-6. The most efficient and effective method of
-   conveying information to and within a development
-   team is face-to-face conversation.
-7. Working software is the primary measure of progress.
-8. Agile processes promote sustainable development.
-   The sponsors, developers, and users should be able
-   to maintain a constant pace indefinitely.
-9. Continuous attention to technical excellence
-   and good design enhances agility.
-10. Simplicity--the art of maximizing the amount
-    of work not done--is essential.
-11. The best architectures, requirements, and designs
-    emerge from self-organizing teams.
-12. At regular intervals, the team reflects on how
-    to become more effective, then tunes and adjusts
-    its behavior accordingly.
-
-### Testing
-
-Each contributor to this repository is obligated to provide sufficient test coverage over their contributions. 
-We use the [Jest](https://jestjs.io/) test framework.
-
-### [Gitflow](https://nvie.com/posts/a-successful-git-branching-model/)
-
-Version control with git on this repo is in strict adherence to
-the [Gitflow Workflow](https://nvie.com/posts/a-successful-git-branching-model/).
-Gitflow was architectured by Vincent Driesssen in 2010 and since has been adopted with massive
-popularity as a very effective development workflow under distributed version control.
-
-The project also utilizes [githooks](https://git-scm.com/docs/githooks/en) to enforce gitflow and 
-prevent users from accidently pushing to the main branch.
-
-Plase read the following article for a sufficient introduction to the Gitflow
-Workflow: https://www.atlassian.com/git/tutorials/comparing-workflows/gitflow-workflow.
-
-### [Commitizen](https://commitizen-tools.github.io/commitizen/)
-
-This project uses [githooks](https://git-scm.com/docs/githooks/en) to enforce standarized commits 
-according to the [Commitizen](https://commitizen-tools.github.io/commitizen/) style. Running 
-`git commit` on the command line instigates a series of prompts guiding you through the standard.
-
-### Diagramming
-
-All diagrams should be included on the repository to which they pertain. We use 
-[PlantUML](https://plantuml.com/) to build all of our diagrams. PlantUML has a Domain Specific 
-Language (DSL) for declaratively building [various types of diagrams](https://plantuml.com/). 
-You can write a .wsd, .pu, .puml, .plantuml, or .iuml file containing PlantUML DSL and the 
-[PlantUML Extension](https://marketplace.visualstudio.com/items?itemName=jebbs.plantuml) 
-will enable you to render that diagram in a live preview by pressing Alt + D.
-
-<br />
-<br />
-
-## Workflow Automation
-
-This repository uses [Github Actions](https://docs.github.com/en/actions) for several workflow 
-automations as well as several organizational [Github Integrations](https://github.com/integrations).
-
-### CI
-
-Pre-commit [githooks](https://git-scm.com/docs/githooks/en) lint the codebase and then run all the 
-project's [Jest](https://jestjs.io/) tests to prevent regressions from even being checked into 
-the codebase. On top of this, the 
-[Test](https://github.com/BluMintInc/eslint-custom-rules/blob/master/.github/workflows/test-report.yml) 
-Action runs the project's [Jest](https://jestjs.io/) tests to check PRs before they are merged.
-
-### CD
-<!---TODO: Update below paragraph with repository URLs -->
-The [Release](https://github.com/BluMintInc/eslint-custom-rules/blob/master/.github/workflows/semantic-release.yml) 
-Action triggers on commits to the main branch utilzing the repository's 
-[Commitizen](https://commitizen-tools.github.io/commitizen/) commit style to automatically version published 
-code according to [SemVar](https://semver.org/). The 
-[Release](https://github.com/BluMintInc/eslint-custom-rules/blob/master/.github/workflows/semantic-release.yml) 
-Action also publishes the project to our private npmjs repository scoped under [@blumint](https://www.npmjs.com/settings/minimap-inc/packages).
-
-This repository also makes use of the [Semantic Pull Probot](https://github.com/zeke/semantic-pull-requests) to 
-vet and squash the commits of merged PRs onto the main branch. For more information, see 
-[Semantic Release](https://github.com/semantic-release/semantic-release).
-=======
 ```sh
 npm i eslint --save-dev
 ```
@@ -281,7 +15,6 @@
 ```sh
 npm install @blumintinc/eslint-plugin-blumint --save-dev
 ```
->>>>>>> 93f0b941
 
 ## Usage
 
@@ -342,11 +75,4 @@
 | [prefer-type-over-interface](docs/rules/prefer-type-over-interface.md)             | Prefer using type alias over interface                                                                                                          |    | ✅  | 🔧 |
 | [require-memo](docs/rules/require-memo.md)                                         | React components must be memoized                                                                                                               | ✅  |    | 🔧 |
 
-<!-- end auto-generated rules list -->
-
-<<<<<<< HEAD
-[gitpod-shield]: https://img.shields.io/badge/setup-automated-blue?logo=gitpod
-<!---TODO: Update below with repository URL -->
-[gitpod-url]: https://gitpod.io/#https://github.com/BluMintInc/eslint-custom-rules
-=======
->>>>>>> 93f0b941
+<!-- end auto-generated rules list -->