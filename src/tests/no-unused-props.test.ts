import { AST_NODE_TYPES } from '@typescript-eslint/utils';
import { noUnusedProps } from '../rules/no-unused-props';
import { ruleTesterTs } from '../utils/ruleTester';

const formatUnusedPropMessage = (propName: string) =>
  `Prop "${propName}" is declared in the component Props type but never used inside the component body. Unused props make the component API misleading: callers keep passing values that are ignored and reviewers assume behavior that is not implemented. Remove "${propName}" from the Props type, consume it in the component, or forward it with a rest spread (e.g., \`const MyComponent = ({ usedProp, ...rest }: Props) => <Child {...rest} />\`).`;

describe('no-unused-props messages', () => {
  it('explains why unused props are flagged', () => {
    const propName = 'subtitle';
    const formatted = noUnusedProps.meta.messages.unusedProp.replace(
      /{{propName}}/g,
      propName,
    );
    expect(formatted).toBe(formatUnusedPropMessage(propName));
  });
});

ruleTesterTs.run('no-unused-props', noUnusedProps, {
  valid: [
    {
      code: `
        type ReactionBase = {
          count: number;
          isOwnReaction: boolean;
          reactedBy: string[];
        };

        type ReactionProps = ReactionBase & {
          type: string;
          onClick: () => Promise<void> | void;
        };

        const ReactionUnmemoized = ({
          type,
          count,
          reactedBy,
          isOwnReaction,
          onClick,
        }: ReactionProps) => {
          return (
            <div onClick={onClick}>
              <span>{type}</span>
              <span>{count}</span>
            </div>
          );
        };
      `,
      filename: 'test.tsx',
      parserOptions: {
        ecmaFeatures: { jsx: true },
        ecmaVersion: 2018,
        sourceType: 'module',
      },
    },
    {
      code: `
        type Props = {
          tournamentId: string;
          gameReadonly: Readonly<{ id: string; name: string }>;
        };

        export const createScheduler = ({ tournamentId }: Props) => {
          return { id: tournamentId };
        };
      `,
      filename: 'functions/src/util/tournaments/exampleBackendUsage.ts',
      parserOptions: {
        ecmaVersion: 2018,
        sourceType: 'module',
      },
    },
    {
      code: `
        type Props = { title: string };
        const MyComponent = ({ title }: Props) => <h1>{title}</h1>;
      `,
      filename: 'test.tsx',
      parserOptions: {
        ecmaFeatures: { jsx: true },
        ecmaVersion: 2018,
        sourceType: 'module',
      },
    },
    {
      code: `
        type ImageOptimizedProps = { src: string; alt: string };
        const ImageOptimized = ({ src, alt }: ImageOptimizedProps) => <img src={src} alt={alt} />;
      `,
      filename: 'test.tsx',
      parserOptions: {
        ecmaFeatures: { jsx: true },
        ecmaVersion: 2018,
        sourceType: 'module',
      },
    },
    {
      code: `
        type ButtonProps = { onClick: () => void; label: string };
        const Button = ({ onClick, label }: ButtonProps) => (
          <button onClick={() => onClick()}>{label}</button>
        );
      `,
      filename: 'test.tsx',
      parserOptions: {
        ecmaFeatures: { jsx: true },
        ecmaVersion: 2018,
        sourceType: 'module',
      },
    },
    {
      code: `
        type CardProps = { title: string; content: string };
        const Card = (props: CardProps) => (
          <div {...props}>
            <h2>{props.title}</h2>
            <p>{props.content}</p>
          </div>
        );
      `,
      filename: 'test.tsx',
      parserOptions: {
        ecmaFeatures: { jsx: true },
        ecmaVersion: 2018,
        sourceType: 'module',
      },
    },
    {
      code: `
        import { FormControlLabelProps } from '@mui/material';
        type GroupModeTogglesProps = {
          mode: string;
          preferences: Record<string, any>;
        } & FormControlLabelProps;
        const GroupModeToggles = ({ mode, preferences, label, ...rest }: GroupModeTogglesProps) => (
          <FormControlLabel
            {...rest}
            control={<div />}
            label={label}
          />
        );
      `,
      filename: 'test.tsx',
      parserOptions: {
        ecmaFeatures: { jsx: true },
        ecmaVersion: 2018,
        sourceType: 'module',
      },
    },
    {
      code: `
        type ChannelGroupProps = {
          sortGroups: ({ groupNameA, groupNameB }: { groupNameA: string; groupNameB: string }) => number;
          sortChannels: ({ channelA, channelB }: { channelA: any; channelB: any }) => number;
          otherProp: string;
        };
        type ChannelsProps = Pick<ChannelGroupProps, 'sortGroups' | 'sortChannels'> & {
          channels: any[];
          channelGroupId: string;
          onClick: () => void;
        };
        const ChannelsUnmemoized = ({
          channels,
          onClick,
          sortGroups,
          sortChannels,
          channelGroupId,
        }: ChannelsProps) => {
          const groupedChannels = useMemo(() => {
            const groups: Record<string, any[]> = {};
            if (sortChannels) {
              for (const groupName of Object.keys(groups)) {
                groups[groupName].sort((channelA, channelB) => {
                  return sortChannels({ channelA, channelB });
                });
              }
            }
            return groups;
          }, [channels, sortChannels]);

          const sortedGroups = useMemo(() => {
            const groupNames = Object.keys(groupedChannels);
            groupNames.sort((groupNameA, groupNameB) => {
              return sortGroups({ groupNameA, groupNameB });
            });
            return groupNames;
          }, [groupedChannels, sortGroups]);

          return <div>{sortedGroups.join(', ')}</div>;
        };
      `,
      filename: 'test.tsx',
      parserOptions: {
        ecmaFeatures: { jsx: true },
        ecmaVersion: 2018,
        sourceType: 'module',
      },
    },
    {
      code: `
        import { ImportedProps } from './external';

        const ForwardRefComponent = ({ label, ...rest }: Props) => (
          <div {...rest}>{label}</div>
        );

        type Props = { label: string } & ImportedProps;
      `,
      filename: 'test.tsx',
      parserOptions: {
        ecmaFeatures: { jsx: true },
        ecmaVersion: 2018,
        sourceType: 'module',
      },
    },
    {
      code: `
        type Props = Partial & { title: string };
        const Component = ({ title }: Props) => <h1>{title}</h1>;
      `,
      filename: 'test.tsx',
      parserOptions: {
        ecmaFeatures: { jsx: true },
        ecmaVersion: 2018,
        sourceType: 'module',
      },
    },
    {
      code: `
<<<<<<< HEAD
        type Base = { kept: string; dropped: string };
        type Keys = keyof Base;
        type Props = Omit<Base, Keys>;

        const Component = (_props: Props) => <div />;
=======
        type RecursiveProps = { value: string } & RecursiveProps;
        const Component = ({ value }: RecursiveProps) => <div>{value}</div>;
      `,
      filename: 'test.tsx',
      parserOptions: {
        ecmaFeatures: { jsx: true },
        ecmaVersion: 2018,
        sourceType: 'module',
      },
    },
    {
      code: `
        type Props = { 'data-testid': string; label: string };
        const Component = ({ label, 'data-testid': dataTestId }: Props) => (
          <div data-testid={dataTestId}>{label}</div>
        );
      `,
      filename: 'test.tsx',
      parserOptions: {
        ecmaFeatures: { jsx: true },
        ecmaVersion: 2018,
        sourceType: 'module',
      },
    },
    {
      code: `
        type SharedProps = { title: string };

        function makeComponent() {
          type LocalProps = SharedProps & { subtitle: string };
          const Component = ({ title, subtitle }: LocalProps) => (
            <h1>
              {title}
              {subtitle}
            </h1>
          );
          return Component;
        }
      `,
      filename: 'test.tsx',
      parserOptions: {
        ecmaFeatures: { jsx: true },
        ecmaVersion: 2018,
        sourceType: 'module',
      },
    },
    {
      code: `
        type BaseProps = {
          used: string;
          unused: string;
        };

        type Props = Omit<BaseProps, 'unused'>;

        const Component = ({ used }: Props) => <span>{used}</span>;
>>>>>>> 43f1a4d0
      `,
      filename: 'test.tsx',
      parserOptions: {
        ecmaFeatures: { jsx: true },
        ecmaVersion: 2018,
        sourceType: 'module',
      },
    },
  ],
  invalid: [
    {
      code: `
        type Props = { title: string; subtitle: string };
        const MyComponent = ({ title }: Props) => <h1>{title}</h1>;
      `,
      errors: [
        {
          messageId: 'unusedProp',
          data: { propName: 'subtitle' },
          type: AST_NODE_TYPES.Identifier,
        },
      ],
      filename: 'test.tsx',
      parserOptions: {
        ecmaFeatures: { jsx: true },
        ecmaVersion: 2018,
        sourceType: 'module',
      },
    },
    {
      code: `
        type Props = { 'data-testid': string; label: string };
        const Component = ({ label }: Props) => <div>{label}</div>;
      `,
      errors: [
        {
          messageId: 'unusedProp',
          data: { propName: 'data-testid' },
          type: AST_NODE_TYPES.Literal,
        },
      ],
      filename: 'test.tsx',
      parserOptions: {
        ecmaFeatures: { jsx: true },
        ecmaVersion: 2018,
        sourceType: 'module',
      },
    },
    {
      code: `
        type ImageOptimizedProps = { src: string; alt: string; width: number; height: number };
        const ImageOptimized = ({ src, alt }: ImageOptimizedProps) => <img src={src} alt={alt} />;
      `,
      errors: [
        {
          messageId: 'unusedProp',
          data: { propName: 'width' },
          type: AST_NODE_TYPES.Identifier,
        },
        {
          messageId: 'unusedProp',
          data: { propName: 'height' },
          type: AST_NODE_TYPES.Identifier,
        },
      ],
      filename: 'test.tsx',
      parserOptions: {
        ecmaFeatures: { jsx: true },
        ecmaVersion: 2018,
        sourceType: 'module',
      },
    },
    {
      code: `
<<<<<<< HEAD
        type Props = { used: string; unused: string };
        const Component = ({ used }: Props) => <div>{used}</div>;
=======
        type Props = Omit<{ a: string; b: string }, 'a'>;
        const Component = ({}: Props) => <div />;
>>>>>>> 43f1a4d0
      `,
      errors: [
        {
          messageId: 'unusedProp',
<<<<<<< HEAD
          data: { propName: 'unused' },
          type: AST_NODE_TYPES.Identifier,
        },
      ],
      filename: 'component.tsx',
      settings: {
        'no-unused-props': {
          reactLikeExtensions: ['tsx'],
        },
      },
=======
          data: { propName: 'b' },
          type: AST_NODE_TYPES.Identifier,
        },
      ],
      filename: 'test.tsx',
      parserOptions: {
        ecmaFeatures: { jsx: true },
        ecmaVersion: 2018,
        sourceType: 'module',
      },
    },
    {
      code: `
        type Props = Omit<{ a: string; b: string }, K>;
        type K = 'c';
        const Component = ({ a }: Props) => <div>{a}</div>;
      `,
      errors: [
        {
          messageId: 'unusedProp',
          data: { propName: 'b' },
          type: AST_NODE_TYPES.Identifier,
        },
      ],
      filename: 'test.tsx',
      parserOptions: {
        ecmaFeatures: { jsx: true },
        ecmaVersion: 2018,
        sourceType: 'module',
      },
    },
    {
      code: `
        namespace Foo {
          export type BarProps = { kept: string; unused: string };
        }

        type Props = Omit<Foo.BarProps, 'kept'>;
        const Component = ({}: Props) => <div />;
      `,
      errors: [
        {
          messageId: 'unusedProp',
          data: { propName: '...Foo.BarProps' },
          type: AST_NODE_TYPES.TSQualifiedName,
        },
      ],
      filename: 'test.tsx',
>>>>>>> 43f1a4d0
      parserOptions: {
        ecmaFeatures: { jsx: true },
        ecmaVersion: 2018,
        sourceType: 'module',
      },
    },
    {
      code: `
        type ButtonProps = { onClick: () => void; label: string; disabled: boolean };
        const Button = ({ onClick: handleClick, label }: ButtonProps) => (
          <button onClick={handleClick}>{label}</button>
        );
      `,
      errors: [
        {
          messageId: 'unusedProp',
          data: { propName: 'disabled' },
          type: AST_NODE_TYPES.Identifier,
        },
      ],
      filename: 'test.tsx',
      parserOptions: {
        ecmaFeatures: { jsx: true },
        ecmaVersion: 2018,
        sourceType: 'module',
      },
    },
    {
      code: `
        import { FormControlLabelProps } from '@mui/material';
        type GroupModeTogglesProps = {
          mode: string;
          preferences: Record<string, any>;
        } & FormControlLabelProps;
        const GroupModeToggles = ({ mode, preferences }: GroupModeTogglesProps) => (
          <FormControlLabel
            control={<div />}
          />
        );
      `,
      errors: [
        {
          messageId: 'unusedProp',
          data: { propName: '...FormControlLabelProps' },
          type: AST_NODE_TYPES.Identifier,
        },
      ],
      filename: 'test.tsx',
      parserOptions: {
        ecmaFeatures: { jsx: true },
        ecmaVersion: 2018,
        sourceType: 'module',
      },
    },
    {
      code: `
        type External = { external: string };
        type Base = External & { local: string };
        type Props = Omit<Base, 'local'>;

        const Component = ({ external }: Props) => <div>{external}</div>;
      `,
      errors: [
        {
          messageId: 'unusedProp',
          data: { propName: '...Base' },
          type: AST_NODE_TYPES.Identifier,
        },
      ],
      filename: 'test.tsx',
      parserOptions: {
        ecmaFeatures: { jsx: true },
        ecmaVersion: 2018,
        sourceType: 'module',
      },
    },
    {
      code: `
        type FooProps = { used: string; unused: string };

        const helper = ({ used }: FooProps) => {
          return used.toUpperCase();
        };

        const Component = ({ used }: FooProps) => {
          return <span>{used}</span>;
        };
      `,
      errors: [
        {
          messageId: 'unusedProp',
          data: { propName: 'unused' },
          type: AST_NODE_TYPES.Identifier,
        },
        {
          messageId: 'unusedProp',
          data: { propName: 'unused' },
          type: AST_NODE_TYPES.Identifier,
        },
      ],
      filename: 'mixed.tsx',
      settings: {
        'no-unused-props': {
          reactLikeExtensions: [],
        },
      },
      parserOptions: {
        ecmaFeatures: { jsx: true },
        ecmaVersion: 2018,
        sourceType: 'module',
        jsx: true,
      },
    },
  ],
});<|MERGE_RESOLUTION|>--- conflicted
+++ resolved
@@ -227,13 +227,21 @@
     },
     {
       code: `
-<<<<<<< HEAD
         type Base = { kept: string; dropped: string };
         type Keys = keyof Base;
         type Props = Omit<Base, Keys>;
 
         const Component = (_props: Props) => <div />;
-=======
+      `,
+      filename: 'test.tsx',
+      parserOptions: {
+        ecmaFeatures: { jsx: true },
+        ecmaVersion: 2018,
+        sourceType: 'module',
+      },
+    },
+    {
+      code: `
         type RecursiveProps = { value: string } & RecursiveProps;
         const Component = ({ value }: RecursiveProps) => <div>{value}</div>;
       `,
@@ -290,7 +298,21 @@
         type Props = Omit<BaseProps, 'unused'>;
 
         const Component = ({ used }: Props) => <span>{used}</span>;
->>>>>>> 43f1a4d0
+      `,
+      filename: 'test.tsx',
+      parserOptions: {
+        ecmaFeatures: { jsx: true },
+        ecmaVersion: 2018,
+        sourceType: 'module',
+      },
+    },
+    {
+      code: `
+        type External = { external: string };
+        type Base = External & { local: string };
+        type Props = Omit<Base, 'local'>;
+
+        const Component = ({ external }: Props) => <div>{external}</div>;
       `,
       filename: 'test.tsx',
       parserOptions: {
@@ -365,18 +387,12 @@
     },
     {
       code: `
-<<<<<<< HEAD
         type Props = { used: string; unused: string };
         const Component = ({ used }: Props) => <div>{used}</div>;
-=======
-        type Props = Omit<{ a: string; b: string }, 'a'>;
-        const Component = ({}: Props) => <div />;
->>>>>>> 43f1a4d0
-      `,
-      errors: [
-        {
-          messageId: 'unusedProp',
-<<<<<<< HEAD
+      `,
+      errors: [
+        {
+          messageId: 'unusedProp',
           data: { propName: 'unused' },
           type: AST_NODE_TYPES.Identifier,
         },
@@ -387,7 +403,20 @@
           reactLikeExtensions: ['tsx'],
         },
       },
-=======
+      parserOptions: {
+        ecmaFeatures: { jsx: true },
+        ecmaVersion: 2018,
+        sourceType: 'module',
+      },
+    },
+    {
+      code: `
+        type Props = Omit<{ a: string; b: string }, 'a'>;
+        const Component = ({}: Props) => <div />;
+      `,
+      errors: [
+        {
+          messageId: 'unusedProp',
           data: { propName: 'b' },
           type: AST_NODE_TYPES.Identifier,
         },
@@ -436,7 +465,6 @@
         },
       ],
       filename: 'test.tsx',
->>>>>>> 43f1a4d0
       parserOptions: {
         ecmaFeatures: { jsx: true },
         ecmaVersion: 2018,
@@ -493,28 +521,6 @@
     },
     {
       code: `
-        type External = { external: string };
-        type Base = External & { local: string };
-        type Props = Omit<Base, 'local'>;
-
-        const Component = ({ external }: Props) => <div>{external}</div>;
-      `,
-      errors: [
-        {
-          messageId: 'unusedProp',
-          data: { propName: '...Base' },
-          type: AST_NODE_TYPES.Identifier,
-        },
-      ],
-      filename: 'test.tsx',
-      parserOptions: {
-        ecmaFeatures: { jsx: true },
-        ecmaVersion: 2018,
-        sourceType: 'module',
-      },
-    },
-    {
-      code: `
         type FooProps = { used: string; unused: string };
 
         const helper = ({ used }: FooProps) => {
