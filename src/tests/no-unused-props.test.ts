--- conflicted
+++ resolved
@@ -227,7 +227,6 @@
     },
     {
       code: `
-<<<<<<< HEAD
         type RecursiveProps = { value: string } & RecursiveProps;
         const Component = ({ value }: RecursiveProps) => <div>{value}</div>;
       `,
@@ -266,7 +265,16 @@
           );
           return Component;
         }
-=======
+      `,
+      filename: 'test.tsx',
+      parserOptions: {
+        ecmaFeatures: { jsx: true },
+        ecmaVersion: 2018,
+        sourceType: 'module',
+      },
+    },
+    {
+      code: `
         type BaseProps = {
           used: string;
           unused: string;
@@ -275,7 +283,6 @@
         type Props = Omit<BaseProps, 'unused'>;
 
         const Component = ({ used }: Props) => <span>{used}</span>;
->>>>>>> f1ea364a
       `,
       filename: 'test.tsx',
       parserOptions: {
