import { ruleTesterTs, ruleTesterJsx } from '../utils/ruleTester';
import { enforcePropsArgumentName } from '../rules/enforce-props-argument-name';

// Run non-JSX tests
ruleTesterTs.run('enforce-props-argument-name', enforcePropsArgumentName, {
  valid: [
    // Basic valid cases - correct props naming
    {
      code: `
        type UserProps = {
          name: string;
          age: number;
        };
        function User(props: UserProps) {
          return props.name;
        }
      `,
    },
    {
      code: `
        type ButtonProps = {
          label: string;
          onClick: () => void;
        };
        const Button = (props: ButtonProps) => {
          return props.label;
        };
      `,
    },
    {
      code: `
        type PendingStrategyProps = {
          tournament: Tournament;
          match: MatchAggregated;
        };
        class PendingStrategy {
          constructor(props: PendingStrategyProps) {
            // ...
          }
        }
      `,
    },

    // Destructured parameters should be ignored
    {
      code: `
        type UserProps = {
          name: string;
          age: number;
        };
        function User({ name, age }: UserProps) {
          return name;
        }
      `,
    },
    {
      code: `
        type ButtonProps = {
          label: string;
          onClick: () => void;
        };
        const Button = ({ label, onClick }: ButtonProps) => {
          return label;
        };
      `,
    },
    {
      code: `
        type ConfigProps = {
          setting1: string;
          setting2: number;
        };
        class MyClass {
          constructor({ setting1, setting2 }: ConfigProps) {
            // ...
          }
        }
      `,
    },

    // Non-Props types should be ignored
    {
      code: `
        function getId(id: string) {
          return id;
        }
      `,
    },
    {
      code: `
        type UserConfig = {
          name: string;
        };
        function configure(config: UserConfig) {
          return config.name;
        }
      `,
    },
    {
      code: `
        interface DatabaseConnection {
          host: string;
          port: number;
        }
        function connect(connection: DatabaseConnection) {
          // ...
        }
      `,
    },

    // Multiple parameters with non-Props types
    {
      code: `
        function createUser(name: string, age: number) {
          return { name, age };
        }
      `,
    },
    {
      code: `
        type UserConfig = { name: string };
        function processUser(id: string, config: UserConfig) {
          // ...
        }
      `,
    },

    // Functions without type annotations
    {
      code: `
        function process(data) {
          return data;
        }
      `,
    },
    {
      code: `
        const handler = (event) => {
          // ...
        };
      `,
    },

    // Generic Props types
    {
      code: `
        function process<T extends ComponentProps>(props: T) {
          return props;
        }
      `,
    },

    // Array destructuring
    {
      code: `
        type ArrayProps = [string, number];
        function process([first, second]: ArrayProps) {
          return first;
        }
      `,
    },

    // Rest parameters
    {
      code: `
        type ItemProps = { id: string };
        function process(...items: ItemProps[]) {
          return items;
        }
      `,
    },

    // Method signatures in interfaces
    {
      code: `
        interface Service {
          process(props: ServiceProps): void;
        }
      `,
    },

    // Private constructor parameters
    {
      code: `
        type ManagerProps = {
          config: Config;
        };
        class Manager {
          constructor(private readonly props: ManagerProps) {}
        }
      `,
    },

    // Multiple parameters where only one has Props type
    {
      code: `
        type UserProps = { name: string };
        function createUser(id: string, props: UserProps) {
          return { id, ...props };
        }
      `,
    },

    // Multiple Props parameters with correct naming
    {
      code: `
        type UIProps = { theme: string };
        type DataProps = { source: string };
        function mergeConfigs(uIProps: UIProps, dataProps: DataProps) {
          return { ...uIProps, ...dataProps };
        }
      `,
    },
    // Built-in Web API types should be whitelisted
    {
      code: `
        function parseQuery(params: URLSearchParams) {
          return Object.fromEntries(params.entries());
        }
      `,
    },
    {
      code: `
        function initializeAudio(options: AudioContextOptions) {
          return new AudioContext(options);
        }
      `,
    },
    {
      code: `
        function setupCanvas(settings: CanvasRenderingContext2DSettings) {
          // implementation
        }
      `,
    },
    {
      code: `
        function processPayment(options: PaymentRequestOptions) {
          // implementation
        }
      `,
    },
    {
      code: `
        function setupPush(options: PushSubscriptionOptions) {
          // implementation
        }
      `,
    },
    {
      code: `
        function recordMedia(options: MediaRecorderOptions) {
          // implementation
        }
      `,
    },
    {
      code: `
        function createStore(params: IDBObjectStoreParameters) {
          // implementation
        }
      `,
    },
    {
      code: `
        function registerWorker(options: ServiceWorkerRegistrationOptions) {
          // implementation
        }
      `,
    },
    {
      code: `
        function setupRTC(config: RTCConfiguration) {
          // implementation
        }
      `,
    },
    {
      code: `
        function observeResize(options: ResizeObserverOptions) {
          // implementation
        }
      `,
    },
    {
      code: `
        function observeIntersection(options: IntersectionObserverOptions) {
          // implementation
        }
      `,
    },
    {
      code: `
        function observeMutation(options: MutationObserverOptions) {
          // implementation
        }
      `,
    },
    {
      code: `
        function getWebGLContext(attributes: WebGLContextAttributes) {
          // implementation
        }
      `,
    },
    {
      code: `
        function showNotification(options: NotificationOptions) {
          // implementation
        }
      `,
    },
    {
      code: `
        function requestCredentials(options: CredentialRequestOptions) {
          // implementation
        }
      `,
    },
    {
      code: `
        function getCurrentPosition(options: GeolocationPositionOptions) {
          // implementation
        }
      `,
    },
    {
      code: `
        function queryCache(options: CacheQueryOptions) {
          // implementation
        }
      `,
    },
    {
      code: `
        function addEventListener(options: EventListenerOptions) {
          // implementation
        }
      `,
    },
    {
      code: `
        function addListener(options: AddEventListenerOptions) {
          // implementation
        }
      `,
    },
    {
      code: `
        function observePerformance(options: PerformanceObserverOptions) {
          // implementation
        }
      `,
    },
    {
      code: `
        function decodeText(options: TextDecoderOptions) {
          // implementation
        }
      `,
    },
    {
      code: `
        function shareContent(options: ShareOptions) {
          // implementation
        }
      `,
    },
    {
      code: `
        function scrollIntoView(options: ScrollIntoViewOptions) {
          // implementation
        }
      `,
    },
    {
      code: `
        function scrollElement(options: ScrollOptions) {
          // implementation
        }
      `,
    },
    // Node.js types should be whitelisted
    {
      code: `
        function watchFile(options: FSWatchOptions) {
          // implementation
        }
      `,
    },
    {
      code: `
        function readFile(options: ReadFileOptions) {
          // implementation
        }
      `,
    },
    {
      code: `
        function writeFile(options: WriteFileOptions) {
          // implementation
        }
      `,
    },
    {
      code: `
        function makeDirectory(options: MkdirOptions) {
          // implementation
        }
      `,
    },
    {
      code: `
        function makeRequest(options: HttpRequestOptions) {
          // implementation
        }
      `,
    },
    {
      code: `
        function createServer(options: HttpServerOptions) {
          // implementation
        }
      `,
    },
    {
      code: `
        function spawnProcess(options: ChildProcessOptions) {
          // implementation
        }
      `,
    },
    {
      code: `
        function createStream(options: StreamOptions) {
          // implementation
        }
      `,
    },
    {
      code: `
        function compressData(options: ZlibOptions) {
          // implementation
        }
      `,
    },
    {
      code: `
        function startServer(options: ServerOptions) {
          // implementation
        }
      `,
    },
    // DOM types should be whitelisted
    {
      code: `
        function parseDOM(options: DOMParserOptions) {
          // implementation
        }
      `,
    },
    {
      code: `
        function createRect(options: DOMRectOptions) {
          // implementation
        }
      `,
    },
    {
      code: `
        function createMatrix(options: DOMMatrixOptions) {
          // implementation
        }
      `,
    },
    // Intl types should be whitelisted
    {
      code: `
        function formatDate(options: DateTimeFormatOptions) {
          // implementation
        }
      `,
    },
    {
      code: `
        function formatNumber(options: NumberFormatOptions) {
          // implementation
        }
      `,
    },
    {
      code: `
        function createCollator(options: CollatorOptions) {
          // implementation
        }
      `,
    },
    {
      code: `
        function createPluralRules(options: PluralRulesOptions) {
          // implementation
        }
      `,
    },
    {
      code: `
        function formatRelativeTime(options: RelativeTimeFormatOptions) {
          // implementation
        }
      `,
    },
    {
      code: `
        function formatList(options: ListFormatOptions) {
          // implementation
        }
      `,
    },
    {
      code: `
        function getDisplayNames(options: DisplayNamesOptions) {
          // implementation
        }
      `,
    },
    // Speech and Media types should be whitelisted
    {
      code: `
        function setupRecognition(options: SpeechRecognitionOptions) {
          // implementation
        }
      `,
    },
    {
      code: `
        function setupSynthesis(options: SpeechSynthesisOptions) {
          // implementation
        }
      `,
    },
    {
      code: `
        function queryMedia(options: MediaQueryOptions) {
          // implementation
        }
      `,
    },
    {
      code: `
        function createStream(options: MediaStreamOptions) {
          // implementation
        }
      `,
    },
    // Security and Crypto types should be whitelisted
    {
      code: `
        function createKey(options: CryptoKeyOptions) {
          // implementation
        }
      `,
    },
    {
      code: `
        function setupCrypto(options: SubtleCryptoOptions) {
          // implementation
        }
      `,
    },
    {
      code: `
        function encrypt(params: CryptoAlgorithmParameters) {
          // implementation
        }
      `,
    },
    {
      code: `
        function requestPermission(options: PermissionOptions) {
          // implementation
        }
      `,
    },
    // WebRTC types should be whitelisted
    {
      code: `
        function createConnection(options: RTCPeerConnectionOptions) {
          // implementation
        }
      `,
    },
    {
      code: `
        function createChannel(options: RTCDataChannelOptions) {
          // implementation
        }
      `,
    },
    {
      code: `
        function setEncoding(params: RTCRtpEncodingParameters) {
          // implementation
        }
      `,
    },
    {
      code: `
        function setSendParams(params: RTCRtpSendParameters) {
          // implementation
        }
      `,
    },
    // Web Components and Animation types should be whitelisted
    {
      code: `
        function attachShadow(options: ShadowRootOptions) {
          // implementation
        }
      `,
    },
    {
      code: `
        function defineElement(options: CustomElementOptions) {
          // implementation
        }
      `,
    },
    {
      code: `
        function animate(options: AnimationOptions) {
          // implementation
        }
      `,
    },
    {
      code: `
        function createEffect(options: AnimationEffectOptions) {
          // implementation
        }
      `,
    },
    // TypeScript Compiler types should be whitelisted
    {
      code: `
        function compile(options: CompilerOptions) {
          // implementation
        }
      `,
    },
    {
      code: `
        function loadConfig(options: TSConfigOptions) {
          // implementation
        }
      `,
    },
    {
      code: `
        function transpile(options: TranspileOptions) {
          // implementation
        }
      `,
    },
    // Edge case: Generic types with built-in types
    {
      code: `
        function processPromise(params: Promise<URLSearchParams>) {
          // implementation
        }
      `,
    },
    {
      code: `
        function processArray(options: Array<AudioContextOptions>) {
          // implementation
        }
      `,
    },
    // Edge case: Union types with built-in types
    {
      code: `
        function handleUnion(params: URLSearchParams | string) {
          // implementation
        }
      `,
    },
    // Edge case: Intersection types with built-in types
    {
      code: `
        function handleIntersection(options: AudioContextOptions & { custom: string }) {
          // implementation
        }
      `,
    },
    // Edge case: Array types with built-in types
    {
      code: `
        function processArray(params: URLSearchParams[]) {
          // implementation
        }
      `,
    },
    // Edge case: Tuple types with built-in types
    {
      code: `
        function processTuple(params: [URLSearchParams, string]) {
          // implementation
        }
      `,
    },
    // Edge case: Utility types with built-in types
    {
      code: `
        function processPartial(options: Partial<AudioContextOptions>) {
          // implementation
        }
      `,
    },
    {
      code: `
        function processRequired(options: Required<NotificationOptions>) {
          // implementation
        }
      `,
    },
    {
      code: `
        function processPick(options: Pick<GeolocationPositionOptions, 'timeout'>) {
          // implementation
        }
      `,
    },
    {
      code: `
        function processOmit(options: Omit<CacheQueryOptions, 'ignoreSearch'>) {
          // implementation
        }
      `,
    },
    // Edge case: Multiple parameters with built-in types
    {
      code: `
        function processMultiple(params: URLSearchParams, options: AudioContextOptions) {
          // implementation
        }
      `,
    },
    // Edge case: Optional parameters with built-in types
    {
      code: `
        function processOptional(params?: URLSearchParams) {
          // implementation
        }
      `,
    },
    // Edge case: Rest parameters with built-in types
    {
      code: `
        function processRest(...params: URLSearchParams[]) {
          // implementation
        }
      `,
    },
    // Edge case: Default parameters with built-in types
    {
      code: `
        function processDefault(params: URLSearchParams = new URLSearchParams()) {
          // implementation
        }
      `,
    },
    // Edge case: Destructured parameters with built-in types
    {
      code: `
        function processDestructured({ params }: { params: URLSearchParams }) {
          // implementation
        }
      `,
    },
    // Edge case: Async functions with built-in types
    {
      code: `
        async function processAsync(params: URLSearchParams) {
          // implementation
        }
      `,
    },
    // Edge case: Arrow functions with built-in types
    {
      code: `
        const processArrow = (params: URLSearchParams) => {
          // implementation
        };
      `,
    },
    // Edge case: Function expressions with built-in types
    {
      code: `
        const processFunction = function(params: URLSearchParams) {
          // implementation
        };
      `,
    },
    // Edge case: Method signatures with built-in types
    {
      code: `
        interface MyInterface {
          process(params: URLSearchParams): void;
        }
      `,
    },
    // Edge case: Class methods with built-in types
    {
      code: `
        class MyClass {
          process(params: URLSearchParams) {
            // implementation
          }
        }
      `,
    },
    // Edge case: Static methods with built-in types
    {
      code: `
        class MyClass {
          static process(params: URLSearchParams) {
            // implementation
          }
        }
      `,
    },
    // Edge case: Getters with built-in types
    {
      code: `
        class MyClass {
          get params(): URLSearchParams {
            return new URLSearchParams();
          }
        }
      `,
    },
    // Edge case: Setters with built-in types
    {
      code: `
        class MyClass {
          set params(value: URLSearchParams) {
            // implementation
          }
        }
      `,
    },
    // Edge case: Constructor with built-in types
    {
      code: `
        class MyClass {
          constructor(params: URLSearchParams) {
            // implementation
          }
        }
      `,
    },
    // Edge case: Abstract methods with built-in types
    {
      code: `
        abstract class MyClass {
          abstract process(params: URLSearchParams): void;
        }
      `,
    },
    // Edge case: Function overloads with built-in types
    {
      code: `
        function process(params: URLSearchParams): void;
        function process(params: string): void;
        function process(params: URLSearchParams | string): void {
          // implementation
        }
      `,
    },
    // Edge case: Call signatures with built-in types
    {
      code: `
        interface MyInterface {
          (params: URLSearchParams): void;
        }
      `,
    },
    // Edge case: Construct signatures with built-in types
    {
      code: `
        interface MyInterface {
          new (params: URLSearchParams): MyClass;
        }
      `,
    },
    // Edge case: Index signatures with built-in types
    {
      code: `
        interface MyInterface {
          [key: string]: URLSearchParams;
        }
      `,
    },
    // Edge case: Conditional types with built-in types
    {
      code: `
        type ConditionalType<T> = T extends URLSearchParams ? T : never;
        function process(params: ConditionalType<URLSearchParams>) {
          // implementation
        }
      `,
    },
    // Edge case: Mapped types with built-in types
    {
      code: `
        type MappedType = {
          [K in keyof URLSearchParams]: URLSearchParams[K];
        };
        function process(params: MappedType) {
          // implementation
        }
      `,
    },
    // Edge case: Template literal types
    {
      code: `
        type TemplateType = \`prefix-\${string}\`;
        function process(params: TemplateType) {
          // implementation
        }
      `,
    },
    // Edge case: Readonly types with built-in types
    {
      code: `
        function process(params: Readonly<URLSearchParams>) {
          // implementation
        }
      `,
    },
    // Edge case: Record types with built-in types
    {
      code: `
        function process(params: Record<string, URLSearchParams>) {
          // implementation
        }
      `,
    },
    // Edge case: Exclude/Extract utility types
    {
      code: `
        function process(params: Exclude<URLSearchParams | string, string>) {
          // implementation
        }
      `,
    },
    {
      code: `
        function process(params: Extract<URLSearchParams | string, URLSearchParams>) {
          // implementation
        }
      `,
    },
    // Edge case: NonNullable with built-in types
    {
      code: `
        function process(params: NonNullable<URLSearchParams | null>) {
          // implementation
        }
      `,
    },
    // Edge case: ReturnType with built-in types
    {
      code: `
        function getParams(): URLSearchParams {
          return new URLSearchParams();
        }
        function process(params: ReturnType<typeof getParams>) {
          // implementation
        }
      `,
    },
    // Edge case: Parameters utility type
    {
      code: `
        function originalFunction(params: URLSearchParams): void {}
        function process(params: Parameters<typeof originalFunction>[0]) {
          // implementation
        }
      `,
    },
    // Edge case: InstanceType with built-in types
    {
      code: `
        function process(params: InstanceType<typeof URLSearchParams>) {
          // implementation
        }
      `,
    },
    // Edge case: Nested generic types
    {
      code: `
        function process(params: Promise<Array<URLSearchParams>>) {
          // implementation
        }
      `,
    },
    // Edge case: Complex union with built-in types
    {
      code: `
        function process(params: URLSearchParams | AudioContextOptions | string) {
          // implementation
        }
      `,
    },
    // Edge case: Complex intersection with built-in types
    {
      code: `
        function process(params: URLSearchParams & AudioContextOptions & { custom: string }) {
          // implementation
        }
      `,
    },
    // Edge case: Keyof with built-in types
    {
      code: `
        function process(params: keyof URLSearchParams) {
          // implementation
        }
      `,
    },
    // Edge case: Typeof with built-in types
    {
      code: `
        const instance = new URLSearchParams();
        function process(params: typeof instance) {
          // implementation
        }
      `,
    },
    // Edge case: Infer types
    {
      code: `
        type InferType<T> = T extends (params: infer P) => any ? P : never;
        function originalFunction(params: URLSearchParams): void {}
        function process(params: InferType<typeof originalFunction>) {
          // implementation
        }
      `,
    },
    // Edge case: Built-in types in object literal types
    {
      code: `
        function process(params: { search: URLSearchParams; options: AudioContextOptions }) {
          // implementation
        }
      `,
    },
    // Edge case: Built-in types in function types
    {
      code: `
        function process(params: (search: URLSearchParams) => void) {
          // implementation
        }
      `,
    },
    // Edge case: Built-in types with type assertions
    {
      code: `
        function process(params: URLSearchParams) {
          const typed = params as URLSearchParams;
          // implementation
        }
      `,
    },
    // Edge case: Built-in types in type guards
    {
      code: `
        function isURLSearchParams(params: any): params is URLSearchParams {
          return params instanceof URLSearchParams;
        }
      `,
    },
    // Edge case: Built-in types in satisfies expressions
    {
      code: `
        const config = {
          search: new URLSearchParams()
        } satisfies { search: URLSearchParams };
      `,
    },
    // Edge case: Case sensitivity - lowercase suffixes should not be flagged
    {
      code: `
        type urlsearchparams = {
          custom: string;
        };
        function processLowercase(params: urlsearchparams) {
          // ...
        }
      `,
    },
  ],

  invalid: [
    // Basic invalid cases - wrong parameter names for Props types
    {
      code: `
        type UserProps = {
          name: string;
          age: number;
        };
        function User(config: UserProps) {
          return config.name;
        }
      `,
      errors: [
        {
          messageId: 'usePropsParameterName',
          data: { typeName: 'UserProps' },
        },
      ],
      output: `
        type UserProps = {
          name: string;
          age: number;
        };
        function User(props: UserProps) {
          return config.name;
        }
      `,
    },
    {
      code: `
        type ButtonProps = {
          label: string;
          onClick: () => void;
        };
        const Button = (settings: ButtonProps) => {
          return settings.label;
        };
      `,
      errors: [
        {
          messageId: 'usePropsParameterName',
          data: { typeName: 'ButtonProps' },
        },
      ],
      output: `
        type ButtonProps = {
          label: string;
          onClick: () => void;
        };
        const Button = (props: ButtonProps) => {
          return settings.label;
        };
      `,
    },
    {
      code: `
<<<<<<< HEAD
        type PendingStrategyProps = {
          tournament: Tournament;
          match: MatchAggregated;
        };
        class PendingStrategy {
          constructor(options: PendingStrategyProps) {
            // ...
          }
        }
      `,
      errors: [
        {
          messageId: 'usePropsParameterName',
          data: { typeName: 'PendingStrategyProps' },
        },
=======
        type PendingStrategySettings = {
          tournament: Tournament;
          match: MatchAggregated;
        };
        class PendingStrategy {
          constructor(settings: PendingStrategySettings) {
            // ...
          }
        }
      `,
      errors: [
        { messageId: 'usePropsForType', data: { typeSuffix: 'Settings' } },
        { messageId: 'usePropsForType', data: { typeSuffix: 'Settings' } },
        { messageId: 'usePropsForType', data: { typeSuffix: 'Settings' } },
      ],
      output: `
        type PendingStrategyProps = {
          tournament: Tournament;
          match: MatchAggregated;
        };
        class PendingStrategy {
          constructor(settings: PendingStrategyProps) {
            // ...
          }
        }
      `,
    },
    // Function with incorrect type suffix
    {
      code: `
        type AreQueuesEmptyParams = {
          videoPlatforms?: VideoPlatform[];
          projectId?: string;
        };
        function areQueuesEmpty(params: AreQueuesEmptyParams) {
          // ...
        }
      `,
      errors: [
        { messageId: 'usePropsForType', data: { typeSuffix: 'Params' } },
        { messageId: 'usePropsForType', data: { typeSuffix: 'Params' } },
      ],
      output: `
        type AreQueuesEmptyProps = {
          videoPlatforms?: VideoPlatform[];
          projectId?: string;
        };
        function areQueuesEmpty(params: AreQueuesEmptyProps) {
          // ...
        }
      `,
    },
    // Type with incorrect suffix
    {
      code: `
        type AlgoliaLayoutConfig = {
          CatalogWrapper: RenderCatalogWrapper;
          configureOptions: Required<UseConfigureProps, 'filters'>;
        };
      `,
      errors: [
        { messageId: 'usePropsForType', data: { typeSuffix: 'Config' } },
      ],
      output: `
        type AlgoliaLayoutProps = {
          CatalogWrapper: RenderCatalogWrapper;
          configureOptions: Required<UseConfigureProps, 'filters'>;
        };
      `,
    },
    // User-defined types should still be flagged (not built-in types)
    {
      code: `
        type CustomOptions = {
          theme: string;
          size: number;
        };
        function setupCustom(options: CustomOptions) {
          // ...
        }
      `,
      errors: [
        { messageId: 'usePropsForType', data: { typeSuffix: 'Options' } },
        { messageId: 'usePropsForType', data: { typeSuffix: 'Options' } },
      ],
      output: `
        type CustomProps = {
          theme: string;
          size: number;
        };
        function setupCustom(options: CustomProps) {
          // ...
        }
      `,
    },
    {
      code: `
        type UserParams = {
          name: string;
          email: string;
        };
        function createUser(params: UserParams) {
          // ...
        }
      `,
      errors: [
        { messageId: 'usePropsForType', data: { typeSuffix: 'Params' } },
        { messageId: 'usePropsForType', data: { typeSuffix: 'Params' } },
      ],
      output: `
        type UserProps = {
          name: string;
          email: string;
        };
        function createUser(params: UserProps) {
          // ...
        }
      `,
    },
    {
      code: `
        type DatabaseConfig = {
          host: string;
          port: number;
        };
        function connectDatabase(config: DatabaseConfig) {
          // ...
        }
      `,
      errors: [
        { messageId: 'usePropsForType', data: { typeSuffix: 'Config' } },
        { messageId: 'usePropsForType', data: { typeSuffix: 'Config' } },
      ],
      output: `
        type DatabaseProps = {
          host: string;
          port: number;
        };
        function connectDatabase(config: DatabaseProps) {
          // ...
        }
      `,
    },
    // Edge case: User-defined types with complex structures should still be flagged
    {
      code: `
        type ComplexUserOptions = {
          theme: string;
          size: number;
          callbacks: {
            onSuccess: () => void;
            onError: (error: Error) => void;
          };
        };
        function setupComplex(options: ComplexUserOptions) {
          // ...
        }
      `,
      errors: [
        { messageId: 'usePropsForType', data: { typeSuffix: 'Options' } },
        { messageId: 'usePropsForType', data: { typeSuffix: 'Options' } },
      ],
      output: `
        type ComplexUserProps = {
          theme: string;
          size: number;
          callbacks: {
            onSuccess: () => void;
            onError: (error: Error) => void;
          };
        };
        function setupComplex(options: ComplexUserProps) {
          // ...
        }
      `,
    },
    // Edge case: User-defined types with generic parameters should still be flagged
    {
      code: `
        type GenericUserConfig<T> = {
          data: T;
          options: string[];
        };
        function processGeneric<T>(config: GenericUserConfig<T>) {
          // ...
        }
      `,
      errors: [
        { messageId: 'usePropsForType', data: { typeSuffix: 'Config' } },
        { messageId: 'usePropsForType', data: { typeSuffix: 'Config' } },
      ],
      output: `
        type GenericUserProps<T> = {
          data: T;
          options: string[];
        };
        function processGeneric<T>(config: GenericUserProps<T>) {
          // ...
        }
      `,
    },
    // Edge case: User-defined types in union with built-in types should still be flagged (type definition only)
    {
      code: `
        type UserSettings = {
          theme: string;
          language: string;
        };
        function processUnion(params: UserSettings | URLSearchParams) {
          // ...
        }
      `,
      errors: [
        { messageId: 'usePropsForType', data: { typeSuffix: 'Settings' } },
      ],
      output: `
        type UserProps = {
          theme: string;
          language: string;
        };
        function processUnion(params: UserSettings | URLSearchParams) {
          // ...
        }
      `,
    },
    // Edge case: User-defined types in intersection with built-in types should still be flagged (type definition only)
    {
      code: `
        type UserConfig = {
          theme: string;
          language: string;
        };
        function processIntersection(params: UserConfig & { extra: string }) {
          // ...
        }
      `,
      errors: [
        { messageId: 'usePropsForType', data: { typeSuffix: 'Config' } },
      ],
      output: `
        type UserProps = {
          theme: string;
          language: string;
        };
        function processIntersection(params: UserConfig & { extra: string }) {
          // ...
        }
      `,
    },
    // Edge case: User-defined types in array should still be flagged (type definition only)
    {
      code: `
        type UserParams = {
          id: string;
          name: string;
        };
        function processArray(params: UserParams[]) {
          // ...
        }
      `,
      errors: [
        { messageId: 'usePropsForType', data: { typeSuffix: 'Params' } },
      ],
      output: `
        type UserProps = {
          id: string;
          name: string;
        };
        function processArray(params: UserParams[]) {
          // ...
        }
      `,
    },
    // Edge case: User-defined types in tuple should still be flagged (type definition only)
    {
      code: `
        type UserOptions = {
          theme: string;
        };
        function processTuple(params: [UserOptions, string]) {
          // ...
        }
      `,
      errors: [
        { messageId: 'usePropsForType', data: { typeSuffix: 'Options' } },
      ],
      output: `
        type UserProps = {
          theme: string;
        };
        function processTuple(params: [UserOptions, string]) {
          // ...
        }
      `,
    },
    // Edge case: User-defined types in utility types should still be flagged (type definition only)
    {
      code: `
        type UserSettings = {
          theme: string;
          language: string;
        };
        function processPartial(params: Partial<UserSettings>) {
          // ...
        }
      `,
      errors: [
        { messageId: 'usePropsForType', data: { typeSuffix: 'Settings' } },
>>>>>>> 5c448faa
      ],
      output: `
        type UserProps = {
          theme: string;
          language: string;
        };
<<<<<<< HEAD
        class PendingStrategy {
          constructor(props: PendingStrategyProps) {
            // ...
          }
        }
      `,
    },

    // Arrow functions
    {
      code: `
        type GameProps = { id: string };
        const createGame = (gameConfig: GameProps) => {
          return gameConfig.id;
        };
=======
        function processPartial(params: Partial<UserSettings>) {
          // ...
        }
      `,
    },
    // Edge case: User-defined types in Promise should still be flagged (type definition only)
    {
      code: `
        type AsyncUserConfig = {
          endpoint: string;
          timeout: number;
        };
        function processAsync(config: Promise<AsyncUserConfig>) {
          // ...
        }
      `,
      errors: [
        { messageId: 'usePropsForType', data: { typeSuffix: 'Config' } },
      ],
      output: `
        type AsyncUserProps = {
          endpoint: string;
          timeout: number;
        };
        function processAsync(config: Promise<AsyncUserConfig>) {
          // ...
        }
      `,
    },
    // Edge case: User-defined types in class methods should still be flagged
    {
      code: `
        type ServiceConfig = {
          apiKey: string;
          baseUrl: string;
        };
        class ApiService {
          configure(config: ServiceConfig) {
            // ...
          }
        }
      `,
      errors: [
        { messageId: 'usePropsForType', data: { typeSuffix: 'Config' } },
        { messageId: 'usePropsForType', data: { typeSuffix: 'Config' } },
      ],
      output: `
        type ServiceProps = {
          apiKey: string;
          baseUrl: string;
        };
        class ApiService {
          configure(config: ServiceProps) {
            // ...
          }
        }
      `,
    },
    // Edge case: User-defined types in static methods should still be flagged
    {
      code: `
        type FactoryOptions = {
          type: string;
          version: number;
        };
        class Factory {
          static create(options: FactoryOptions) {
            // ...
          }
        }
      `,
      errors: [
        { messageId: 'usePropsForType', data: { typeSuffix: 'Options' } },
        { messageId: 'usePropsForType', data: { typeSuffix: 'Options' } },
      ],
      output: `
        type FactoryProps = {
          type: string;
          version: number;
        };
        class Factory {
          static create(options: FactoryProps) {
            // ...
          }
        }
      `,
    },
    // Edge case: User-defined types in async functions should still be flagged
    {
      code: `
        type FetchParams = {
          url: string;
          method: string;
        };
        async function fetchData(params: FetchParams) {
          // ...
        }
>>>>>>> 5c448faa
      `,
      errors: [
        {
          messageId: 'usePropsParameterName',
          data: { typeName: 'GameProps' },
        },
      ],
      output: `
<<<<<<< HEAD
        type GameProps = { id: string };
        const createGame = (props: GameProps) => {
          return gameConfig.id;
        };
      `,
    },

    // Function expressions
    {
      code: `
        type HandlerProps = { event: Event };
        const handler = function(eventData: HandlerProps) {
          return eventData.event;
        };
      `,
      errors: [
        {
          messageId: 'usePropsParameterName',
          data: { typeName: 'HandlerProps' },
        },
      ],
      output: `
        type HandlerProps = { event: Event };
        const handler = function(props: HandlerProps) {
          return eventData.event;
=======
        type FetchProps = {
          url: string;
          method: string;
        };
        async function fetchData(params: FetchProps) {
          // ...
        }
      `,
    },
    // Edge case: User-defined types in arrow functions should still be flagged
    {
      code: `
        type HandlerOptions = {
          timeout: number;
          retries: number;
        };
        const handleRequest = (options: HandlerOptions) => {
          // ...
        };
      `,
      errors: [
        { messageId: 'usePropsForType', data: { typeSuffix: 'Options' } },
        { messageId: 'usePropsForType', data: { typeSuffix: 'Options' } },
      ],
      output: `
        type HandlerProps = {
          timeout: number;
          retries: number;
        };
        const handleRequest = (options: HandlerProps) => {
          // ...
        };
      `,
    },
    // Edge case: User-defined types in function expressions should still be flagged
    {
      code: `
        type ProcessorConfig = {
          batchSize: number;
          parallel: boolean;
        };
        const processor = function(config: ProcessorConfig) {
          // ...
        };
      `,
      errors: [
        { messageId: 'usePropsForType', data: { typeSuffix: 'Config' } },
        { messageId: 'usePropsForType', data: { typeSuffix: 'Config' } },
      ],
      output: `
        type ProcessorProps = {
          batchSize: number;
          parallel: boolean;
        };
        const processor = function(config: ProcessorProps) {
          // ...
        };
      `,
    },
    // Edge case: User-defined types with multiple suffixes should be flagged
    {
      code: `
        type ValidationArgs = {
          rules: string[];
          strict: boolean;
        };
        function validate(args: ValidationArgs) {
          // ...
        }
      `,
      errors: [
        { messageId: 'usePropsForType', data: { typeSuffix: 'Args' } },
        { messageId: 'usePropsForType', data: { typeSuffix: 'Args' } },
      ],
      output: `
        type ValidationProps = {
          rules: string[];
          strict: boolean;
        };
        function validate(args: ValidationProps) {
          // ...
        }
      `,
    },
    {
      code: `
        type InitializationArguments = {
          plugins: string[];
          debug: boolean;
        };
        function initialize(args: InitializationArguments) {
          // ...
        }
      `,
      errors: [
        { messageId: 'usePropsForType', data: { typeSuffix: 'Arguments' } },
        { messageId: 'usePropsForType', data: { typeSuffix: 'Arguments' } },
      ],
      output: `
        type InitializationProps = {
          plugins: string[];
          debug: boolean;
        };
        function initialize(args: InitializationProps) {
          // ...
        }
      `,
    },
    {
      code: `
        type DatabaseParameters = {
          host: string;
          port: number;
          ssl: boolean;
        };
        function connect(params: DatabaseParameters) {
          // ...
        }
      `,
      errors: [
        { messageId: 'usePropsForType', data: { typeSuffix: 'Parameters' } },
        { messageId: 'usePropsForType', data: { typeSuffix: 'Parameters' } },
      ],
      output: `
        type DatabaseProps = {
          host: string;
          port: number;
          ssl: boolean;
        };
        function connect(params: DatabaseProps) {
          // ...
        }
      `,
    },

    // Edge case: Similar names to built-in types but not exact matches should be flagged
    {
      code: `
        type MyURLSearchParams = {
          custom: string;
        };
        function processCustom(params: MyURLSearchParams) {
          // ...
        }
      `,
      errors: [
        { messageId: 'usePropsForType', data: { typeSuffix: 'Params' } },
        { messageId: 'usePropsForType', data: { typeSuffix: 'Params' } },
      ],
      output: `
        type MyURLSearchProps = {
          custom: string;
>>>>>>> 5c448faa
        };
        function processCustom(params: MyURLSearchProps) {
          // ...
        }
      `,
    },
    {
      code: `
        type CustomAudioContextOptions = {
          custom: string;
        };
        function processCustomAudio(options: CustomAudioContextOptions) {
          // ...
        }
      `,
      errors: [
        { messageId: 'usePropsForType', data: { typeSuffix: 'Options' } },
        { messageId: 'usePropsForType', data: { typeSuffix: 'Options' } },
      ],
      output: `
        type CustomAudioContextProps = {
          custom: string;
        };
        function processCustomAudio(options: CustomAudioContextProps) {
          // ...
        }
      `,
    },

    // Multiple parameters with Props types
    {
      code: `
        type UIProps = { theme: string };
        type DataProps = { source: string };
        function mergeConfigs(uiSettings: UIProps, dataSettings: DataProps) {
          return { ...uiSettings, ...dataSettings };
        }
      `,
      errors: [
        {
          messageId: 'usePropsParameterNameWithPrefix',
          data: { typeName: 'UIProps', suggestedName: 'uIProps' },
        },
        {
          messageId: 'usePropsParameterNameWithPrefix',
          data: { typeName: 'DataProps', suggestedName: 'dataProps' },
        },
      ],
      output: `
        type UIProps = { theme: string };
        type DataProps = { source: string };
        function mergeConfigs(uIProps: UIProps, dataProps: DataProps) {
          return { ...uiSettings, ...dataSettings };
        }
      `,
    },

    // Class with multiple constructor parameters
    {
      code: `
        type ManagerProps = { config: Config };
        class DataManager {
          constructor(
            dataSource: DataSource,
            settings: ManagerProps,
          ) {}
        }
      `,
      errors: [
        {
          messageId: 'usePropsParameterName',
          data: { typeName: 'ManagerProps' },
        },
      ],
      output: `
        type ManagerProps = { config: Config };
        class DataManager {
          constructor(
            dataSource: DataSource,
            props: ManagerProps,
          ) {}
        }
      `,
    },

    // Generic Props types - only if the generic type itself ends with Props
    {
      code: `
        function process<TProps extends ComponentProps>(data: TProps) {
          return data;
        }
      `,
      errors: [
        {
          messageId: 'usePropsParameterName',
          data: { typeName: 'TProps' },
        },
      ],
      output: `
        function process<TProps extends ComponentProps>(props: TProps) {
          return data;
        }
      `,
    },

    // Method signatures
    {
      code: `
        interface Service {
          process(data: ServiceProps): void;
        }
      `,
      errors: [
        {
          messageId: 'usePropsParameterName',
          data: { typeName: 'ServiceProps' },
        },
      ],
      output: `
        interface Service {
          process(props: ServiceProps): void;
        }
      `,
    },

    // Edge case: Props type with different casing
    {
      code: `
        type userProps = { name: string };
        function createUser(userData: userProps) {
          return userData.name;
        }
      `,
      errors: [
        {
          messageId: 'usePropsParameterName',
          data: { typeName: 'userProps' },
        },
      ],
      output: `
        type userProps = { name: string };
        function createUser(props: userProps) {
          return userData.name;
        }
      `,
    },

    // Edge case: Just "Props" type
    {
      code: `
        type Props = { value: string };
        function render(data: Props) {
          return data.value;
        }
      `,
      errors: [
        {
          messageId: 'usePropsParameterName',
          data: { typeName: 'Props' },
        },
      ],
      output: `
        type Props = { value: string };
        function render(props: Props) {
          return data.value;
        }
      `,
    },

    // Complex type names
    {
      code: `
        type VeryLongComponentNameProps = { id: string };
        function process(componentData: VeryLongComponentNameProps) {
          return componentData.id;
        }
      `,
      errors: [
        {
          messageId: 'usePropsParameterName',
          data: { typeName: 'VeryLongComponentNameProps' },
        },
      ],
      output: `
        type VeryLongComponentNameProps = { id: string };
        function process(props: VeryLongComponentNameProps) {
          return componentData.id;
        }
      `,
    },

    // Nested class methods
    {
      code: `
        type ConfigProps = { setting: string };
        class OuterClass {
          method(config: ConfigProps) {}
        }
      `,
      errors: [
        {
          messageId: 'usePropsParameterName',
          data: { typeName: 'ConfigProps' },
        },
      ],
      output: `
        type ConfigProps = { setting: string };
        class OuterClass {
          method(props: ConfigProps) {}
        }
      `,
    },

    // Optional parameters
    {
      code: `
        type OptionalProps = { value?: string };
        function process(data?: OptionalProps) {
          return data?.value;
        }
      `,
      errors: [
        {
          messageId: 'usePropsParameterName',
          data: { typeName: 'OptionalProps' },
        },
      ],
      output: `
        type OptionalProps = { value?: string };
        function process(props?: OptionalProps) {
          return data?.value;
        }
      `,
    },

    // Mixed valid and invalid parameters
    {
      code: `
        type UserProps = { name: string };
        function createUser(id: string, userData: UserProps, callback: Function) {
          return callback({ id, ...userData });
        }
      `,
      errors: [
        {
          messageId: 'usePropsParameterName',
          data: { typeName: 'UserProps' },
        },
      ],
      output: `
        type UserProps = { name: string };
        function createUser(id: string, props: UserProps, callback: Function) {
          return callback({ id, ...userData });
        }
      `,
    },
  ],
});

// Run JSX tests
ruleTesterJsx.run('enforce-props-argument-name', enforcePropsArgumentName, {
  valid: [
    // React component with correct props naming
    {
      code: `
        type ButtonProps = {
          label: string;
          onClick: () => void;
        };
        const Button = (props: ButtonProps) => {
          return <button onClick={props.onClick}>{props.label}</button>;
        };
      `,
    },

    // React component with destructuring (should be ignored)
    {
      code: `
        type ButtonProps = {
          label: string;
          onClick: () => void;
        };
        const Button = ({ label, onClick }: ButtonProps) => {
          return <button onClick={onClick}>{label}</button>;
        };
      `,
    },

    // React class component (doesn't apply to class components)
    {
      code: `
        type MyComponentProps = {
          title: string;
        };
        class MyComponent extends React.Component<MyComponentProps> {
          render() {
            return <div>{this.props.title}</div>;
          }
        }
      `,
    },

    // React component with correct props naming in function declaration
    {
      code: `
        type UserCardProps = {
          name: string;
          avatar: string;
        };
        function UserCard(props: UserCardProps) {
          return <div>{props.name}</div>;
        }
      `,
    },

    // React component with multiple parameters where one is Props
    {
      code: `
        type ComponentProps = { data: string };
        function Component(key: string, props: ComponentProps) {
          return <div key={key}>{props.data}</div>;
        }
      `,
    },

    // React component with non-Props types
    {
      code: `
        type ComponentConfig = { theme: string };
        const Component = (config: ComponentConfig) => {
          return <div className={config.theme}>Content</div>;
        };
      `,
    },
  ],

  invalid: [
    // React component with wrong parameter name
    {
      code: `
        type ButtonProps = {
          label: string;
          onClick: () => void;
        };
        const Button = (buttonConfig: ButtonProps) => {
          return <button onClick={buttonConfig.onClick}>{buttonConfig.label}</button>;
        };
      `,
      errors: [
        {
          messageId: 'usePropsParameterName',
          data: { typeName: 'ButtonProps' },
        },
      ],
      output: `
        type ButtonProps = {
          label: string;
          onClick: () => void;
        };
        const Button = (props: ButtonProps) => {
          return <button onClick={buttonConfig.onClick}>{buttonConfig.label}</button>;
        };
      `,
    },

    // React function component with wrong parameter name
    {
      code: `
        type UserCardProps = {
          name: string;
          avatar: string;
        };
        function UserCard(userInfo: UserCardProps) {
          return <div>{userInfo.name}</div>;
        }
      `,
      errors: [
        {
          messageId: 'usePropsParameterName',
          data: { typeName: 'UserCardProps' },
        },
      ],
      output: `
        type UserCardProps = {
          name: string;
          avatar: string;
        };
        function UserCard(props: UserCardProps) {
          return <div>{userInfo.name}</div>;
        }
      `,
    },

    // React component with multiple Props parameters
    {
      code: `
        type UIProps = { theme: string };
        type DataProps = { items: Item[] };
        const Component = (uiConfig: UIProps, dataConfig: DataProps) => {
          return <div className={uiConfig.theme}>{dataConfig.items.length}</div>;
        };
      `,
      errors: [
        {
          messageId: 'usePropsParameterNameWithPrefix',
          data: { typeName: 'UIProps', suggestedName: 'uIProps' },
        },
        {
          messageId: 'usePropsParameterNameWithPrefix',
          data: { typeName: 'DataProps', suggestedName: 'dataProps' },
        },
      ],
      output: `
        type UIProps = { theme: string };
        type DataProps = { items: Item[] };
        const Component = (uIProps: UIProps, dataProps: DataProps) => {
          return <div className={uiConfig.theme}>{dataConfig.items.length}</div>;
        };
      `,
    },

    // React component with generic Props
    {
      code: `
        function GenericComponent<TProps extends ComponentProps>(data: TProps) {
          return <div>{JSON.stringify(data)}</div>;
        }
      `,
      errors: [
        {
          messageId: 'usePropsParameterName',
          data: { typeName: 'TProps' },
        },
      ],
      output: `
        function GenericComponent<TProps extends ComponentProps>(props: TProps) {
          return <div>{JSON.stringify(data)}</div>;
        }
      `,
    },

    // React component with complex Props type
    {
      code: `
        type VeryComplexComponentProps = {
          data: ComplexData;
          handlers: EventHandlers;
          config: Configuration;
        };
        const VeryComplexComponent = (componentData: VeryComplexComponentProps) => {
          return <div>Complex component</div>;
        };
      `,
      errors: [
        {
          messageId: 'usePropsParameterName',
          data: { typeName: 'VeryComplexComponentProps' },
        },
      ],
      output: `
        type VeryComplexComponentProps = {
          data: ComplexData;
          handlers: EventHandlers;
          config: Configuration;
        };
        const VeryComplexComponent = (props: VeryComplexComponentProps) => {
          return <div>Complex component</div>;
        };
      `,
    },
  ],
});<|MERGE_RESOLUTION|>--- conflicted
+++ resolved
@@ -211,6 +211,7 @@
         }
       `,
     },
+
     // Built-in Web API types should be whitelisted
     {
       code: `
@@ -240,154 +241,7 @@
         }
       `,
     },
-    {
-      code: `
-        function setupPush(options: PushSubscriptionOptions) {
-          // implementation
-        }
-      `,
-    },
-    {
-      code: `
-        function recordMedia(options: MediaRecorderOptions) {
-          // implementation
-        }
-      `,
-    },
-    {
-      code: `
-        function createStore(params: IDBObjectStoreParameters) {
-          // implementation
-        }
-      `,
-    },
-    {
-      code: `
-        function registerWorker(options: ServiceWorkerRegistrationOptions) {
-          // implementation
-        }
-      `,
-    },
-    {
-      code: `
-        function setupRTC(config: RTCConfiguration) {
-          // implementation
-        }
-      `,
-    },
-    {
-      code: `
-        function observeResize(options: ResizeObserverOptions) {
-          // implementation
-        }
-      `,
-    },
-    {
-      code: `
-        function observeIntersection(options: IntersectionObserverOptions) {
-          // implementation
-        }
-      `,
-    },
-    {
-      code: `
-        function observeMutation(options: MutationObserverOptions) {
-          // implementation
-        }
-      `,
-    },
-    {
-      code: `
-        function getWebGLContext(attributes: WebGLContextAttributes) {
-          // implementation
-        }
-      `,
-    },
-    {
-      code: `
-        function showNotification(options: NotificationOptions) {
-          // implementation
-        }
-      `,
-    },
-    {
-      code: `
-        function requestCredentials(options: CredentialRequestOptions) {
-          // implementation
-        }
-      `,
-    },
-    {
-      code: `
-        function getCurrentPosition(options: GeolocationPositionOptions) {
-          // implementation
-        }
-      `,
-    },
-    {
-      code: `
-        function queryCache(options: CacheQueryOptions) {
-          // implementation
-        }
-      `,
-    },
-    {
-      code: `
-        function addEventListener(options: EventListenerOptions) {
-          // implementation
-        }
-      `,
-    },
-    {
-      code: `
-        function addListener(options: AddEventListenerOptions) {
-          // implementation
-        }
-      `,
-    },
-    {
-      code: `
-        function observePerformance(options: PerformanceObserverOptions) {
-          // implementation
-        }
-      `,
-    },
-    {
-      code: `
-        function decodeText(options: TextDecoderOptions) {
-          // implementation
-        }
-      `,
-    },
-    {
-      code: `
-        function shareContent(options: ShareOptions) {
-          // implementation
-        }
-      `,
-    },
-    {
-      code: `
-        function scrollIntoView(options: ScrollIntoViewOptions) {
-          // implementation
-        }
-      `,
-    },
-    {
-      code: `
-        function scrollElement(options: ScrollOptions) {
-          // implementation
-        }
-      `,
-    },
     // Node.js types should be whitelisted
-    {
-      code: `
-        function watchFile(options: FSWatchOptions) {
-          // implementation
-        }
-      `,
-    },
     {
       code: `
         function readFile(options: ReadFileOptions) {
@@ -402,55 +256,6 @@
         }
       `,
     },
-    {
-      code: `
-        function makeDirectory(options: MkdirOptions) {
-          // implementation
-        }
-      `,
-    },
-    {
-      code: `
-        function makeRequest(options: HttpRequestOptions) {
-          // implementation
-        }
-      `,
-    },
-    {
-      code: `
-        function createServer(options: HttpServerOptions) {
-          // implementation
-        }
-      `,
-    },
-    {
-      code: `
-        function spawnProcess(options: ChildProcessOptions) {
-          // implementation
-        }
-      `,
-    },
-    {
-      code: `
-        function createStream(options: StreamOptions) {
-          // implementation
-        }
-      `,
-    },
-    {
-      code: `
-        function compressData(options: ZlibOptions) {
-          // implementation
-        }
-      `,
-    },
-    {
-      code: `
-        function startServer(options: ServerOptions) {
-          // implementation
-        }
-      `,
-    },
     // DOM types should be whitelisted
     {
       code: `
@@ -459,644 +264,11 @@
         }
       `,
     },
-    {
-      code: `
-        function createRect(options: DOMRectOptions) {
-          // implementation
-        }
-      `,
-    },
-    {
-      code: `
-        function createMatrix(options: DOMMatrixOptions) {
-          // implementation
-        }
-      `,
-    },
-    // Intl types should be whitelisted
-    {
-      code: `
-        function formatDate(options: DateTimeFormatOptions) {
-          // implementation
-        }
-      `,
-    },
-    {
-      code: `
-        function formatNumber(options: NumberFormatOptions) {
-          // implementation
-        }
-      `,
-    },
-    {
-      code: `
-        function createCollator(options: CollatorOptions) {
-          // implementation
-        }
-      `,
-    },
-    {
-      code: `
-        function createPluralRules(options: PluralRulesOptions) {
-          // implementation
-        }
-      `,
-    },
-    {
-      code: `
-        function formatRelativeTime(options: RelativeTimeFormatOptions) {
-          // implementation
-        }
-      `,
-    },
-    {
-      code: `
-        function formatList(options: ListFormatOptions) {
-          // implementation
-        }
-      `,
-    },
-    {
-      code: `
-        function getDisplayNames(options: DisplayNamesOptions) {
-          // implementation
-        }
-      `,
-    },
-    // Speech and Media types should be whitelisted
-    {
-      code: `
-        function setupRecognition(options: SpeechRecognitionOptions) {
-          // implementation
-        }
-      `,
-    },
-    {
-      code: `
-        function setupSynthesis(options: SpeechSynthesisOptions) {
-          // implementation
-        }
-      `,
-    },
-    {
-      code: `
-        function queryMedia(options: MediaQueryOptions) {
-          // implementation
-        }
-      `,
-    },
-    {
-      code: `
-        function createStream(options: MediaStreamOptions) {
-          // implementation
-        }
-      `,
-    },
-    // Security and Crypto types should be whitelisted
-    {
-      code: `
-        function createKey(options: CryptoKeyOptions) {
-          // implementation
-        }
-      `,
-    },
-    {
-      code: `
-        function setupCrypto(options: SubtleCryptoOptions) {
-          // implementation
-        }
-      `,
-    },
-    {
-      code: `
-        function encrypt(params: CryptoAlgorithmParameters) {
-          // implementation
-        }
-      `,
-    },
-    {
-      code: `
-        function requestPermission(options: PermissionOptions) {
-          // implementation
-        }
-      `,
-    },
-    // WebRTC types should be whitelisted
-    {
-      code: `
-        function createConnection(options: RTCPeerConnectionOptions) {
-          // implementation
-        }
-      `,
-    },
-    {
-      code: `
-        function createChannel(options: RTCDataChannelOptions) {
-          // implementation
-        }
-      `,
-    },
-    {
-      code: `
-        function setEncoding(params: RTCRtpEncodingParameters) {
-          // implementation
-        }
-      `,
-    },
-    {
-      code: `
-        function setSendParams(params: RTCRtpSendParameters) {
-          // implementation
-        }
-      `,
-    },
-    // Web Components and Animation types should be whitelisted
-    {
-      code: `
-        function attachShadow(options: ShadowRootOptions) {
-          // implementation
-        }
-      `,
-    },
-    {
-      code: `
-        function defineElement(options: CustomElementOptions) {
-          // implementation
-        }
-      `,
-    },
-    {
-      code: `
-        function animate(options: AnimationOptions) {
-          // implementation
-        }
-      `,
-    },
-    {
-      code: `
-        function createEffect(options: AnimationEffectOptions) {
-          // implementation
-        }
-      `,
-    },
     // TypeScript Compiler types should be whitelisted
     {
       code: `
         function compile(options: CompilerOptions) {
           // implementation
-        }
-      `,
-    },
-    {
-      code: `
-        function loadConfig(options: TSConfigOptions) {
-          // implementation
-        }
-      `,
-    },
-    {
-      code: `
-        function transpile(options: TranspileOptions) {
-          // implementation
-        }
-      `,
-    },
-    // Edge case: Generic types with built-in types
-    {
-      code: `
-        function processPromise(params: Promise<URLSearchParams>) {
-          // implementation
-        }
-      `,
-    },
-    {
-      code: `
-        function processArray(options: Array<AudioContextOptions>) {
-          // implementation
-        }
-      `,
-    },
-    // Edge case: Union types with built-in types
-    {
-      code: `
-        function handleUnion(params: URLSearchParams | string) {
-          // implementation
-        }
-      `,
-    },
-    // Edge case: Intersection types with built-in types
-    {
-      code: `
-        function handleIntersection(options: AudioContextOptions & { custom: string }) {
-          // implementation
-        }
-      `,
-    },
-    // Edge case: Array types with built-in types
-    {
-      code: `
-        function processArray(params: URLSearchParams[]) {
-          // implementation
-        }
-      `,
-    },
-    // Edge case: Tuple types with built-in types
-    {
-      code: `
-        function processTuple(params: [URLSearchParams, string]) {
-          // implementation
-        }
-      `,
-    },
-    // Edge case: Utility types with built-in types
-    {
-      code: `
-        function processPartial(options: Partial<AudioContextOptions>) {
-          // implementation
-        }
-      `,
-    },
-    {
-      code: `
-        function processRequired(options: Required<NotificationOptions>) {
-          // implementation
-        }
-      `,
-    },
-    {
-      code: `
-        function processPick(options: Pick<GeolocationPositionOptions, 'timeout'>) {
-          // implementation
-        }
-      `,
-    },
-    {
-      code: `
-        function processOmit(options: Omit<CacheQueryOptions, 'ignoreSearch'>) {
-          // implementation
-        }
-      `,
-    },
-    // Edge case: Multiple parameters with built-in types
-    {
-      code: `
-        function processMultiple(params: URLSearchParams, options: AudioContextOptions) {
-          // implementation
-        }
-      `,
-    },
-    // Edge case: Optional parameters with built-in types
-    {
-      code: `
-        function processOptional(params?: URLSearchParams) {
-          // implementation
-        }
-      `,
-    },
-    // Edge case: Rest parameters with built-in types
-    {
-      code: `
-        function processRest(...params: URLSearchParams[]) {
-          // implementation
-        }
-      `,
-    },
-    // Edge case: Default parameters with built-in types
-    {
-      code: `
-        function processDefault(params: URLSearchParams = new URLSearchParams()) {
-          // implementation
-        }
-      `,
-    },
-    // Edge case: Destructured parameters with built-in types
-    {
-      code: `
-        function processDestructured({ params }: { params: URLSearchParams }) {
-          // implementation
-        }
-      `,
-    },
-    // Edge case: Async functions with built-in types
-    {
-      code: `
-        async function processAsync(params: URLSearchParams) {
-          // implementation
-        }
-      `,
-    },
-    // Edge case: Arrow functions with built-in types
-    {
-      code: `
-        const processArrow = (params: URLSearchParams) => {
-          // implementation
-        };
-      `,
-    },
-    // Edge case: Function expressions with built-in types
-    {
-      code: `
-        const processFunction = function(params: URLSearchParams) {
-          // implementation
-        };
-      `,
-    },
-    // Edge case: Method signatures with built-in types
-    {
-      code: `
-        interface MyInterface {
-          process(params: URLSearchParams): void;
-        }
-      `,
-    },
-    // Edge case: Class methods with built-in types
-    {
-      code: `
-        class MyClass {
-          process(params: URLSearchParams) {
-            // implementation
-          }
-        }
-      `,
-    },
-    // Edge case: Static methods with built-in types
-    {
-      code: `
-        class MyClass {
-          static process(params: URLSearchParams) {
-            // implementation
-          }
-        }
-      `,
-    },
-    // Edge case: Getters with built-in types
-    {
-      code: `
-        class MyClass {
-          get params(): URLSearchParams {
-            return new URLSearchParams();
-          }
-        }
-      `,
-    },
-    // Edge case: Setters with built-in types
-    {
-      code: `
-        class MyClass {
-          set params(value: URLSearchParams) {
-            // implementation
-          }
-        }
-      `,
-    },
-    // Edge case: Constructor with built-in types
-    {
-      code: `
-        class MyClass {
-          constructor(params: URLSearchParams) {
-            // implementation
-          }
-        }
-      `,
-    },
-    // Edge case: Abstract methods with built-in types
-    {
-      code: `
-        abstract class MyClass {
-          abstract process(params: URLSearchParams): void;
-        }
-      `,
-    },
-    // Edge case: Function overloads with built-in types
-    {
-      code: `
-        function process(params: URLSearchParams): void;
-        function process(params: string): void;
-        function process(params: URLSearchParams | string): void {
-          // implementation
-        }
-      `,
-    },
-    // Edge case: Call signatures with built-in types
-    {
-      code: `
-        interface MyInterface {
-          (params: URLSearchParams): void;
-        }
-      `,
-    },
-    // Edge case: Construct signatures with built-in types
-    {
-      code: `
-        interface MyInterface {
-          new (params: URLSearchParams): MyClass;
-        }
-      `,
-    },
-    // Edge case: Index signatures with built-in types
-    {
-      code: `
-        interface MyInterface {
-          [key: string]: URLSearchParams;
-        }
-      `,
-    },
-    // Edge case: Conditional types with built-in types
-    {
-      code: `
-        type ConditionalType<T> = T extends URLSearchParams ? T : never;
-        function process(params: ConditionalType<URLSearchParams>) {
-          // implementation
-        }
-      `,
-    },
-    // Edge case: Mapped types with built-in types
-    {
-      code: `
-        type MappedType = {
-          [K in keyof URLSearchParams]: URLSearchParams[K];
-        };
-        function process(params: MappedType) {
-          // implementation
-        }
-      `,
-    },
-    // Edge case: Template literal types
-    {
-      code: `
-        type TemplateType = \`prefix-\${string}\`;
-        function process(params: TemplateType) {
-          // implementation
-        }
-      `,
-    },
-    // Edge case: Readonly types with built-in types
-    {
-      code: `
-        function process(params: Readonly<URLSearchParams>) {
-          // implementation
-        }
-      `,
-    },
-    // Edge case: Record types with built-in types
-    {
-      code: `
-        function process(params: Record<string, URLSearchParams>) {
-          // implementation
-        }
-      `,
-    },
-    // Edge case: Exclude/Extract utility types
-    {
-      code: `
-        function process(params: Exclude<URLSearchParams | string, string>) {
-          // implementation
-        }
-      `,
-    },
-    {
-      code: `
-        function process(params: Extract<URLSearchParams | string, URLSearchParams>) {
-          // implementation
-        }
-      `,
-    },
-    // Edge case: NonNullable with built-in types
-    {
-      code: `
-        function process(params: NonNullable<URLSearchParams | null>) {
-          // implementation
-        }
-      `,
-    },
-    // Edge case: ReturnType with built-in types
-    {
-      code: `
-        function getParams(): URLSearchParams {
-          return new URLSearchParams();
-        }
-        function process(params: ReturnType<typeof getParams>) {
-          // implementation
-        }
-      `,
-    },
-    // Edge case: Parameters utility type
-    {
-      code: `
-        function originalFunction(params: URLSearchParams): void {}
-        function process(params: Parameters<typeof originalFunction>[0]) {
-          // implementation
-        }
-      `,
-    },
-    // Edge case: InstanceType with built-in types
-    {
-      code: `
-        function process(params: InstanceType<typeof URLSearchParams>) {
-          // implementation
-        }
-      `,
-    },
-    // Edge case: Nested generic types
-    {
-      code: `
-        function process(params: Promise<Array<URLSearchParams>>) {
-          // implementation
-        }
-      `,
-    },
-    // Edge case: Complex union with built-in types
-    {
-      code: `
-        function process(params: URLSearchParams | AudioContextOptions | string) {
-          // implementation
-        }
-      `,
-    },
-    // Edge case: Complex intersection with built-in types
-    {
-      code: `
-        function process(params: URLSearchParams & AudioContextOptions & { custom: string }) {
-          // implementation
-        }
-      `,
-    },
-    // Edge case: Keyof with built-in types
-    {
-      code: `
-        function process(params: keyof URLSearchParams) {
-          // implementation
-        }
-      `,
-    },
-    // Edge case: Typeof with built-in types
-    {
-      code: `
-        const instance = new URLSearchParams();
-        function process(params: typeof instance) {
-          // implementation
-        }
-      `,
-    },
-    // Edge case: Infer types
-    {
-      code: `
-        type InferType<T> = T extends (params: infer P) => any ? P : never;
-        function originalFunction(params: URLSearchParams): void {}
-        function process(params: InferType<typeof originalFunction>) {
-          // implementation
-        }
-      `,
-    },
-    // Edge case: Built-in types in object literal types
-    {
-      code: `
-        function process(params: { search: URLSearchParams; options: AudioContextOptions }) {
-          // implementation
-        }
-      `,
-    },
-    // Edge case: Built-in types in function types
-    {
-      code: `
-        function process(params: (search: URLSearchParams) => void) {
-          // implementation
-        }
-      `,
-    },
-    // Edge case: Built-in types with type assertions
-    {
-      code: `
-        function process(params: URLSearchParams) {
-          const typed = params as URLSearchParams;
-          // implementation
-        }
-      `,
-    },
-    // Edge case: Built-in types in type guards
-    {
-      code: `
-        function isURLSearchParams(params: any): params is URLSearchParams {
-          return params instanceof URLSearchParams;
-        }
-      `,
-    },
-    // Edge case: Built-in types in satisfies expressions
-    {
-      code: `
-        const config = {
-          search: new URLSearchParams()
-        } satisfies { search: URLSearchParams };
-      `,
-    },
-    // Edge case: Case sensitivity - lowercase suffixes should not be flagged
-    {
-      code: `
-        type urlsearchparams = {
-          custom: string;
-        };
-        function processLowercase(params: urlsearchparams) {
-          // ...
         }
       `,
     },
@@ -1158,39 +330,6 @@
     },
     {
       code: `
-<<<<<<< HEAD
-        type PendingStrategyProps = {
-          tournament: Tournament;
-          match: MatchAggregated;
-        };
-        class PendingStrategy {
-          constructor(options: PendingStrategyProps) {
-            // ...
-          }
-        }
-      `,
-      errors: [
-        {
-          messageId: 'usePropsParameterName',
-          data: { typeName: 'PendingStrategyProps' },
-        },
-=======
-        type PendingStrategySettings = {
-          tournament: Tournament;
-          match: MatchAggregated;
-        };
-        class PendingStrategy {
-          constructor(settings: PendingStrategySettings) {
-            // ...
-          }
-        }
-      `,
-      errors: [
-        { messageId: 'usePropsForType', data: { typeSuffix: 'Settings' } },
-        { messageId: 'usePropsForType', data: { typeSuffix: 'Settings' } },
-        { messageId: 'usePropsForType', data: { typeSuffix: 'Settings' } },
-      ],
-      output: `
         type PendingStrategyProps = {
           tournament: Tournament;
           match: MatchAggregated;
@@ -1201,296 +340,17 @@
           }
         }
       `,
-    },
-    // Function with incorrect type suffix
-    {
-      code: `
-        type AreQueuesEmptyParams = {
-          videoPlatforms?: VideoPlatform[];
-          projectId?: string;
-        };
-        function areQueuesEmpty(params: AreQueuesEmptyParams) {
-          // ...
-        }
-      `,
-      errors: [
-        { messageId: 'usePropsForType', data: { typeSuffix: 'Params' } },
-        { messageId: 'usePropsForType', data: { typeSuffix: 'Params' } },
-      ],
-      output: `
-        type AreQueuesEmptyProps = {
-          videoPlatforms?: VideoPlatform[];
-          projectId?: string;
-        };
-        function areQueuesEmpty(params: AreQueuesEmptyProps) {
-          // ...
-        }
-      `,
-    },
-    // Type with incorrect suffix
-    {
-      code: `
-        type AlgoliaLayoutConfig = {
-          CatalogWrapper: RenderCatalogWrapper;
-          configureOptions: Required<UseConfigureProps, 'filters'>;
-        };
-      `,
-      errors: [
-        { messageId: 'usePropsForType', data: { typeSuffix: 'Config' } },
-      ],
-      output: `
-        type AlgoliaLayoutProps = {
-          CatalogWrapper: RenderCatalogWrapper;
-          configureOptions: Required<UseConfigureProps, 'filters'>;
-        };
-      `,
-    },
-    // User-defined types should still be flagged (not built-in types)
-    {
-      code: `
-        type CustomOptions = {
-          theme: string;
-          size: number;
-        };
-        function setupCustom(options: CustomOptions) {
-          // ...
-        }
-      `,
-      errors: [
-        { messageId: 'usePropsForType', data: { typeSuffix: 'Options' } },
-        { messageId: 'usePropsForType', data: { typeSuffix: 'Options' } },
-      ],
-      output: `
-        type CustomProps = {
-          theme: string;
-          size: number;
-        };
-        function setupCustom(options: CustomProps) {
-          // ...
-        }
-      `,
-    },
-    {
-      code: `
-        type UserParams = {
-          name: string;
-          email: string;
-        };
-        function createUser(params: UserParams) {
-          // ...
-        }
-      `,
-      errors: [
-        { messageId: 'usePropsForType', data: { typeSuffix: 'Params' } },
-        { messageId: 'usePropsForType', data: { typeSuffix: 'Params' } },
-      ],
-      output: `
-        type UserProps = {
-          name: string;
-          email: string;
-        };
-        function createUser(params: UserProps) {
-          // ...
-        }
-      `,
-    },
-    {
-      code: `
-        type DatabaseConfig = {
-          host: string;
-          port: number;
-        };
-        function connectDatabase(config: DatabaseConfig) {
-          // ...
-        }
-      `,
-      errors: [
-        { messageId: 'usePropsForType', data: { typeSuffix: 'Config' } },
-        { messageId: 'usePropsForType', data: { typeSuffix: 'Config' } },
-      ],
-      output: `
-        type DatabaseProps = {
-          host: string;
-          port: number;
-        };
-        function connectDatabase(config: DatabaseProps) {
-          // ...
-        }
-      `,
-    },
-    // Edge case: User-defined types with complex structures should still be flagged
-    {
-      code: `
-        type ComplexUserOptions = {
-          theme: string;
-          size: number;
-          callbacks: {
-            onSuccess: () => void;
-            onError: (error: Error) => void;
-          };
-        };
-        function setupComplex(options: ComplexUserOptions) {
-          // ...
-        }
-      `,
-      errors: [
-        { messageId: 'usePropsForType', data: { typeSuffix: 'Options' } },
-        { messageId: 'usePropsForType', data: { typeSuffix: 'Options' } },
-      ],
-      output: `
-        type ComplexUserProps = {
-          theme: string;
-          size: number;
-          callbacks: {
-            onSuccess: () => void;
-            onError: (error: Error) => void;
-          };
-        };
-        function setupComplex(options: ComplexUserProps) {
-          // ...
-        }
-      `,
-    },
-    // Edge case: User-defined types with generic parameters should still be flagged
-    {
-      code: `
-        type GenericUserConfig<T> = {
-          data: T;
-          options: string[];
-        };
-        function processGeneric<T>(config: GenericUserConfig<T>) {
-          // ...
-        }
-      `,
-      errors: [
-        { messageId: 'usePropsForType', data: { typeSuffix: 'Config' } },
-        { messageId: 'usePropsForType', data: { typeSuffix: 'Config' } },
-      ],
-      output: `
-        type GenericUserProps<T> = {
-          data: T;
-          options: string[];
-        };
-        function processGeneric<T>(config: GenericUserProps<T>) {
-          // ...
-        }
-      `,
-    },
-    // Edge case: User-defined types in union with built-in types should still be flagged (type definition only)
-    {
-      code: `
-        type UserSettings = {
-          theme: string;
-          language: string;
-        };
-        function processUnion(params: UserSettings | URLSearchParams) {
-          // ...
-        }
-      `,
-      errors: [
-        { messageId: 'usePropsForType', data: { typeSuffix: 'Settings' } },
-      ],
-      output: `
-        type UserProps = {
-          theme: string;
-          language: string;
-        };
-        function processUnion(params: UserSettings | URLSearchParams) {
-          // ...
-        }
-      `,
-    },
-    // Edge case: User-defined types in intersection with built-in types should still be flagged (type definition only)
-    {
-      code: `
-        type UserConfig = {
-          theme: string;
-          language: string;
-        };
-        function processIntersection(params: UserConfig & { extra: string }) {
-          // ...
-        }
-      `,
-      errors: [
-        { messageId: 'usePropsForType', data: { typeSuffix: 'Config' } },
-      ],
-      output: `
-        type UserProps = {
-          theme: string;
-          language: string;
-        };
-        function processIntersection(params: UserConfig & { extra: string }) {
-          // ...
-        }
-      `,
-    },
-    // Edge case: User-defined types in array should still be flagged (type definition only)
-    {
-      code: `
-        type UserParams = {
-          id: string;
-          name: string;
-        };
-        function processArray(params: UserParams[]) {
-          // ...
-        }
-      `,
-      errors: [
-        { messageId: 'usePropsForType', data: { typeSuffix: 'Params' } },
-      ],
-      output: `
-        type UserProps = {
-          id: string;
-          name: string;
-        };
-        function processArray(params: UserParams[]) {
-          // ...
-        }
-      `,
-    },
-    // Edge case: User-defined types in tuple should still be flagged (type definition only)
-    {
-      code: `
-        type UserOptions = {
-          theme: string;
-        };
-        function processTuple(params: [UserOptions, string]) {
-          // ...
-        }
-      `,
-      errors: [
-        { messageId: 'usePropsForType', data: { typeSuffix: 'Options' } },
-      ],
-      output: `
-        type UserProps = {
-          theme: string;
-        };
-        function processTuple(params: [UserOptions, string]) {
-          // ...
-        }
-      `,
-    },
-    // Edge case: User-defined types in utility types should still be flagged (type definition only)
-    {
-      code: `
-        type UserSettings = {
-          theme: string;
-          language: string;
-        };
-        function processPartial(params: Partial<UserSettings>) {
-          // ...
-        }
-      `,
-      errors: [
-        { messageId: 'usePropsForType', data: { typeSuffix: 'Settings' } },
->>>>>>> 5c448faa
-      ],
-      output: `
-        type UserProps = {
-          theme: string;
-          language: string;
-        };
-<<<<<<< HEAD
+      errors: [
+        {
+          messageId: 'usePropsParameterName',
+          data: { typeName: 'PendingStrategyProps' },
+        },
+      ],
+      output: `
+        type PendingStrategyProps = {
+          tournament: Tournament;
+          match: MatchAggregated;
+        };
         class PendingStrategy {
           constructor(props: PendingStrategyProps) {
             // ...
@@ -1506,105 +366,6 @@
         const createGame = (gameConfig: GameProps) => {
           return gameConfig.id;
         };
-=======
-        function processPartial(params: Partial<UserSettings>) {
-          // ...
-        }
-      `,
-    },
-    // Edge case: User-defined types in Promise should still be flagged (type definition only)
-    {
-      code: `
-        type AsyncUserConfig = {
-          endpoint: string;
-          timeout: number;
-        };
-        function processAsync(config: Promise<AsyncUserConfig>) {
-          // ...
-        }
-      `,
-      errors: [
-        { messageId: 'usePropsForType', data: { typeSuffix: 'Config' } },
-      ],
-      output: `
-        type AsyncUserProps = {
-          endpoint: string;
-          timeout: number;
-        };
-        function processAsync(config: Promise<AsyncUserConfig>) {
-          // ...
-        }
-      `,
-    },
-    // Edge case: User-defined types in class methods should still be flagged
-    {
-      code: `
-        type ServiceConfig = {
-          apiKey: string;
-          baseUrl: string;
-        };
-        class ApiService {
-          configure(config: ServiceConfig) {
-            // ...
-          }
-        }
-      `,
-      errors: [
-        { messageId: 'usePropsForType', data: { typeSuffix: 'Config' } },
-        { messageId: 'usePropsForType', data: { typeSuffix: 'Config' } },
-      ],
-      output: `
-        type ServiceProps = {
-          apiKey: string;
-          baseUrl: string;
-        };
-        class ApiService {
-          configure(config: ServiceProps) {
-            // ...
-          }
-        }
-      `,
-    },
-    // Edge case: User-defined types in static methods should still be flagged
-    {
-      code: `
-        type FactoryOptions = {
-          type: string;
-          version: number;
-        };
-        class Factory {
-          static create(options: FactoryOptions) {
-            // ...
-          }
-        }
-      `,
-      errors: [
-        { messageId: 'usePropsForType', data: { typeSuffix: 'Options' } },
-        { messageId: 'usePropsForType', data: { typeSuffix: 'Options' } },
-      ],
-      output: `
-        type FactoryProps = {
-          type: string;
-          version: number;
-        };
-        class Factory {
-          static create(options: FactoryProps) {
-            // ...
-          }
-        }
-      `,
-    },
-    // Edge case: User-defined types in async functions should still be flagged
-    {
-      code: `
-        type FetchParams = {
-          url: string;
-          method: string;
-        };
-        async function fetchData(params: FetchParams) {
-          // ...
-        }
->>>>>>> 5c448faa
       `,
       errors: [
         {
@@ -1613,7 +374,6 @@
         },
       ],
       output: `
-<<<<<<< HEAD
         type GameProps = { id: string };
         const createGame = (props: GameProps) => {
           return gameConfig.id;
@@ -1639,186 +399,7 @@
         type HandlerProps = { event: Event };
         const handler = function(props: HandlerProps) {
           return eventData.event;
-=======
-        type FetchProps = {
-          url: string;
-          method: string;
-        };
-        async function fetchData(params: FetchProps) {
-          // ...
-        }
-      `,
-    },
-    // Edge case: User-defined types in arrow functions should still be flagged
-    {
-      code: `
-        type HandlerOptions = {
-          timeout: number;
-          retries: number;
-        };
-        const handleRequest = (options: HandlerOptions) => {
-          // ...
-        };
-      `,
-      errors: [
-        { messageId: 'usePropsForType', data: { typeSuffix: 'Options' } },
-        { messageId: 'usePropsForType', data: { typeSuffix: 'Options' } },
-      ],
-      output: `
-        type HandlerProps = {
-          timeout: number;
-          retries: number;
-        };
-        const handleRequest = (options: HandlerProps) => {
-          // ...
-        };
-      `,
-    },
-    // Edge case: User-defined types in function expressions should still be flagged
-    {
-      code: `
-        type ProcessorConfig = {
-          batchSize: number;
-          parallel: boolean;
-        };
-        const processor = function(config: ProcessorConfig) {
-          // ...
-        };
-      `,
-      errors: [
-        { messageId: 'usePropsForType', data: { typeSuffix: 'Config' } },
-        { messageId: 'usePropsForType', data: { typeSuffix: 'Config' } },
-      ],
-      output: `
-        type ProcessorProps = {
-          batchSize: number;
-          parallel: boolean;
-        };
-        const processor = function(config: ProcessorProps) {
-          // ...
-        };
-      `,
-    },
-    // Edge case: User-defined types with multiple suffixes should be flagged
-    {
-      code: `
-        type ValidationArgs = {
-          rules: string[];
-          strict: boolean;
-        };
-        function validate(args: ValidationArgs) {
-          // ...
-        }
-      `,
-      errors: [
-        { messageId: 'usePropsForType', data: { typeSuffix: 'Args' } },
-        { messageId: 'usePropsForType', data: { typeSuffix: 'Args' } },
-      ],
-      output: `
-        type ValidationProps = {
-          rules: string[];
-          strict: boolean;
-        };
-        function validate(args: ValidationProps) {
-          // ...
-        }
-      `,
-    },
-    {
-      code: `
-        type InitializationArguments = {
-          plugins: string[];
-          debug: boolean;
-        };
-        function initialize(args: InitializationArguments) {
-          // ...
-        }
-      `,
-      errors: [
-        { messageId: 'usePropsForType', data: { typeSuffix: 'Arguments' } },
-        { messageId: 'usePropsForType', data: { typeSuffix: 'Arguments' } },
-      ],
-      output: `
-        type InitializationProps = {
-          plugins: string[];
-          debug: boolean;
-        };
-        function initialize(args: InitializationProps) {
-          // ...
-        }
-      `,
-    },
-    {
-      code: `
-        type DatabaseParameters = {
-          host: string;
-          port: number;
-          ssl: boolean;
-        };
-        function connect(params: DatabaseParameters) {
-          // ...
-        }
-      `,
-      errors: [
-        { messageId: 'usePropsForType', data: { typeSuffix: 'Parameters' } },
-        { messageId: 'usePropsForType', data: { typeSuffix: 'Parameters' } },
-      ],
-      output: `
-        type DatabaseProps = {
-          host: string;
-          port: number;
-          ssl: boolean;
-        };
-        function connect(params: DatabaseProps) {
-          // ...
-        }
-      `,
-    },
-
-    // Edge case: Similar names to built-in types but not exact matches should be flagged
-    {
-      code: `
-        type MyURLSearchParams = {
-          custom: string;
-        };
-        function processCustom(params: MyURLSearchParams) {
-          // ...
-        }
-      `,
-      errors: [
-        { messageId: 'usePropsForType', data: { typeSuffix: 'Params' } },
-        { messageId: 'usePropsForType', data: { typeSuffix: 'Params' } },
-      ],
-      output: `
-        type MyURLSearchProps = {
-          custom: string;
->>>>>>> 5c448faa
-        };
-        function processCustom(params: MyURLSearchProps) {
-          // ...
-        }
-      `,
-    },
-    {
-      code: `
-        type CustomAudioContextOptions = {
-          custom: string;
-        };
-        function processCustomAudio(options: CustomAudioContextOptions) {
-          // ...
-        }
-      `,
-      errors: [
-        { messageId: 'usePropsForType', data: { typeSuffix: 'Options' } },
-        { messageId: 'usePropsForType', data: { typeSuffix: 'Options' } },
-      ],
-      output: `
-        type CustomAudioContextProps = {
-          custom: string;
-        };
-        function processCustomAudio(options: CustomAudioContextProps) {
-          // ...
-        }
+        };
       `,
     },
 
