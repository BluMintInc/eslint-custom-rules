import { Rule } from 'eslint';
import { enforceTypescriptMarkdownCodeBlocks } from '../rules/enforce-typescript-markdown-code-blocks';
import { ruleTesterMarkdown } from '../utils/ruleTester';

const rule = enforceTypescriptMarkdownCodeBlocks as unknown as Rule.RuleModule;
const joinLines = (...lines: string[]) => lines.join('\n');

const createValidTestCase = (code: string) => ({
  filename: 'docs/example.md',
  code,
});

const createInvalidTestCase = (
  code: string,
  output: string,
  errors: { messageId: string; line: number }[],
) => ({
  filename: 'docs/example.md',
  code,
  output,
  errors,
});

ruleTesterMarkdown.run('enforce-typescript-markdown-code-blocks', rule, {
  valid: [
    createValidTestCase(
      joinLines(
        '# Some Title',
        '',
        '```typescript',
        'const example = 1;',
        '```',
<<<<<<< HEAD
      ].join('\n'),
    },
    {
      filename: 'docs/example.md',
      code: ['```javascript', 'const jsExample = 1;', '```'].join('\n'),
    },
    {
      filename: 'docs/example.md',
      code: ['```bash', 'echo "no change"', '```'].join('\n'),
    },
    {
      filename: 'docs/example.md',
      code: 'Some inline `code` snippet should not change.',
    },
    {
      filename: 'docs/example.md',
      code: ['````', 'This is not a triple backtick fence.', '````'].join('\n'),
    },
    {
      filename: 'docs/example.md',
      code: ['```typescript   ', 'const spaced = true;', '```'].join('\n'),
    },
    {
      filename: 'docs/example.md',
      code: ['```ts', 'const shorthand = true;', '```'].join('\n'),
    },
    {
      filename: 'docs/example.md',
      code: [
=======
      ),
    ),
    createValidTestCase(
      joinLines('```javascript', 'const jsExample = 1;', '```'),
    ),
    createValidTestCase(joinLines('```bash', 'echo "no change"', '```')),
    createValidTestCase('Some inline `code` snippet should not change.'),
    createValidTestCase(
      joinLines('````', 'This is not a triple backtick fence.', '````'),
    ),
    createValidTestCase(
      joinLines('```typescript   ', 'const spaced = true;', '```'),
    ),
    createValidTestCase(joinLines('```ts', 'const shorthand = true;', '```')),
    createValidTestCase(
      joinLines(
>>>>>>> 86572d26
        '    const example = "indented code block";',
        '    still part of code block',
      ),
    ),
    createValidTestCase(joinLines('```', '```')),
    createValidTestCase('Text with inline ```code``` block on one line.'),
  ],
  invalid: [
    createInvalidTestCase(
      joinLines(
        '# Title',
        '',
        '```',
        'const example = "missing language";',
        '```',
      ),
      joinLines(
        '# Title',
        '',
        '```typescript',
        'const example = "missing language";',
        '```',
<<<<<<< HEAD
      ].join('\n'),
      errors: [{ messageId: 'missingLanguageSpecifier', line: 3 }],
    },
    {
      filename: 'docs/example.md',
      code: ['```   ', 'const spaced = true;', '```'].join('\n'),
      output: ['```typescript', 'const spaced = true;', '```'].join('\n'),
      errors: [{ messageId: 'missingLanguageSpecifier', line: 1 }],
    },
    {
      filename: 'docs/example.md',
      code: ['  ```', '  const indented = true;', '  ```'].join('\n'),
      output: ['  ```typescript', '  const indented = true;', '  ```'].join(
        '\n',
      ),
      errors: [{ messageId: 'missingLanguageSpecifier', line: 1 }],
    },
    {
      filename: 'docs/example.md',
      code: ['\t```', '\tconst tabbed = true;', '\t```'].join('\n'),
      output: ['\t```typescript', '\tconst tabbed = true;', '\t```'].join('\n'),
      errors: [{ messageId: 'missingLanguageSpecifier', line: 1 }],
    },
    {
      filename: 'docs/example.md',
      code: ['```', '', 'const content = true;', '```'].join('\n'),
      output: ['```typescript', '', 'const content = true;', '```'].join('\n'),
      errors: [{ messageId: 'missingLanguageSpecifier', line: 1 }],
    },
    {
      filename: 'docs/example.md',
      code: [
=======
      ),
      [{ messageId: 'missingLanguageSpecifier', line: 3 }],
    ),
    createInvalidTestCase(
      joinLines('```   ', 'const spaced = true;', '```'),
      joinLines('```typescript', 'const spaced = true;', '```'),
      [{ messageId: 'missingLanguageSpecifier', line: 1 }],
    ),
    createInvalidTestCase(
      joinLines('  ```', '  const indented = true;', '  ```'),
      joinLines('  ```typescript', '  const indented = true;', '  ```'),
      [{ messageId: 'missingLanguageSpecifier', line: 1 }],
    ),
    createInvalidTestCase(
      joinLines('\t```', '\tconst tabbed = true;', '\t```'),
      joinLines('\t```typescript', '\tconst tabbed = true;', '\t```'),
      [{ messageId: 'missingLanguageSpecifier', line: 1 }],
    ),
    createInvalidTestCase(
      joinLines('```', '', 'const content = true;', '```'),
      joinLines('```typescript', '', 'const content = true;', '```'),
      [{ messageId: 'missingLanguageSpecifier', line: 1 }],
    ),
    createInvalidTestCase(
      joinLines(
>>>>>>> 86572d26
        '```',
        'const first = 1;',
        '```',
        '',
        '```',
        'const second = 2;',
        '```',
<<<<<<< HEAD
      ].join('\n'),
      output: [
=======
      ),
      joinLines(
>>>>>>> 86572d26
        '```typescript',
        'const first = 1;',
        '```',
        '',
        '```typescript',
        'const second = 2;',
        '```',
      ),
      [
        { messageId: 'missingLanguageSpecifier', line: 1 },
        { messageId: 'missingLanguageSpecifier', line: 5 },
      ],
<<<<<<< HEAD
    },
    {
      filename: 'docs/example.md',
      code: [
=======
    ),
    createInvalidTestCase(
      joinLines(
>>>>>>> 86572d26
        '```',
        'const example = 1;',
        '```',
        '',
        '```javascript',
        'const jsExample = 2;',
        '```',
<<<<<<< HEAD
      ].join('\n'),
      output: [
=======
      ),
      joinLines(
>>>>>>> 86572d26
        '```typescript',
        'const example = 1;',
        '```',
        '',
        '```javascript',
        'const jsExample = 2;',
        '```',
<<<<<<< HEAD
      ].join('\n'),
      errors: [{ messageId: 'missingLanguageSpecifier', line: 1 }],
    },
    {
      filename: 'docs/example.md',
      code: [
=======
      ),
      [{ messageId: 'missingLanguageSpecifier', line: 1 }],
    ),
    createInvalidTestCase(
      joinLines(
>>>>>>> 86572d26
        '```',
        'const example = true;',
        '```',
        'Text',
        '```',
        'const another = false;',
        '```',
<<<<<<< HEAD
      ].join('\n'),
      output: [
=======
      ),
      joinLines(
>>>>>>> 86572d26
        '```typescript',
        'const example = true;',
        '```',
        'Text',
        '```typescript',
        'const another = false;',
        '```',
      ),
      [
        { messageId: 'missingLanguageSpecifier', line: 1 },
        { messageId: 'missingLanguageSpecifier', line: 5 },
      ],
<<<<<<< HEAD
    },
    {
      filename: 'docs/example.md',
      code: '```\r\nconst windows = true;\r\n```',
      output: '```typescript\r\nconst windows = true;\r\n```',
      errors: [{ messageId: 'missingLanguageSpecifier', line: 1 }],
    },
    {
      filename: 'docs/example.md',
      code: ['```', 'const hasBackticks = "```";', '```'].join('\n'),
      output: ['```typescript', 'const hasBackticks = "```";', '```'].join(
        '\n',
      ),
      errors: [{ messageId: 'missingLanguageSpecifier', line: 1 }],
    },
    {
      filename: 'docs/example.md',
      code: [
=======
    ),
    createInvalidTestCase(
      '```\r\nconst windows = true;\r\n```',
      '```typescript\r\nconst windows = true;\r\n```',
      [{ messageId: 'missingLanguageSpecifier', line: 1 }],
    ),
    createInvalidTestCase(
      joinLines('```', 'const hasBackticks = "```";', '```'),
      joinLines('```typescript', 'const hasBackticks = "```";', '```'),
      [{ messageId: 'missingLanguageSpecifier', line: 1 }],
    ),
    createInvalidTestCase(
      joinLines(
>>>>>>> 86572d26
        '```',
        'function block() {',
        '  return `template`;',
        '}',
        '```',
<<<<<<< HEAD
      ].join('\n'),
      output: [
=======
      ),
      joinLines(
>>>>>>> 86572d26
        '```typescript',
        'function block() {',
        '  return `template`;',
        '}',
        '```',
<<<<<<< HEAD
      ].join('\n'),
      errors: [{ messageId: 'missingLanguageSpecifier', line: 1 }],
    },
=======
      ),
      [{ messageId: 'missingLanguageSpecifier', line: 1 }],
    ),
>>>>>>> 86572d26
  ],
});<|MERGE_RESOLUTION|>--- conflicted
+++ resolved
@@ -30,37 +30,6 @@
         '```typescript',
         'const example = 1;',
         '```',
-<<<<<<< HEAD
-      ].join('\n'),
-    },
-    {
-      filename: 'docs/example.md',
-      code: ['```javascript', 'const jsExample = 1;', '```'].join('\n'),
-    },
-    {
-      filename: 'docs/example.md',
-      code: ['```bash', 'echo "no change"', '```'].join('\n'),
-    },
-    {
-      filename: 'docs/example.md',
-      code: 'Some inline `code` snippet should not change.',
-    },
-    {
-      filename: 'docs/example.md',
-      code: ['````', 'This is not a triple backtick fence.', '````'].join('\n'),
-    },
-    {
-      filename: 'docs/example.md',
-      code: ['```typescript   ', 'const spaced = true;', '```'].join('\n'),
-    },
-    {
-      filename: 'docs/example.md',
-      code: ['```ts', 'const shorthand = true;', '```'].join('\n'),
-    },
-    {
-      filename: 'docs/example.md',
-      code: [
-=======
       ),
     ),
     createValidTestCase(
@@ -77,7 +46,6 @@
     createValidTestCase(joinLines('```ts', 'const shorthand = true;', '```')),
     createValidTestCase(
       joinLines(
->>>>>>> 86572d26
         '    const example = "indented code block";',
         '    still part of code block',
       ),
@@ -100,40 +68,6 @@
         '```typescript',
         'const example = "missing language";',
         '```',
-<<<<<<< HEAD
-      ].join('\n'),
-      errors: [{ messageId: 'missingLanguageSpecifier', line: 3 }],
-    },
-    {
-      filename: 'docs/example.md',
-      code: ['```   ', 'const spaced = true;', '```'].join('\n'),
-      output: ['```typescript', 'const spaced = true;', '```'].join('\n'),
-      errors: [{ messageId: 'missingLanguageSpecifier', line: 1 }],
-    },
-    {
-      filename: 'docs/example.md',
-      code: ['  ```', '  const indented = true;', '  ```'].join('\n'),
-      output: ['  ```typescript', '  const indented = true;', '  ```'].join(
-        '\n',
-      ),
-      errors: [{ messageId: 'missingLanguageSpecifier', line: 1 }],
-    },
-    {
-      filename: 'docs/example.md',
-      code: ['\t```', '\tconst tabbed = true;', '\t```'].join('\n'),
-      output: ['\t```typescript', '\tconst tabbed = true;', '\t```'].join('\n'),
-      errors: [{ messageId: 'missingLanguageSpecifier', line: 1 }],
-    },
-    {
-      filename: 'docs/example.md',
-      code: ['```', '', 'const content = true;', '```'].join('\n'),
-      output: ['```typescript', '', 'const content = true;', '```'].join('\n'),
-      errors: [{ messageId: 'missingLanguageSpecifier', line: 1 }],
-    },
-    {
-      filename: 'docs/example.md',
-      code: [
-=======
       ),
       [{ messageId: 'missingLanguageSpecifier', line: 3 }],
     ),
@@ -159,7 +93,6 @@
     ),
     createInvalidTestCase(
       joinLines(
->>>>>>> 86572d26
         '```',
         'const first = 1;',
         '```',
@@ -167,13 +100,8 @@
         '```',
         'const second = 2;',
         '```',
-<<<<<<< HEAD
-      ].join('\n'),
-      output: [
-=======
       ),
       joinLines(
->>>>>>> 86572d26
         '```typescript',
         'const first = 1;',
         '```',
@@ -186,16 +114,9 @@
         { messageId: 'missingLanguageSpecifier', line: 1 },
         { messageId: 'missingLanguageSpecifier', line: 5 },
       ],
-<<<<<<< HEAD
-    },
-    {
-      filename: 'docs/example.md',
-      code: [
-=======
     ),
     createInvalidTestCase(
       joinLines(
->>>>>>> 86572d26
         '```',
         'const example = 1;',
         '```',
@@ -203,13 +124,8 @@
         '```javascript',
         'const jsExample = 2;',
         '```',
-<<<<<<< HEAD
-      ].join('\n'),
-      output: [
-=======
       ),
       joinLines(
->>>>>>> 86572d26
         '```typescript',
         'const example = 1;',
         '```',
@@ -217,20 +133,11 @@
         '```javascript',
         'const jsExample = 2;',
         '```',
-<<<<<<< HEAD
-      ].join('\n'),
-      errors: [{ messageId: 'missingLanguageSpecifier', line: 1 }],
-    },
-    {
-      filename: 'docs/example.md',
-      code: [
-=======
       ),
       [{ messageId: 'missingLanguageSpecifier', line: 1 }],
     ),
     createInvalidTestCase(
       joinLines(
->>>>>>> 86572d26
         '```',
         'const example = true;',
         '```',
@@ -238,13 +145,8 @@
         '```',
         'const another = false;',
         '```',
-<<<<<<< HEAD
-      ].join('\n'),
-      output: [
-=======
       ),
       joinLines(
->>>>>>> 86572d26
         '```typescript',
         'const example = true;',
         '```',
@@ -257,26 +159,6 @@
         { messageId: 'missingLanguageSpecifier', line: 1 },
         { messageId: 'missingLanguageSpecifier', line: 5 },
       ],
-<<<<<<< HEAD
-    },
-    {
-      filename: 'docs/example.md',
-      code: '```\r\nconst windows = true;\r\n```',
-      output: '```typescript\r\nconst windows = true;\r\n```',
-      errors: [{ messageId: 'missingLanguageSpecifier', line: 1 }],
-    },
-    {
-      filename: 'docs/example.md',
-      code: ['```', 'const hasBackticks = "```";', '```'].join('\n'),
-      output: ['```typescript', 'const hasBackticks = "```";', '```'].join(
-        '\n',
-      ),
-      errors: [{ messageId: 'missingLanguageSpecifier', line: 1 }],
-    },
-    {
-      filename: 'docs/example.md',
-      code: [
-=======
     ),
     createInvalidTestCase(
       '```\r\nconst windows = true;\r\n```',
@@ -290,32 +172,21 @@
     ),
     createInvalidTestCase(
       joinLines(
->>>>>>> 86572d26
         '```',
         'function block() {',
         '  return `template`;',
         '}',
         '```',
-<<<<<<< HEAD
-      ].join('\n'),
-      output: [
-=======
       ),
       joinLines(
->>>>>>> 86572d26
         '```typescript',
         'function block() {',
         '  return `template`;',
         '}',
         '```',
-<<<<<<< HEAD
-      ].join('\n'),
-      errors: [{ messageId: 'missingLanguageSpecifier', line: 1 }],
-    },
-=======
       ),
       [{ messageId: 'missingLanguageSpecifier', line: 1 }],
     ),
->>>>>>> 86572d26
   ],
-});+});
+
