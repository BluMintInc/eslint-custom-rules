import { ruleTesterTs } from '../utils/ruleTester';
import { enforceAssertThrows } from '../rules/enforce-assert-throws';

ruleTesterTs.run('enforce-assert-throws', enforceAssertThrows, {
  valid: [
    // Function declaration with throw
    {
      code: `
        function assertValidUser(user: any) {
          if (!user) {
            throw new Error('User is not valid');
          }
        }
      `,
    },
    // Arrow function with throw
    {
      code: `
        const assertDataLoaded = (data: any) => {
          if (!data) {
            throw new Error('Data must be loaded');
          }
        };
      `,
    },
    // Class method with throw
    {
      code: `
        class Validator {
          assertValidName(name: string) {
            if (name.length === 0) {
              throw new Error('Name cannot be empty');
            }
          }
        }
      `,
    },
    // Async function with throw
    {
      code: `
        async function assertDataFetched(response: any) {
          if (!response.ok) {
            throw new Error('Failed to fetch data');
          }
        }
      `,
    },
    // Function that doesn't start with assert
    {
      code: `
        function validateUser(user: any) {
          return user !== null;
        }
      `,
    },
    // Function that calls another assert function
    {
      code: `
        function assertAuthenticated(request: any) {
          if (!request.auth) {
            throw new Error('Not authenticated');
          }
        }

        function assertGroupMember(request: any) {
          assertAuthenticated(request);
          const evaluator = new MembershipEvaluator(request);
          evaluator.assertMember();
        }
      `,
    },
    // Function that calls an object's assert method
    {
      code: `
        function assertValidData(data: any) {
          const validator = new Validator();
          validator.assertValid(data);
        }
      `,
    },
    // Function that uses process.exit(1)
    {
      code: `
        export const assertFirebaseAuthenticated = async () => {
          try {
            logWithTimestamp(ANSI_GREEN, 'Checking Firebase authentication...');
            await runCommand('firebase projects:list');
            logWithTimestamp(ANSI_GREEN, 'Successfully authenticated with Firebase');
          } catch {
            logWithTimestamp(
              ANSI_MAGENTA,
              'Not authenticated with Firebase. Please run "firebase login" first.',
            );
            process.exit(1);
          }
        };
      `,
    },
    // Function that uses process.exit(1) in if statement
    {
      code: `
        function assertEnvironmentVars() {
          if (!process.env.API_KEY) {
            console.error('API_KEY environment variable is required');
            process.exit(1);
          }
        }
      `,
    },
<<<<<<< HEAD
    // Function that calls assert- method and is correctly prefixed with assert-
    {
      code: `
        function assertValidData() {
          assertNotNull(data);
        }
      `,
    },
    // Method that calls assert- method and is correctly prefixed with assert-
    {
      code: `
        class Validator {
          assertComplexValidation() {
            this.assertBasicValidation();
=======
    // Method that delegates to another assert method (issue case)
    {
      code: `
        export class ChannelGroupDeleter {
          private async assertDeletable() {
            const groupFilter = await this.fetchGroupFilter();
            if (!groupFilter) {
              return 'already-deleted';
            }
            return await this.assertTournamentDeletable(groupFilter);
          }

          private async assertTournamentDeletable(groupFilter: any) {
            const tournament = await ChannelGroupDeleter.fetchTournament(groupFilter);
            if (!tournament) {
              return;
            }
            throw new HttpsError('failed-precondition', 'ERROR_CANNOT_LEAVE_TOURNAMENT');
          }
        }
      `,
    },
    // Method that calls another assert method without await
    {
      code: `
        class Validator {
          assertValidInput(input: any) {
            this.assertNotNull(input);
            this.assertCorrectType(input);
          }

          assertNotNull(value: any) {
            if (value === null || value === undefined) {
              throw new Error('Value cannot be null or undefined');
            }
          }

          assertCorrectType(value: any) {
            if (typeof value !== 'string') {
              throw new Error('Value must be a string');
            }
          }
        }
      `,
    },
    // Method that returns result from assert method call
    {
      code: `
        class TestClass {
          assertSomething() {
            return this.assertOtherThing();
          }

          assertOtherThing() {
            throw new Error('This throws');
          }
        }
      `,
    },
    // Function that returns await of assert method
    {
      code: `
        class AsyncClass {
          async assertAsync() {
            return await this.assertAsyncHelper();
          }

          async assertAsyncHelper() {
            throw new Error('Async error');
>>>>>>> 45b389c1
          }
        }
      `,
    },
  ],
  invalid: [
    // Simple function that calls assert- method but is not prefixed with assert-
    {
      code: `
        function isDeletable() {
          assertTournamentDeletable();
        }
      `,
      errors: [{ messageId: 'shouldBeAssertPrefixed' }],
    },
    // Function that calls assert- method but is not prefixed with assert- (BUG REPRODUCTION)
    {
      code: `
        export class ChannelGroupDeleter {
          @Memoize()
          private async isDeletable() {
            const groupFilter = await this.fetchGroupFilter();
            if (!groupFilter) {
              return 'already-deleted';
            }
            return await this.assertTournamentDeletable(groupFilter);
          }

          @Memoize()
          private async assertTournamentDeletable(groupFilter: any) {
            throw new HttpsError('failed-precondition', 'Error message');
          }
        }
      `,
      errors: [{ messageId: 'shouldBeAssertPrefixed' }],
    },
    // Arrow function that calls assert- method but is not prefixed with assert-
    {
      code: `
        const validateData = () => {
          assertNotEmpty(data);
        };
      `,
      errors: [{ messageId: 'shouldBeAssertPrefixed' }],
    },
    // Method that calls assert- method but is not prefixed with assert-
    {
      code: `
        class DataProcessor {
          processData() {
            this.assertValidInput();
            return processedData;
          }
        }
      `,
      errors: [{ messageId: 'shouldBeAssertPrefixed' }],
    },
    // Function that calls assert- method in conditional
    {
      code: `
        function validateInput(input) {
          if (input) {
            assertNotNull(input.value);
          }
        }
      `,
      errors: [{ messageId: 'shouldBeAssertPrefixed' }],
    },
    // Function declaration without throw
    {
      code: `
        function assertValidUser(user: any) {
          return user !== null;
        }
      `,
      errors: [{ messageId: 'assertShouldThrow' }],
    },
    // Arrow function without throw
    {
      code: `
        const assertDataLoaded = (data: any) => {
          return Boolean(data);
        };
      `,
      errors: [{ messageId: 'assertShouldThrow' }],
    },
    // Class method without throw
    {
      code: `
        class Validator {
          assertValidName(name: string) {
            return name.length > 0;
          }
        }
      `,
      errors: [{ messageId: 'assertShouldThrow' }],
    },
    // Function with console.warn instead of throw
    {
      code: `
        function assertPositiveNumber(num: number) {
          if (num < 0) {
            console.warn('Number should be positive');
          }
        }
      `,
      errors: [{ messageId: 'assertShouldThrow' }],
    },
    // Function that catches and suppresses error
    {
      code: `
        function assertFileExists(filePath: string) {
          try {
            fs.accessSync(filePath);
          } catch (err) {
            return false;
          }
        }
      `,
      errors: [{ messageId: 'assertShouldThrow' }],
    },
    // Method that calls non-assert method (should fail)
    {
      code: `
        class TestClass {
          assertSomething() {
            return this.validateSomething();
          }

          validateSomething() {
            return true;
          }
        }
      `,
      errors: [{ messageId: 'assertShouldThrow' }],
    },
    // Method that calls assert method but also has other logic without throw (edge case)
    {
      code: `
        class TestClass {
          assertComplexLogic() {
            const result = this.assertHelper();
            console.log('This should not prevent throwing');
            return result;
          }

          assertHelper() {
            throw new Error('Helper throws');
          }
        }
      `,
      errors: [{ messageId: 'assertShouldThrow' }],
    },
  ],
});<|MERGE_RESOLUTION|>--- conflicted
+++ resolved
@@ -107,7 +107,6 @@
         }
       `,
     },
-<<<<<<< HEAD
     // Function that calls assert- method and is correctly prefixed with assert-
     {
       code: `
@@ -122,77 +121,6 @@
         class Validator {
           assertComplexValidation() {
             this.assertBasicValidation();
-=======
-    // Method that delegates to another assert method (issue case)
-    {
-      code: `
-        export class ChannelGroupDeleter {
-          private async assertDeletable() {
-            const groupFilter = await this.fetchGroupFilter();
-            if (!groupFilter) {
-              return 'already-deleted';
-            }
-            return await this.assertTournamentDeletable(groupFilter);
-          }
-
-          private async assertTournamentDeletable(groupFilter: any) {
-            const tournament = await ChannelGroupDeleter.fetchTournament(groupFilter);
-            if (!tournament) {
-              return;
-            }
-            throw new HttpsError('failed-precondition', 'ERROR_CANNOT_LEAVE_TOURNAMENT');
-          }
-        }
-      `,
-    },
-    // Method that calls another assert method without await
-    {
-      code: `
-        class Validator {
-          assertValidInput(input: any) {
-            this.assertNotNull(input);
-            this.assertCorrectType(input);
-          }
-
-          assertNotNull(value: any) {
-            if (value === null || value === undefined) {
-              throw new Error('Value cannot be null or undefined');
-            }
-          }
-
-          assertCorrectType(value: any) {
-            if (typeof value !== 'string') {
-              throw new Error('Value must be a string');
-            }
-          }
-        }
-      `,
-    },
-    // Method that returns result from assert method call
-    {
-      code: `
-        class TestClass {
-          assertSomething() {
-            return this.assertOtherThing();
-          }
-
-          assertOtherThing() {
-            throw new Error('This throws');
-          }
-        }
-      `,
-    },
-    // Function that returns await of assert method
-    {
-      code: `
-        class AsyncClass {
-          async assertAsync() {
-            return await this.assertAsyncHelper();
-          }
-
-          async assertAsyncHelper() {
-            throw new Error('Async error');
->>>>>>> 45b389c1
           }
         }
       `,
@@ -204,27 +132,6 @@
       code: `
         function isDeletable() {
           assertTournamentDeletable();
-        }
-      `,
-      errors: [{ messageId: 'shouldBeAssertPrefixed' }],
-    },
-    // Function that calls assert- method but is not prefixed with assert- (BUG REPRODUCTION)
-    {
-      code: `
-        export class ChannelGroupDeleter {
-          @Memoize()
-          private async isDeletable() {
-            const groupFilter = await this.fetchGroupFilter();
-            if (!groupFilter) {
-              return 'already-deleted';
-            }
-            return await this.assertTournamentDeletable(groupFilter);
-          }
-
-          @Memoize()
-          private async assertTournamentDeletable(groupFilter: any) {
-            throw new HttpsError('failed-precondition', 'Error message');
-          }
         }
       `,
       errors: [{ messageId: 'shouldBeAssertPrefixed' }],
