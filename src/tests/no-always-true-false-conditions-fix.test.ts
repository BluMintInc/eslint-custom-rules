import { noAlwaysTrueFalseConditions } from '../rules/no-always-true-false-conditions';
import { ruleTesterTs } from '../utils/ruleTester';

ruleTesterTs.run(
  'no-always-true-false-conditions-fix',
  noAlwaysTrueFalseConditions,
  {
    valid: [
<<<<<<< HEAD
      // Test case for the bug with optional chaining on array length
      `
      function countOwned() {
        const filtered = itemsInFirestore.filter((token) => {
          return \`\${token.contract.itemId}\` === \`\${identifier}\`;
        });
        if (filtered?.length) {
          return filtered[0]?.amount || 0;
        }
        return 0;
      }
=======
      // Test case for object property access with OR operator for default value
      `
      const roles = (channel.data?.roles || {}) as RoleMap<T>;
      `,

      // Test case for array property access with OR operator for default value
      `
      return (roles[assertSafe(role)] || []).includes(uid);
      `,

      // Test case for nested property access with OR operator
      `
      const value = (obj.prop?.subProp || {}).value;
      `,

      // Test case for function result with OR operator
      `
      const result = (getResult() || {}).value;
>>>>>>> efe7bc62
      `,

      // Common patterns for default values
      `
      const safeArray = items || [];
      `,

      `
      const safeObject = config || {};
      `,

      `
      const safeString = message || '';
      `,

      `
      const safeNumber = count || 0;
      `,

      `
      const safeBool = isEnabled ?? false;
      `,

      // Variable used in both condition and value in ternary
      `
      const displayName = username ? username : 'Anonymous';
      `,

      // Variable used in both condition and value in logical OR
      `
      const safeConfig = config || { defaults: true };
      `,

      // Variable used in both condition and value in logical AND
      `
      const filteredItems = items && items.filter(item => item.isActive);
      `,

      // Destructuring with default values
      `
      const { name = 'Unknown', age = 0 } = user || {};
      `,

      // Function parameters with default values
      `
      function processUser(user = defaultUser) {
        return user;
      }
      `,

      // Arrow function with default parameters
      `
      const getDisplayName = (user = {}) => user.name || 'Guest';
      `,

      // Default values in object destructuring
      `
      const { count = 0, label = '' } = props;
      `,

      // Default values in array destructuring
      `
      const [first = 'default', second = 0] = array;
      `,

      // Logical OR in return statement
      `
      function getName() {
        return username || 'Anonymous';
      }
      `,

      // Nullish coalescing in return statement
      `
      function getConfig() {
        return userConfig ?? defaultConfig;
      }
      `,

      // Ternary in return statement with variable used in both condition and value
      `
      function getStatus() {
        return status ? status : 'unknown';
      }
      `,

      // Logical OR in variable assignment
      `
      let options = userOptions || defaultOptions;
      `,

      // Nullish coalescing in variable assignment
      `
      let theme = preferredTheme ?? 'light';
      `,

      // Ternary in variable assignment with variable used in both condition and value
      `
      let displayMode = mode ? mode : 'default';
      `,

      // Function call with default value
      `
      const result = processData(data || defaultData);
      `,

      // Object property with default value
      `
      const config = {
        timeout: timeout || 5000,
        retries: retries || 3,
        baseUrl: baseUrl || 'https://api.example.com'
      };
      `,

      // Array with default values
      `
      const items = [
        first || 'default',
        second || 0,
        third || true
      ];
      `,

      // Complex logical expressions for defaults
      `
      const value = primary || secondary || tertiary || 'default';
      `,

      // Conditional expression with logical operators
      `
      if (isEnabled && (count || 0) > threshold) {
        doSomething();
      }
      `,

      // Template literal with default value
      `
      const greeting = \`Hello, \${name || 'Guest'}\`;
      `,

      // Function with multiple default parameters
      `
      function configure(options = {}, timeout = 1000, callback = () => {}) {
        return { ...options, timeout, callback };
      }
      `,

      // Spread with default value
      `
      const mergedConfig = {
        ...baseConfig,
        ...userConfig || {}
      };
      `,

      // Conditional chain with default
      `
      const length = array?.length || 0;
      `,

      // Nested ternary with default values
      `
      const status = isPrimary
        ? primary || 'default'
        : isSecondary
          ? secondary || 'fallback'
          : 'none';
      `,

      // Default value in callback
      `
      items.map(item => item || defaultItem);
      `,

      // Default value in filter
      `
      const validItems = items.filter(item => item?.isValid || false);
      `,
    ],
    invalid: [
      // Always true condition in if statement (should still be flagged)
      {
        code: `
        if (true) {
          doSomething();
        }
        `,
        errors: [{ messageId: 'alwaysTrueCondition' }],
      },

      // Always false condition in if statement (should still be flagged)
      {
        code: `
        if (false) {
          doSomething();
        }
        `,
        errors: [{ messageId: 'alwaysFalseCondition' }],
      },

      // Always true comparison (should still be flagged)
      {
        code: `
        if (1 === 1) {
          doSomething();
        }
        `,
        errors: [{ messageId: 'alwaysTrueCondition' }],
      },

      // Always false comparison (should still be flagged)
      {
        code: `
        if (1 === 2) {
          doSomething();
        }
        `,
        errors: [{ messageId: 'alwaysFalseCondition' }],
      },

      // Always true ternary (should still be flagged)
      {
        code: `
        const result = true ? 'yes' : 'no';
        `,
        errors: [{ messageId: 'alwaysTrueCondition' }],
      },

      // Always false ternary (should still be flagged)
      {
        code: `
        const result = false ? 'yes' : 'no';
        `,
        errors: [{ messageId: 'alwaysFalseCondition' }],
      },
    ],
  },
);<|MERGE_RESOLUTION|>--- conflicted
+++ resolved
@@ -6,7 +6,6 @@
   noAlwaysTrueFalseConditions,
   {
     valid: [
-<<<<<<< HEAD
       // Test case for the bug with optional chaining on array length
       `
       function countOwned() {
@@ -18,7 +17,6 @@
         }
         return 0;
       }
-=======
       // Test case for object property access with OR operator for default value
       `
       const roles = (channel.data?.roles || {}) as RoleMap<T>;
@@ -37,7 +35,6 @@
       // Test case for function result with OR operator
       `
       const result = (getResult() || {}).value;
->>>>>>> efe7bc62
       `,
 
       // Common patterns for default values
