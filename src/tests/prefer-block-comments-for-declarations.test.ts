--- conflicted
+++ resolved
@@ -16,8 +16,6 @@
       `/** API base URL */
     const BASE_URL = 'https://api.example.com';`,
 
-<<<<<<< HEAD
-=======
       // ESLint directive comment should be ignored - disable-next-line
       `export type MatchSettingsElimination = Omit<
       MatchSettings<ConditionEliminationGame, ConditionEliminationMatch>,
@@ -50,7 +48,6 @@
       win: typeof window;
     };`,
 
->>>>>>> a78d595b
       // Interface with block comment
       `/** User type */
     interface User {
