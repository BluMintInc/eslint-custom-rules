--- conflicted
+++ resolved
@@ -16,8 +16,6 @@
       `/** API base URL */
     const BASE_URL = 'https://api.example.com';`,
 
-<<<<<<< HEAD
-=======
       // ESLint directive comment should be ignored - disable-next-line
       `export type MatchSettingsElimination = Omit<
       MatchSettings<ConditionEliminationGame, ConditionEliminationMatch>,
@@ -49,8 +47,6 @@
       doc: typeof document;
       win: typeof window;
     };`,
-
->>>>>>> ef95bbb4
       // Interface with block comment
       `/** User type */
     interface User {
