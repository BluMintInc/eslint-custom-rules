import { AST_NODE_TYPES, TSESTree } from '@typescript-eslint/utils';
import { createRule } from '../utils/createRule';

type MessageIds = 'noClassInstanceDestructuring';

export const noClassInstanceDestructuring = createRule<[], MessageIds>({
  name: 'no-class-instance-destructuring',
  meta: {
    type: 'problem',
    docs: {
      description:
        'Disallow destructuring of class instances to prevent loss of `this` context',
      recommended: 'error',
    },
    fixable: 'code',
    schema: [],
    messages: {
      noClassInstanceDestructuring: [
        "What's wrong: Destructuring {{members}} from class instance {{instance}} detaches those members from the instance.",
        'Why it matters: Methods can run with the wrong `this`, and getters become one-time snapshots that go stale when the instance changes.',
        'How to fix: Access through the instance instead (for example, {{suggestion}}) and bind when you need to pass a method around.',
      ].join('\n'),
    },
  },
  defaultOptions: [],
  create(context) {
    const sourceCode = context.getSourceCode();

    function describeMember(
      prop: TSESTree.ObjectPattern['properties'][number],
    ): string {
      if (prop.type === AST_NODE_TYPES.Property) {
        if (prop.computed) {
          const keyText = sourceCode.getText(prop.key);
          return `[${keyText}]`;
        }
        if (prop.key.type === AST_NODE_TYPES.Identifier) {
          return prop.key.name;
        }
        return sourceCode.getText(prop.key);
      }

      if (
        prop.type === AST_NODE_TYPES.RestElement &&
        prop.argument.type === AST_NODE_TYPES.Identifier
      ) {
        return `...${prop.argument.name}`;
      }

      return 'member';
    }

    function buildAccessPath(
      initText: string,
      prop: TSESTree.Property,
    ): string {
      const keyText = sourceCode.getText(prop.key);
      if (prop.key.type === AST_NODE_TYPES.Identifier && !prop.computed) {
        return `${initText}.${keyText}`;
      }
      return `${initText}[${keyText}]`;
    }

    function formatMembers(
      properties: TSESTree.ObjectPattern['properties'],
    ): string {
      const memberNames = properties.map(describeMember).filter(Boolean);
      if (memberNames.length === 0) return '`<members>`';
      return memberNames.map((name) => `\`${name}\``).join(', ');
    }

    function formatAccessExamples(
      properties: TSESTree.ObjectPattern['properties'],
      initText: string,
    ): string {
      const accessPaths = properties
        .filter(
          (prop): prop is TSESTree.Property =>
            prop.type === AST_NODE_TYPES.Property,
        )
        .map((prop) => buildAccessPath(initText, prop));

      if (accessPaths.length === 0) {
        return `\`${initText}.<member>\``;
      }

      return accessPaths.map((path) => `\`${path}\``).join(', ');
    }

    function isClassInstance(node: TSESTree.Expression): boolean {
      // Check for new expressions
      if (node.type === AST_NODE_TYPES.NewExpression) {
        return true;
      }

      // Check for identifiers that might be class instances
      if (node.type === AST_NODE_TYPES.Identifier) {
        const variableDef = context
          .getScope()
          .variables.find((variableDef) => variableDef.name === node.name);
        if (
          variableDef?.defs[0]?.node.type === AST_NODE_TYPES.VariableDeclarator
        ) {
          const init = (variableDef.defs[0].node as TSESTree.VariableDeclarator)
            .init;
          return init?.type === AST_NODE_TYPES.NewExpression;
        }
      }

      return false;
    }

    return {
      VariableDeclarator(node) {
        if (
          node.id.type === AST_NODE_TYPES.ObjectPattern &&
          node.init &&
          isClassInstance(node.init)
        ) {
          const objectPattern = node.id;
          const initText = sourceCode.getText(node.init as TSESTree.Node);
          context.report({
            node,
            messageId: 'noClassInstanceDestructuring',
            data: {
              members: formatMembers(objectPattern.properties),
              instance: `\`${initText}\``,
              suggestion: formatAccessExamples(
                objectPattern.properties,
                initText,
              ),
            },
            fix(fixer) {
<<<<<<< HEAD
              const sourceCode = context.sourceCode;
=======
>>>>>>> 2d458b3b
              const properties = objectPattern.properties;

              // Skip if there's no init expression
              if (!node.init) return null;

              // For single property, use simple replacement
              if (properties.length === 1) {
                const prop = properties[0];
                if (prop.type === AST_NODE_TYPES.Property) {
                  const value =
                    prop.value.type === AST_NODE_TYPES.Identifier
                      ? prop.value.name
                      : sourceCode.getText(prop.value);
                  const accessPath = buildAccessPath(initText, prop);
                  return fixer.replaceText(node, `${value} = ${accessPath}`);
                }
                return null;
              }

              // For multiple properties, create multiple declarations
              const declarations = properties
                .filter(
                  (prop): prop is TSESTree.Property =>
                    prop.type === AST_NODE_TYPES.Property,
                )
                .map((prop) => {
                  const value =
                    prop.value.type === AST_NODE_TYPES.Identifier
                      ? prop.value.name
                      : sourceCode.getText(prop.value);
                  const accessPath = buildAccessPath(initText, prop);
                  return `${value} = ${accessPath}`;
                })
                .join(';\nconst ');

              // Only apply the fix if we have valid declarations
              if (!declarations) return null;
              return fixer.replaceText(node, declarations);
            },
          });
        }
      },
    };
  },
});<|MERGE_RESOLUTION|>--- conflicted
+++ resolved
@@ -131,10 +131,6 @@
               ),
             },
             fix(fixer) {
-<<<<<<< HEAD
-              const sourceCode = context.sourceCode;
-=======
->>>>>>> 2d458b3b
               const properties = objectPattern.properties;
 
               // Skip if there's no init expression
