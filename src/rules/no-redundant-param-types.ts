import { AST_NODE_TYPES, TSESTree, TSESLint } from '@typescript-eslint/utils';
import { createRule } from '../utils/createRule';

type MessageIds = 'redundantParamType';

type ParamNode =
  | TSESTree.Identifier
  | TSESTree.RestElement
  | TSESTree.ObjectPattern
  | TSESTree.ArrayPattern
  | TSESTree.AssignmentPattern;

function isIdentifierWithTypeAnnotation(
  node: ParamNode,
): node is TSESTree.Identifier & { typeAnnotation: TSESTree.TSTypeAnnotation } {
  return (
    node.type === AST_NODE_TYPES.Identifier && node.typeAnnotation !== undefined
  );
}

function isRestElementWithTypeAnnotation(
  node: ParamNode,
): node is TSESTree.RestElement & {
  typeAnnotation: TSESTree.TSTypeAnnotation;
} {
  return (
    node.type === AST_NODE_TYPES.RestElement &&
    node.typeAnnotation !== undefined
  );
}

function isObjectPatternWithTypeAnnotation(
  node: ParamNode,
): node is TSESTree.ObjectPattern & {
  typeAnnotation: TSESTree.TSTypeAnnotation;
} {
  return (
    node.type === AST_NODE_TYPES.ObjectPattern &&
    node.typeAnnotation !== undefined
  );
}

function isArrayPatternWithTypeAnnotation(
  node: ParamNode,
): node is TSESTree.ArrayPattern & {
  typeAnnotation: TSESTree.TSTypeAnnotation;
} {
  return (
    node.type === AST_NODE_TYPES.ArrayPattern &&
    node.typeAnnotation !== undefined
  );
}

function isAssignmentPatternWithTypeAnnotation(
  node: ParamNode,
): node is TSESTree.AssignmentPattern & {
  left: TSESTree.Identifier & { typeAnnotation: TSESTree.TSTypeAnnotation };
} {
  return (
    node.type === AST_NODE_TYPES.AssignmentPattern &&
    node.left.type === AST_NODE_TYPES.Identifier &&
    node.left.typeAnnotation !== undefined
  );
}

function removeTypeAnnotation(
  fixer: TSESLint.RuleFixer,
  typeAnnotation: TSESTree.TSTypeAnnotation,
  sourceCode: { getText(): string },
): TSESLint.RuleFix {
  const typeStart = typeAnnotation.range[0];
  const typeEnd = typeAnnotation.range[1];

  // Check if there's a question mark before the type annotation
  const hasQuestionMark =
    typeStart > 0 && sourceCode.getText().charAt(typeStart - 1) === '?';
  const startPos = hasQuestionMark ? typeStart - 1 : typeStart;

  return fixer.removeRange([startPos, typeEnd]);
}

function hasRedundantTypeAnnotation(
  node: TSESTree.ArrowFunctionExpression,
): boolean {
  const parent = node.parent;
  if (!parent) return false;

  // Check variable declarations
  if (
    parent.type === AST_NODE_TYPES.VariableDeclarator &&
    parent.id.typeAnnotation?.type === AST_NODE_TYPES.TSTypeAnnotation
  ) {
    return true;
  }

  // Check class property assignments
  if (
    parent.type === AST_NODE_TYPES.PropertyDefinition &&
    parent.typeAnnotation?.type === AST_NODE_TYPES.TSTypeAnnotation
  ) {
    return true;
  }

  // Check assignments
  if (
    parent.type === AST_NODE_TYPES.AssignmentExpression &&
    parent.left.type === AST_NODE_TYPES.Identifier &&
    parent.left.typeAnnotation?.type === AST_NODE_TYPES.TSTypeAnnotation
  ) {
    return true;
  }

  return false;
}

export const noRedundantParamTypes = createRule<[], MessageIds>({
  name: 'no-redundant-param-types',
  meta: {
    type: 'suggestion',
    docs: {
      description: 'Disallow redundant parameter type annotations',
      recommended: 'error',
    },
    fixable: 'code',
    schema: [],
    messages: {
      redundantParamType:
        'Parameter "{{paramText}}" repeats a type that the contextual function type already provides. Duplicate annotations drift out of sync and obscure the single source of truth for the signature. Remove the inline parameter annotation and rely on the variable or property type so the function stays aligned.',
    },
  },
  defaultOptions: [],
  create(context) {
    return {
      ArrowFunctionExpression(node) {
        if (!hasRedundantTypeAnnotation(node)) return;

        const params = node.params as ParamNode[];
        const sourceCode = context.getSourceCode();

        params.forEach((param) => {
          const paramText = sourceCode
            .getText(param)
            .replace(/\s+/g, ' ')
            .trim();
          if (isIdentifierWithTypeAnnotation(param)) {
            context.report({
              node: param,
              messageId: 'redundantParamType',
              data: { paramText },
              fix(fixer) {
                return removeTypeAnnotation(
                  fixer,
                  param.typeAnnotation,
<<<<<<< HEAD
                  context.sourceCode,
=======
                  sourceCode,
>>>>>>> 2d458b3b
                );
              },
            });
          } else if (isRestElementWithTypeAnnotation(param)) {
            context.report({
              node: param,
              messageId: 'redundantParamType',
              data: { paramText },
              fix(fixer) {
                return removeTypeAnnotation(
                  fixer,
                  param.typeAnnotation,
<<<<<<< HEAD
                  context.sourceCode,
=======
                  sourceCode,
>>>>>>> 2d458b3b
                );
              },
            });
          } else if (isObjectPatternWithTypeAnnotation(param)) {
            context.report({
              node: param,
              messageId: 'redundantParamType',
              data: { paramText },
              fix(fixer) {
                return removeTypeAnnotation(
                  fixer,
                  param.typeAnnotation,
<<<<<<< HEAD
                  context.sourceCode,
=======
                  sourceCode,
>>>>>>> 2d458b3b
                );
              },
            });
          } else if (isArrayPatternWithTypeAnnotation(param)) {
            context.report({
              node: param,
              messageId: 'redundantParamType',
              data: { paramText },
              fix(fixer) {
                return removeTypeAnnotation(
                  fixer,
                  param.typeAnnotation,
<<<<<<< HEAD
                  context.sourceCode,
=======
                  sourceCode,
>>>>>>> 2d458b3b
                );
              },
            });
          } else if (isAssignmentPatternWithTypeAnnotation(param)) {
            const { left } = param;
            context.report({
              node: param,
              messageId: 'redundantParamType',
              data: { paramText },
              fix(fixer) {
                return removeTypeAnnotation(
                  fixer,
                  left.typeAnnotation,
<<<<<<< HEAD
                  context.sourceCode,
=======
                  sourceCode,
>>>>>>> 2d458b3b
                );
              },
            });
          }
        });
      },
    };
  },
});<|MERGE_RESOLUTION|>--- conflicted
+++ resolved
@@ -151,11 +151,7 @@
                 return removeTypeAnnotation(
                   fixer,
                   param.typeAnnotation,
-<<<<<<< HEAD
-                  context.sourceCode,
-=======
-                  sourceCode,
->>>>>>> 2d458b3b
+                  sourceCode,
                 );
               },
             });
@@ -168,11 +164,7 @@
                 return removeTypeAnnotation(
                   fixer,
                   param.typeAnnotation,
-<<<<<<< HEAD
-                  context.sourceCode,
-=======
-                  sourceCode,
->>>>>>> 2d458b3b
+                  sourceCode,
                 );
               },
             });
@@ -185,11 +177,7 @@
                 return removeTypeAnnotation(
                   fixer,
                   param.typeAnnotation,
-<<<<<<< HEAD
-                  context.sourceCode,
-=======
-                  sourceCode,
->>>>>>> 2d458b3b
+                  sourceCode,
                 );
               },
             });
@@ -202,11 +190,7 @@
                 return removeTypeAnnotation(
                   fixer,
                   param.typeAnnotation,
-<<<<<<< HEAD
-                  context.sourceCode,
-=======
-                  sourceCode,
->>>>>>> 2d458b3b
+                  sourceCode,
                 );
               },
             });
@@ -220,11 +204,7 @@
                 return removeTypeAnnotation(
                   fixer,
                   left.typeAnnotation,
-<<<<<<< HEAD
-                  context.sourceCode,
-=======
-                  sourceCode,
->>>>>>> 2d458b3b
+                  sourceCode,
                 );
               },
             });
