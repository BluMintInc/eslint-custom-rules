--- conflicted
+++ resolved
@@ -99,29 +99,12 @@
     parent.type === AST_NODE_TYPES.MethodDefinition ||
     parent.type === AST_NODE_TYPES.PropertyDefinition
   ) {
-<<<<<<< HEAD
-    const key = (
-      parent as
-        | TSESTree.Property
-        | TSESTree.MethodDefinition
-        | TSESTree.PropertyDefinition
-    ).key;
-    if (
-      (
-        parent as
-          | TSESTree.Property
-          | TSESTree.MethodDefinition
-          | TSESTree.PropertyDefinition
-      ).computed
-    ) {
-=======
     const narrowedParent = parent as
       | TSESTree.Property
       | TSESTree.MethodDefinition
       | TSESTree.PropertyDefinition;
     const key = narrowedParent.key;
     if (narrowedParent.computed) {
->>>>>>> de9ff0af
       return key.type === AST_NODE_TYPES.Literal && key.value === name;
     }
     if (key.type === AST_NODE_TYPES.Identifier) return key.name === name;
@@ -267,7 +250,6 @@
   ],
   create(context, [options]) {
     const filename = context.getFilename();
-<<<<<<< HEAD
     const resolvedOptions = options ?? {
       containers: DEFAULT_CONTAINERS,
       allowNestedIn: [],
@@ -275,11 +257,6 @@
 
     const containers = resolvedOptions.containers ?? DEFAULT_CONTAINERS;
     const allowNestedIn = resolvedOptions.allowNestedIn ?? [];
-=======
-
-    const containers = options?.containers ?? DEFAULT_CONTAINERS;
-    const allowNestedIn = options?.allowNestedIn ?? [];
->>>>>>> de9ff0af
 
     // Skip files explicitly allowed
     if (
