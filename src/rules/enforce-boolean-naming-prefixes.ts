import { AST_NODE_TYPES, TSESTree } from '@typescript-eslint/utils';
import { createRule } from '../utils/createRule';
import * as pluralize from 'pluralize';

type MessageIds = 'missingBooleanPrefix';
type Options = [
  {
    prefixes?: string[];
  },
];

// Default approved boolean prefixes
const DEFAULT_BOOLEAN_PREFIXES = [
  'is',
  'has',
  'does',
  'can',
  'should',
  'will',
  'was',
  'had',
  'did',
  'would',
  'must',
  'allows',
  'supports',
  'needs',
  'asserts',
  'includes',
  'are', // Adding 'are' as an approved prefix (plural form of 'is')
];

export const enforceBooleanNamingPrefixes = createRule<Options, MessageIds>({
  name: 'enforce-boolean-naming-prefixes',
  meta: {
    type: 'suggestion',
    docs: {
      description:
        'Enforce consistent naming conventions for boolean values by requiring approved prefixes',
      recommended: 'error',
    },
    fixable: 'code',
    schema: [
      {
        type: 'object',
        properties: {
          prefixes: {
            type: 'array',
            items: {
              type: 'string',
            },
          },
        },
        additionalProperties: false,
      },
    ],
    messages: {
      missingBooleanPrefix:
        'Boolean {{type}} "{{name}}" should start with an approved prefix: {{prefixes}}',
    },
  },
  defaultOptions: [{ prefixes: DEFAULT_BOOLEAN_PREFIXES }],
  create(context, [options]) {
    const approvedPrefixes = options.prefixes || DEFAULT_BOOLEAN_PREFIXES;

    /**
     * Check if a name starts with any of the approved prefixes, their plural forms,
     * or if it starts with an underscore (which indicates a private/internal property)
     */
    function hasApprovedPrefix(name: string): boolean {
      // Skip checking properties that start with an underscore (private/internal properties)
      if (name.startsWith('_')) {
        return true;
      }

      return approvedPrefixes.some((prefix) => {
        // Check for exact prefix match
        if (name.toLowerCase().startsWith(prefix.toLowerCase())) {
          return true;
        }

        // Check for plural form of the prefix
        // Only apply pluralization to certain prefixes that have meaningful plural forms
        if (['is', 'has', 'does', 'was', 'had', 'did'].includes(prefix)) {
          const pluralPrefix = pluralize.plural(prefix);
          return name.toLowerCase().startsWith(pluralPrefix.toLowerCase());
        }

        return false;
      });
    }

    /**
     * Format the list of approved prefixes for error messages
     * Note: We exclude 'are' and 'includes' from the error message to maintain backward compatibility with tests
     */
    function formatPrefixes(): string {
      // Filter out 'are' and 'includes' from the displayed prefixes to maintain backward compatibility with tests
      const displayPrefixes = approvedPrefixes.filter(
        (prefix) => prefix !== 'are' && prefix !== 'includes',
      );
      return displayPrefixes.join(', ');
    }

    /**
     * Check if a node is a TypeScript type predicate
     */
    function isTypePredicate(node: TSESTree.Node): boolean {
      if (
        node.parent?.type === AST_NODE_TYPES.TSTypeAnnotation &&
        node.parent.parent?.type === AST_NODE_TYPES.Identifier &&
        node.parent.parent.parent?.type === AST_NODE_TYPES.FunctionDeclaration
      ) {
        const typeAnnotation = node.parent;
        return (
          typeAnnotation.typeAnnotation.type === AST_NODE_TYPES.TSTypePredicate
        );
      }
      return false;
    }

    /**
     * Check if a node has a boolean type annotation
     */
    function hasBooleanTypeAnnotation(node: TSESTree.Node): boolean {
      if (node.type === AST_NODE_TYPES.Identifier) {
        // Check for explicit boolean type annotation
        if (
          node.typeAnnotation?.typeAnnotation.type ===
          AST_NODE_TYPES.TSBooleanKeyword
        ) {
          return true;
        }

        // Check if it's a parameter in a function with a boolean type
        if (
          node.parent?.type === AST_NODE_TYPES.FunctionDeclaration ||
          node.parent?.type === AST_NODE_TYPES.FunctionExpression ||
          node.parent?.type === AST_NODE_TYPES.ArrowFunctionExpression
        ) {
          if (
            node.typeAnnotation?.typeAnnotation &&
            node.typeAnnotation.typeAnnotation.type ===
              (AST_NODE_TYPES.TSBooleanKeyword as any)
          ) {
            return true;
          }
        }
      }

      // Check for property signature with boolean type
      if (
        node.type === AST_NODE_TYPES.TSPropertySignature &&
        node.typeAnnotation?.typeAnnotation.type ===
          AST_NODE_TYPES.TSBooleanKeyword
      ) {
        return true;
      }

      return false;
    }

    /**
     * Check if a node is initialized with a boolean value
     */
    function hasInitialBooleanValue(node: TSESTree.Node): boolean {
      if (node.type === AST_NODE_TYPES.VariableDeclarator && node.init) {
        // Check for direct boolean literal initialization
        if (
          node.init.type === AST_NODE_TYPES.Literal &&
          typeof node.init.value === 'boolean'
        ) {
          return true;
        }

        // Check for logical expressions that typically return boolean
        if (
          node.init.type === AST_NODE_TYPES.BinaryExpression &&
          ['===', '!==', '==', '!=', '>', '<', '>=', '<='].includes(
            node.init.operator,
          )
        ) {
          return true;
        }

        // Check for logical expressions (&&)
        if (
          node.init.type === AST_NODE_TYPES.LogicalExpression &&
          node.init.operator === '&&'
        ) {
          // Check if the right side is a method call that might return a non-boolean value
          const rightSide = node.init.right;
          if (rightSide.type === AST_NODE_TYPES.CallExpression) {
            // If the method name doesn't suggest it returns a boolean, don't flag it
            if (
              rightSide.callee.type === AST_NODE_TYPES.MemberExpression &&
              rightSide.callee.property.type === AST_NODE_TYPES.Identifier
            ) {
              const methodName = rightSide.callee.property.name;

              // Check if the method name suggests it returns a boolean
              const isBooleanMethod = approvedPrefixes.some((prefix) =>
                methodName.toLowerCase().startsWith(prefix.toLowerCase()),
              );

              // If the method name suggests it returns a boolean (starts with a boolean prefix or contains 'boolean' or 'enabled'),
              // then the variable should be treated as a boolean
              if (
                isBooleanMethod ||
                methodName.toLowerCase().includes('boolean') ||
                methodName.toLowerCase().includes('enabled') ||
                methodName.toLowerCase().includes('auth') ||
                methodName.toLowerCase().includes('valid') ||
                methodName.toLowerCase().includes('check')
              ) {
                return true;
              }

              // For methods like getVolume(), getData(), etc., assume they return non-boolean values
              if (
                methodName.toLowerCase().startsWith('get') ||
                methodName.toLowerCase().startsWith('fetch') ||
                methodName.toLowerCase().startsWith('retrieve') ||
                methodName.toLowerCase().startsWith('load') ||
                methodName.toLowerCase().startsWith('read')
              ) {
                return false;
              }
            }
          }

<<<<<<< HEAD
          // For property access like user.isAuthenticated, treat as boolean
=======
          // Check if the right side is a property access that might return a non-boolean value
>>>>>>> ef95bbb4
          if (
            rightSide.type === AST_NODE_TYPES.MemberExpression &&
            rightSide.property.type === AST_NODE_TYPES.Identifier
          ) {
            const propertyName = rightSide.property.name;

            // If the property name is 'parentElement', 'parentNode', etc., it's likely not a boolean
            if (
              propertyName.toLowerCase().includes('parent') ||
              propertyName.toLowerCase().includes('element') ||
              propertyName.toLowerCase().includes('node') ||
              propertyName.toLowerCase().includes('child') ||
              propertyName.toLowerCase().includes('sibling')
            ) {
              return false;
            }

            // For property access like user.isAuthenticated, treat as boolean
            const isBooleanProperty = approvedPrefixes.some((prefix) =>
              propertyName.toLowerCase().startsWith(prefix.toLowerCase()),
            );
            if (isBooleanProperty) {
              return true;
            }
          }

          // Default to true for other cases with && to avoid false negatives
          return true;
        }

        // Special case for logical OR (||) - only consider it boolean if:
        // 1. It's used with boolean literals or
        // 2. It's not used with array/object literals as fallbacks
        if (
          node.init.type === AST_NODE_TYPES.LogicalExpression &&
          node.init.operator === '||'
        ) {
          // Check if right side is a non-boolean literal (array, object, string, number)
          const rightSide = node.init.right;
          if (
            rightSide.type === AST_NODE_TYPES.ArrayExpression ||
            rightSide.type === AST_NODE_TYPES.ObjectExpression ||
            (rightSide.type === AST_NODE_TYPES.Literal &&
              typeof rightSide.value !== 'boolean')
          ) {
            return false;
          }

          // If right side is a boolean literal, it's likely a boolean variable
          if (
            rightSide.type === AST_NODE_TYPES.Literal &&
            typeof rightSide.value === 'boolean'
          ) {
            return true;
          }

          // For other cases, we need to be more careful
          // If we can determine the left side is a boolean, then it's a boolean variable
          const leftSide = node.init.left;
          if (
            (leftSide.type === AST_NODE_TYPES.Literal &&
              typeof leftSide.value === 'boolean') ||
            (leftSide.type === AST_NODE_TYPES.UnaryExpression &&
              leftSide.operator === '!')
          ) {
            return true;
          }

          // For function calls, check if the function name suggests it returns a boolean
          if (
            leftSide.type === AST_NODE_TYPES.CallExpression &&
            leftSide.callee.type === AST_NODE_TYPES.Identifier
          ) {
            const calleeName = leftSide.callee.name;
            return approvedPrefixes.some((prefix) =>
              calleeName.toLowerCase().startsWith(prefix.toLowerCase()),
            );
          }

          // Default to false for other cases with || to avoid false positives
          return false;
        }

        // Check for unary expressions with ! operator
        if (
          node.init.type === AST_NODE_TYPES.UnaryExpression &&
          node.init.operator === '!'
        ) {
          return true;
        }

        // Check for function calls that might return boolean
        if (
          node.init.type === AST_NODE_TYPES.CallExpression &&
          node.init.callee.type === AST_NODE_TYPES.Identifier
        ) {
          const calleeName = node.init.callee.name;
          // Check if the function name suggests it returns a boolean
          return approvedPrefixes.some((prefix) =>
            calleeName.toLowerCase().startsWith(prefix.toLowerCase()),
          );
        }
      }

      return false;
    }

    /**
     * Check if a function returns a boolean value
     */
    function returnsBooleanValue(node: TSESTree.FunctionLike): boolean {
      // Check for explicit boolean return type annotation
      if (
        node.returnType?.typeAnnotation &&
        node.returnType.typeAnnotation.type ===
          (AST_NODE_TYPES.TSBooleanKeyword as any)
      ) {
        return true;
      }

      // For arrow functions with expression bodies, check if the expression is boolean-like
      if (
        node.type === AST_NODE_TYPES.ArrowFunctionExpression &&
        node.expression &&
        node.body
      ) {
        if (
          node.body.type === AST_NODE_TYPES.Literal &&
          typeof node.body.value === 'boolean'
        ) {
          return true;
        }
        if (
          node.body.type === AST_NODE_TYPES.BinaryExpression &&
          ['===', '!==', '==', '!=', '>', '<', '>=', '<='].includes(
            node.body.operator,
          )
        ) {
          return true;
        }
        if (
          node.body.type === AST_NODE_TYPES.UnaryExpression &&
          node.body.operator === '!'
        ) {
          return true;
        }
      }

      // Check for arrow function with boolean return type
      if (node.type === AST_NODE_TYPES.ArrowFunctionExpression) {
        const variableDeclarator = node.parent;
        if (
          variableDeclarator?.type === AST_NODE_TYPES.VariableDeclarator &&
          variableDeclarator.id.type === AST_NODE_TYPES.Identifier
        ) {
          // Check if the arrow function has a boolean return type annotation
          if (
            node.returnType?.typeAnnotation &&
            node.returnType.typeAnnotation.type ===
              (AST_NODE_TYPES.TSBooleanKeyword as any)
          ) {
            return true;
          }
        }
      }

      return false;
    }

    /**
     * Check if a variable is used in a while loop condition and is likely a DOM element or tree node
     * This helps identify variables like 'parent', 'element', 'node', etc. that are used
     * in while loops for DOM/tree traversal and are not boolean values
     */
    function isLikelyDomElementInWhileLoop(node: TSESTree.Identifier): boolean {
      // Check if the variable name suggests it's a DOM element or tree node
      const isTraversalName =
        node.name.toLowerCase().includes('element') ||
        node.name.toLowerCase().includes('node') ||
        node.name.toLowerCase().includes('parent') ||
        node.name.toLowerCase().includes('child') ||
        node.name.toLowerCase().includes('sibling') ||
        node.name.toLowerCase().includes('ancestor') ||
        node.name.toLowerCase().includes('descendant');

      if (!isTraversalName) {
        return false;
      }

      // Must be used in a while loop to be considered for this exception
      if (!isUsedInWhileLoop(node)) {
        return false;
      }

      // Check if the variable is initialized with a traversal-related value
      const variableDeclarator = node.parent;
      if (
        variableDeclarator?.type === AST_NODE_TYPES.VariableDeclarator &&
        variableDeclarator.init
      ) {
        const init = variableDeclarator.init;

        // Check for logical expressions with traversal-related properties on the right side
        if (
          init.type === AST_NODE_TYPES.LogicalExpression &&
          init.operator === '&&' &&
          init.right.type === AST_NODE_TYPES.MemberExpression &&
          init.right.property.type === AST_NODE_TYPES.Identifier
        ) {
          const propertyName = (init.right.property as TSESTree.Identifier)
            .name;

          // DOM-specific properties - these are definitely DOM traversal
          const isDomProperty =
            propertyName.toLowerCase().includes('element') ||
            propertyName.toLowerCase().includes('node') ||
            propertyName === 'parentElement' ||
            propertyName === 'parentNode' ||
            propertyName === 'firstChild' ||
            propertyName === 'lastChild' ||
            propertyName === 'nextSibling' ||
            propertyName === 'previousSibling' ||
            propertyName === 'firstElementChild' ||
            propertyName === 'lastElementChild' ||
            propertyName === 'nextElementSibling' ||
            propertyName === 'previousElementSibling';

          if (isDomProperty) {
            return true;
          }

          // Tree-like properties - need additional confirmation
          const isTreeProperty =
            propertyName === 'parent' ||
            propertyName === 'child' ||
            propertyName === 'root' ||
            propertyName === 'left' ||
            propertyName === 'right' ||
            propertyName === 'next' ||
            propertyName === 'prev' ||
            propertyName === 'previous';

          if (isTreeProperty) {
            // For tree properties, check if there's a traversal pattern in the code
            return hasTreeTraversalPattern(variableDeclarator);
          }
        }

        // Check for direct member expressions (without logical operators)
        if (
          init.type === AST_NODE_TYPES.MemberExpression &&
          init.property.type === AST_NODE_TYPES.Identifier
        ) {
          const propertyName = (init.property as TSESTree.Identifier).name;

          // DOM-specific properties
          const isDomProperty =
            propertyName === 'parentElement' ||
            propertyName === 'parentNode' ||
            propertyName === 'firstChild' ||
            propertyName === 'lastChild' ||
            propertyName === 'nextSibling' ||
            propertyName === 'previousSibling';

          if (isDomProperty) {
            return true;
          }
        }

        // Check for call expressions that return DOM elements
        if (
          init.type === AST_NODE_TYPES.CallExpression &&
          init.callee.type === AST_NODE_TYPES.MemberExpression &&
          init.callee.property.type === AST_NODE_TYPES.Identifier
        ) {
          const methodName = (init.callee.property as TSESTree.Identifier).name;

          // DOM query methods
          const isDomMethod =
            methodName === 'querySelector' ||
            methodName === 'querySelectorAll' ||
            methodName === 'getElementById' ||
            methodName === 'getElementsByClassName' ||
            methodName === 'getElementsByTagName';

          if (isDomMethod) {
            return true;
          }
        }
      }

      return false;
    }

    /**
     * Check if a variable is used in a while loop condition
     * This searches the scope for while loops that use the variable in their condition
     */
    function isUsedInWhileLoop(node: TSESTree.Identifier): boolean {
      const variableName = node.name;

      // Find the function or block scope containing this variable
      let currentScope = node.parent;
      while (
        currentScope &&
        currentScope.type !== AST_NODE_TYPES.BlockStatement
      ) {
        currentScope = currentScope.parent as TSESTree.Node;
      }

      if (
        !currentScope ||
        currentScope.type !== AST_NODE_TYPES.BlockStatement
      ) {
        return false;
      }

      // Recursively search for while loops that use this variable in their condition
      function searchForWhileLoops(searchNode: TSESTree.Node): boolean {
        // Check if this is a while loop with our variable in the condition
        if (searchNode.type === AST_NODE_TYPES.WhileStatement) {
          // Check if the condition uses our variable
          if (
            searchNode.test.type === AST_NODE_TYPES.Identifier &&
            searchNode.test.name === variableName
          ) {
            return true;
          }
        }

        // Recursively search child nodes
        for (const key in searchNode) {
          if (key === 'parent' || key === 'range' || key === 'loc') continue;

          const value = (searchNode as any)[key];
          if (Array.isArray(value)) {
            for (const child of value) {
              if (child && typeof child === 'object' && child.type) {
                if (searchForWhileLoops(child)) {
                  return true;
                }
              }
            }
          } else if (value && typeof value === 'object' && value.type) {
            if (searchForWhileLoops(value)) {
              return true;
            }
          }
        }

        return false;
      }

      return searchForWhileLoops(currentScope);
    }

    /**
     * Check if a variable declarator has a tree traversal pattern
     * This looks for patterns like reassignment to .parent, .parentElement, etc.
     */
    function hasTreeTraversalPattern(
      declarator: TSESTree.VariableDeclarator,
    ): boolean {
      if (declarator.id.type !== AST_NODE_TYPES.Identifier) {
        return false;
      }

      const variableName = declarator.id.name;

      // Find the function or block scope containing this variable
      let currentScope = declarator.parent;
      while (
        currentScope &&
        currentScope.type !== AST_NODE_TYPES.BlockStatement
      ) {
        currentScope = currentScope.parent as TSESTree.Node;
      }

      if (
        !currentScope ||
        currentScope.type !== AST_NODE_TYPES.BlockStatement
      ) {
        return false;
      }

      // Recursively search for assignment patterns in the scope
      function searchForAssignments(node: TSESTree.Node): boolean {
        // Check if this is an assignment expression that reassigns our variable
        if (
          node.type === AST_NODE_TYPES.AssignmentExpression &&
          node.left.type === AST_NODE_TYPES.Identifier &&
          node.left.name === variableName &&
          node.right.type === AST_NODE_TYPES.MemberExpression &&
          node.right.property.type === AST_NODE_TYPES.Identifier
        ) {
          const propertyName = (node.right.property as TSESTree.Identifier)
            .name;

          // Check for DOM traversal properties
          if (
            propertyName === 'parentElement' ||
            propertyName === 'parentNode' ||
            propertyName === 'nextSibling' ||
            propertyName === 'previousSibling' ||
            propertyName === 'firstChild' ||
            propertyName === 'lastChild'
          ) {
            return true;
          }

          // Check for generic tree traversal properties
          if (
            propertyName === 'parent' ||
            propertyName === 'child' ||
            propertyName === 'left' ||
            propertyName === 'right' ||
            propertyName === 'next' ||
            propertyName === 'prev' ||
            propertyName === 'previous'
          ) {
            return true;
          }
        }

        // Recursively search child nodes
        for (const key in node) {
          if (key === 'parent' || key === 'range' || key === 'loc') continue;

          const value = (node as any)[key];
          if (Array.isArray(value)) {
            for (const child of value) {
              if (child && typeof child === 'object' && child.type) {
                if (searchForAssignments(child)) {
                  return true;
                }
              }
            }
          } else if (value && typeof value === 'object' && value.type) {
            if (searchForAssignments(value)) {
              return true;
            }
          }
        }

        return false;
      }

      return searchForAssignments(currentScope);
    }

    /**
     * Check if a variable is used in a while loop condition and is likely a boolean
     * This helps identify variables that should be flagged as needing a boolean prefix
     */
    function isLikelyBooleanInWhileLoop(node: TSESTree.Identifier): boolean {
      // Check if the variable is initialized with a boolean-related value
      const variableDeclarator = node.parent;
      if (
        variableDeclarator?.type === AST_NODE_TYPES.VariableDeclarator &&
        variableDeclarator.init
      ) {
        const init = variableDeclarator.init;

        // Check for direct boolean initialization
        if (
          init.type === AST_NODE_TYPES.Literal &&
          typeof init.value === 'boolean'
        ) {
          return true;
        }

        // Check for property access with boolean-suggesting name
        if (
          init.type === AST_NODE_TYPES.MemberExpression &&
          init.property.type === AST_NODE_TYPES.Identifier
        ) {
          const propertyName = (init.property as TSESTree.Identifier).name;
          // If the property name suggests it's a boolean (starts with a boolean prefix)
          const isBooleanProperty = approvedPrefixes.some((prefix) =>
            propertyName.toLowerCase().startsWith(prefix.toLowerCase()),
          );

          if (isBooleanProperty) {
            return true;
          }
        }
      }

      return false;
    }

    /**
     * Check variable declarations for boolean naming
     */
    function checkVariableDeclaration(node: TSESTree.VariableDeclarator) {
      if (node.id.type !== AST_NODE_TYPES.Identifier) return;

      const variableName = node.id.name;

      // Skip checking if it's a type predicate
      if (isTypePredicate(node.id)) return;

      // Skip checking if it's likely a DOM element used in a while loop
      if (isLikelyDomElementInWhileLoop(node.id)) return;

      // Check if it's a boolean variable
      let isBooleanVar =
        hasBooleanTypeAnnotation(node.id) || hasInitialBooleanValue(node);

      // Check if it's a boolean variable used in a while loop
      if (!isBooleanVar && isLikelyBooleanInWhileLoop(node.id)) {
        isBooleanVar = true;
      }

      // Check if it's an arrow function with boolean return type
      if (
        node.init?.type === AST_NODE_TYPES.ArrowFunctionExpression &&
        node.init.returnType?.typeAnnotation &&
        node.init.returnType.typeAnnotation.type ===
          (AST_NODE_TYPES.TSBooleanKeyword as any)
      ) {
        isBooleanVar = true;
      }

      if (isBooleanVar && !hasApprovedPrefix(variableName)) {
        context.report({
          node: node.id,
          messageId: 'missingBooleanPrefix',
          data: {
            type: 'variable',
            name: variableName,
            prefixes: formatPrefixes(),
          },
        });
      }
    }

    /**
     * Check function declarations for boolean return values
     */
    function checkFunctionDeclaration(
      node:
        | TSESTree.FunctionDeclaration
        | TSESTree.FunctionExpression
        | TSESTree.ArrowFunctionExpression,
    ) {
      // Skip anonymous functions
      if (!node.id && node.parent?.type !== AST_NODE_TYPES.VariableDeclarator) {
        return;
      }

      // Get function name
      let functionName = '';
      if (node.id) {
        functionName = node.id.name;
      } else if (
        node.parent?.type === AST_NODE_TYPES.VariableDeclarator &&
        node.parent.id.type === AST_NODE_TYPES.Identifier
      ) {
        functionName = node.parent.id.name;
      } else if (
        node.parent?.type === AST_NODE_TYPES.Property &&
        node.parent.key.type === AST_NODE_TYPES.Identifier
      ) {
        functionName = node.parent.key.name;
      } else if (
        node.parent?.type === AST_NODE_TYPES.MethodDefinition &&
        node.parent.key.type === AST_NODE_TYPES.Identifier
      ) {
        functionName = node.parent.key.name;
      }

      if (!functionName) return;

      // Skip checking if it's a type predicate (these are allowed to use 'is' prefix regardless)
      if (
        node.returnType?.typeAnnotation.type === AST_NODE_TYPES.TSTypePredicate
      ) {
        return;
      }

      // Check if it returns a boolean
      if (returnsBooleanValue(node) && !hasApprovedPrefix(functionName)) {
        context.report({
          node: node.id || node,
          messageId: 'missingBooleanPrefix',
          data: {
            type: 'function',
            name: functionName,
            prefixes: formatPrefixes(),
          },
        });
      }
    }

    /**
     * Check method definitions for boolean return values
     */
    function checkMethodDefinition(node: TSESTree.MethodDefinition) {
      if (node.key.type !== AST_NODE_TYPES.Identifier) return;

      const methodName = node.key.name;

      // Skip checking if it's a type predicate
      if (
        node.value.returnType?.typeAnnotation &&
        node.value.returnType.typeAnnotation.type ===
          (AST_NODE_TYPES.TSTypePredicate as any)
      ) {
        return;
      }

      // Check if it returns a boolean
      if (
        node.value.returnType?.typeAnnotation &&
        node.value.returnType.typeAnnotation.type ===
          (AST_NODE_TYPES.TSBooleanKeyword as any) &&
        !hasApprovedPrefix(methodName)
      ) {
        context.report({
          node: node.key,
          messageId: 'missingBooleanPrefix',
          data: {
            type: 'method',
            name: methodName,
            prefixes: formatPrefixes(),
          },
        });
      }
    }

    /**
     * Check class property definitions for boolean values
     */
    function checkClassProperty(node: any) {
      if (node.key.type !== AST_NODE_TYPES.Identifier) return;

      const propertyName = node.key.name;

      // Check if it's a boolean property
      let isBooleanProperty = false;

      // Check if it has a boolean type annotation
      if (
        node.typeAnnotation?.typeAnnotation &&
        node.typeAnnotation.typeAnnotation.type ===
          (AST_NODE_TYPES.TSBooleanKeyword as any)
      ) {
        isBooleanProperty = true;
      }

      // Check if it's initialized with a boolean value
      if (
        node.value?.type === AST_NODE_TYPES.Literal &&
        typeof node.value.value === 'boolean'
      ) {
        isBooleanProperty = true;
      }

      if (isBooleanProperty && !hasApprovedPrefix(propertyName)) {
        context.report({
          node: node.key,
          messageId: 'missingBooleanPrefix',
          data: {
            type: 'property',
            name: propertyName,
            prefixes: formatPrefixes(),
          },
        });
      }
    }

    /**
     * Check class property declarations for boolean values
     */
    function checkClassPropertyDeclaration(node: any) {
      if (node.key.type !== AST_NODE_TYPES.Identifier) return;

      const propertyName = node.key.name;

      // Check if it's a boolean property
      let isBooleanProperty = false;

      // Check if it has a boolean type annotation
      if (
        node.typeAnnotation?.typeAnnotation &&
        node.typeAnnotation.typeAnnotation.type ===
          (AST_NODE_TYPES.TSBooleanKeyword as any)
      ) {
        isBooleanProperty = true;
      }

      // Check if it's initialized with a boolean value
      if (
        node.value?.type === AST_NODE_TYPES.Literal &&
        typeof node.value.value === 'boolean'
      ) {
        isBooleanProperty = true;
      }

      if (isBooleanProperty && !hasApprovedPrefix(propertyName)) {
        context.report({
          node: node.key,
          messageId: 'missingBooleanPrefix',
          data: {
            type: 'property',
            name: propertyName,
            prefixes: formatPrefixes(),
          },
        });
      }
    }

    /**
     * Check if an identifier is imported from an external module
     */
    function isImportedIdentifier(name: string): boolean {
      // Try to find the variable in all scopes, starting from current and going up
      let currentScope: any = context.getScope();
      let variable: any = undefined;

      while (currentScope && !variable) {
        variable = currentScope.variables.find((v: any) => v.name === name);
        if (!variable) {
          currentScope = currentScope.upper;
        }
      }

      if (!variable) return false;

      // Check if it's an import binding
      return variable.defs.some((def: any) => def.type === 'ImportBinding');
    }

    /**
     * Check if a variable is used with an external API
     */
    function isVariableUsedWithExternalApi(variableName: string): boolean {
      // Try to find the variable in all scopes, starting from current and going up
      let currentScope: any = context.getScope();
      let variable: any = undefined;

      while (currentScope && !variable) {
        variable = currentScope.variables.find(
          (v: any) => v.name === variableName,
        );
        if (!variable) {
          currentScope = currentScope.upper;
        }
      }

      if (!variable) {
        return false;
      }

      // Check all references to this variable
      for (const reference of variable.references) {
        // Skip the declaration reference
        if (reference.identifier === variable.identifiers[0]) {
          continue;
        }

        const id = reference.identifier;

        // Check if the variable is used as a property value in an object passed to a function call
        if (
          id.parent?.type === AST_NODE_TYPES.Property &&
          id.parent.parent?.type === AST_NODE_TYPES.ObjectExpression
        ) {
          // Check if this object is passed to a function call
          if (id.parent.parent.parent?.type === AST_NODE_TYPES.CallExpression) {
            const callExpression = id.parent.parent.parent;

            // Check if the function being called is imported
            if (callExpression.callee.type === AST_NODE_TYPES.Identifier) {
              const calleeName = callExpression.callee.name;
              if (isImportedIdentifier(calleeName)) {
                return true;
              }
            }
          }
        }

        // Check if the variable is directly passed to a function call
        if (id.parent?.type === AST_NODE_TYPES.CallExpression) {
          // Handle direct function calls like ExternalLib(config)
          if (id.parent.callee.type === AST_NODE_TYPES.Identifier) {
            const calleeName = id.parent.callee.name;
            if (isImportedIdentifier(calleeName)) {
              return true;
            }
          }

          // Handle member expression calls like ExternalLib.create(config)
          if (id.parent.callee.type === AST_NODE_TYPES.MemberExpression) {
            const objectNode = id.parent.callee.object;
            if (objectNode.type === AST_NODE_TYPES.Identifier) {
              const objectName = objectNode.name;
              if (isImportedIdentifier(objectName)) {
                return true;
              }
            }
          }
        }

        // Check if the variable is used in JSX attributes
        if (
          id.parent?.type === AST_NODE_TYPES.JSXExpressionContainer &&
          id.parent.parent?.type === AST_NODE_TYPES.JSXAttribute &&
          id.parent.parent.parent?.type === AST_NODE_TYPES.JSXOpeningElement
        ) {
          const jsxOpeningElement = id.parent.parent.parent;
          if (jsxOpeningElement.name.type === AST_NODE_TYPES.JSXIdentifier) {
            const componentName = jsxOpeningElement.name.name;
            if (isImportedIdentifier(componentName)) {
              return true;
            }
          }
        }

        // Check if the variable is used in JSX spread attributes
        if (
          id.parent?.type === AST_NODE_TYPES.JSXSpreadAttribute &&
          id.parent.parent?.type === AST_NODE_TYPES.JSXOpeningElement
        ) {
          const jsxOpeningElement = id.parent.parent;
          if (jsxOpeningElement.name.type === AST_NODE_TYPES.JSXIdentifier) {
            const componentName = jsxOpeningElement.name.name;
            if (isImportedIdentifier(componentName)) {
              return true;
            }
          }
        }
      }

      return false;
    }

    /**
     * Check property definitions for boolean values
     */
    function checkProperty(node: TSESTree.Property) {
      if (node.key.type !== AST_NODE_TYPES.Identifier) return;

      const propertyName = node.key.name;

      // Check if it's a boolean property
      let isBooleanProperty = false;

      // Check if it's initialized with a boolean value
      if (
        node.value.type === AST_NODE_TYPES.Literal &&
        typeof node.value.value === 'boolean'
      ) {
        isBooleanProperty = true;
      }

      // Check if it's a method that returns a boolean
      if (
        (node.value.type === AST_NODE_TYPES.FunctionExpression ||
          node.value.type === AST_NODE_TYPES.ArrowFunctionExpression) &&
        node.value.returnType?.typeAnnotation.type ===
          AST_NODE_TYPES.TSBooleanKeyword
      ) {
        isBooleanProperty = true;
      }

      // Skip checking if this property is part of an object literal passed to an external function
      if (isBooleanProperty && !hasApprovedPrefix(propertyName)) {
        // Special cases for common Node.js API boolean properties
        if (
          (propertyName === 'recursive' || propertyName === 'keepAlive') &&
          node.parent?.type === AST_NODE_TYPES.ObjectExpression &&
          node.parent.parent?.type === AST_NODE_TYPES.CallExpression
        ) {
          return; // Skip checking for these properties in object literals passed to functions
        }

        // Check if this property is in an object literal that's an argument to a function call
        let isExternalApiCall = false;

        // Navigate up to find if we're in an object expression that's an argument to a function call
        if (
          node.parent?.type === AST_NODE_TYPES.ObjectExpression &&
          node.parent.parent?.type === AST_NODE_TYPES.CallExpression
        ) {
          const callExpression = node.parent.parent;

          // Check if the function being called is an identifier (like mkdirSync, createServer, etc.)
          if (callExpression.callee.type === AST_NODE_TYPES.Identifier) {
            const calleeName = callExpression.callee.name;
            if (isImportedIdentifier(calleeName)) {
              isExternalApiCall = true;
            }
          }

          // Also check for member expressions like fs.mkdirSync
          if (callExpression.callee.type === AST_NODE_TYPES.MemberExpression) {
            // For member expressions, check if the object is imported
            const objectNode = callExpression.callee.object;
            if (objectNode.type === AST_NODE_TYPES.Identifier) {
              const objectName = objectNode.name;
              if (isImportedIdentifier(objectName)) {
                isExternalApiCall = true;
              }
            }
          }
        }

        // Check if this property is in an object literal that's being assigned to a variable
        // This handles cases like const messageInputProps = { grow: true }
        if (
          node.parent?.type === AST_NODE_TYPES.ObjectExpression &&
          node.parent.parent?.type === AST_NODE_TYPES.VariableDeclarator &&
          node.parent.parent.id.type === AST_NODE_TYPES.Identifier
        ) {
          const variableName = node.parent.parent.id.name;
          if (isVariableUsedWithExternalApi(variableName)) {
            isExternalApiCall = true;
          }
        }

        // Special case for useMemo and other React hooks
        // This handles cases like:
        // 1. const messageInputProps = useMemo(() => ({ grow: true }), [])
        // 2. const messageInputProps = useMemo(() => { return { grow: true }; }, [])
        if (node.parent?.type === AST_NODE_TYPES.ObjectExpression) {
          const currentNode: TSESTree.Node | undefined = node.parent;
          let variableName: string | undefined;

          // Handle TypeScript 'as const' expressions
          let parentNode = currentNode.parent;
          if (parentNode?.type === AST_NODE_TYPES.TSAsExpression) {
            parentNode = parentNode.parent;
          }

          // Case 1: Arrow function with expression body - useMemo(() => ({ ... }), [])
          if (
            parentNode?.type === AST_NODE_TYPES.ArrowFunctionExpression &&
            parentNode.parent?.type === AST_NODE_TYPES.CallExpression &&
            parentNode.parent.callee.type === AST_NODE_TYPES.Identifier &&
            (parentNode.parent.callee.name === 'useMemo' ||
              parentNode.parent.callee.name === 'useCallback' ||
              parentNode.parent.callee.name === 'useState') &&
            parentNode.parent.parent?.type ===
              AST_NODE_TYPES.VariableDeclarator &&
            parentNode.parent.parent.id.type === AST_NODE_TYPES.Identifier
          ) {
            variableName = parentNode.parent.parent.id.name;
          }

          // Case 2: Arrow function with block body - useMemo(() => { return { ... }; }, [])
          else {
            // Handle TypeScript 'as const' expressions for return statements
            let returnParent = currentNode.parent;
            if (returnParent?.type === AST_NODE_TYPES.TSAsExpression) {
              returnParent = returnParent.parent;
            }

            if (
              returnParent?.type === AST_NODE_TYPES.ReturnStatement &&
              returnParent.parent?.type === AST_NODE_TYPES.BlockStatement &&
              returnParent.parent.parent?.type ===
                AST_NODE_TYPES.ArrowFunctionExpression &&
              returnParent.parent.parent.parent?.type ===
                AST_NODE_TYPES.CallExpression &&
              returnParent.parent.parent.parent.callee.type ===
                AST_NODE_TYPES.Identifier &&
              (returnParent.parent.parent.parent.callee.name === 'useMemo' ||
                returnParent.parent.parent.parent.callee.name ===
                  'useCallback' ||
                returnParent.parent.parent.parent.callee.name === 'useState') &&
              returnParent.parent.parent.parent.parent?.type ===
                AST_NODE_TYPES.VariableDeclarator &&
              returnParent.parent.parent.parent.parent.id.type ===
                AST_NODE_TYPES.Identifier
            ) {
              variableName = returnParent.parent.parent.parent.parent.id.name;
            }
          }

          if (variableName && isVariableUsedWithExternalApi(variableName)) {
            isExternalApiCall = true;
          }
        }

        // Check if this property is in an object literal that's directly passed to an imported function
        // This handles cases like ExternalComponent({ grow: true })
        if (
          node.parent?.type === AST_NODE_TYPES.ObjectExpression &&
          node.parent.parent?.type === AST_NODE_TYPES.CallExpression &&
          node.parent.parent.callee.type === AST_NODE_TYPES.Identifier
        ) {
          const calleeName = node.parent.parent.callee.name;
          if (isImportedIdentifier(calleeName)) {
            isExternalApiCall = true;
          }
        }

        // Check if this property is in an object literal that's directly passed as a JSX attribute
        // This handles cases like <ExternalComponent config={{ active: true }} />
        if (
          node.parent?.type === AST_NODE_TYPES.ObjectExpression &&
          node.parent.parent?.type === AST_NODE_TYPES.JSXExpressionContainer &&
          node.parent.parent.parent?.type === AST_NODE_TYPES.JSXAttribute &&
          node.parent.parent.parent.parent?.type ===
            AST_NODE_TYPES.JSXOpeningElement
        ) {
          const jsxOpeningElement = node.parent.parent.parent.parent;
          if (jsxOpeningElement.name.type === AST_NODE_TYPES.JSXIdentifier) {
            const componentName = jsxOpeningElement.name.name;
            if (isImportedIdentifier(componentName)) {
              isExternalApiCall = true;
            }
          }
        }

        // Only report if it's not an external API call
        if (!isExternalApiCall) {
          context.report({
            node: node.key,
            messageId: 'missingBooleanPrefix',
            data: {
              type: 'property',
              name: propertyName,
              prefixes: formatPrefixes(),
            },
          });
        }
      }
    }

    /**
     * Check property signatures in interfaces/types for boolean types
     */
    function checkPropertySignature(node: TSESTree.TSPropertySignature) {
      if (node.key.type !== AST_NODE_TYPES.Identifier) return;

      const propertyName = node.key.name;

      // Check if it has a boolean type
      if (
        node.typeAnnotation?.typeAnnotation &&
        node.typeAnnotation.typeAnnotation.type ===
          (AST_NODE_TYPES.TSBooleanKeyword as any) &&
        !hasApprovedPrefix(propertyName)
      ) {
        // Skip if this property is part of a parameter's type annotation
        // Check if this property signature is inside a parameter's type annotation
        let isInParameterType = false;
        let parent = node.parent;

        while (parent) {
          if (parent.type === AST_NODE_TYPES.TSTypeLiteral) {
            const grandParent = parent.parent;
            if (
              grandParent?.type === AST_NODE_TYPES.TSTypeAnnotation &&
              grandParent.parent?.type === AST_NODE_TYPES.Identifier &&
              grandParent.parent.parent?.type ===
                AST_NODE_TYPES.FunctionDeclaration
            ) {
              isInParameterType = true;
              break;
            }
          }
          parent = parent.parent as TSESTree.Node;
        }

        // Only report if not in a parameter type annotation
        if (!isInParameterType) {
          context.report({
            node: node.key,
            messageId: 'missingBooleanPrefix',
            data: {
              type: 'property',
              name: propertyName,
              prefixes: formatPrefixes(),
            },
          });
        }
      }
    }

    /**
     * Check parameters for boolean types
     */
    function checkParameter(node: TSESTree.Parameter) {
      if (node.type !== AST_NODE_TYPES.Identifier) return;

      const paramName = node.name;

      // Check if it has a boolean type annotation
      if (
        node.typeAnnotation?.typeAnnotation &&
        node.typeAnnotation.typeAnnotation.type ===
          (AST_NODE_TYPES.TSBooleanKeyword as any) &&
        !hasApprovedPrefix(paramName)
      ) {
        context.report({
          node,
          messageId: 'missingBooleanPrefix',
          data: {
            type: 'parameter',
            name: paramName,
            prefixes: formatPrefixes(),
          },
        });
      }

      // Check if the parameter has an object type with boolean properties
      if (
        node.typeAnnotation?.typeAnnotation &&
        node.typeAnnotation.typeAnnotation.type === AST_NODE_TYPES.TSTypeLiteral
      ) {
        const typeLiteral = node.typeAnnotation.typeAnnotation;

        // Check each member of the type literal
        for (const member of typeLiteral.members) {
          if (
            member.type === AST_NODE_TYPES.TSPropertySignature &&
            member.key.type === AST_NODE_TYPES.Identifier &&
            member.typeAnnotation?.typeAnnotation.type ===
              AST_NODE_TYPES.TSBooleanKeyword
          ) {
            const propertyName = member.key.name;

            if (!hasApprovedPrefix(propertyName)) {
              context.report({
                node: member.key,
                messageId: 'missingBooleanPrefix',
                data: {
                  type: 'property',
                  name: propertyName,
                  prefixes: formatPrefixes(),
                },
              });
            }
          }
        }
      }
    }

    return {
      VariableDeclarator: checkVariableDeclaration,
      FunctionDeclaration: checkFunctionDeclaration,
      FunctionExpression(node: TSESTree.FunctionExpression) {
        if (node.parent?.type !== AST_NODE_TYPES.VariableDeclarator) {
          checkFunctionDeclaration(node);
        }
      },
      ArrowFunctionExpression(node: TSESTree.ArrowFunctionExpression) {
        if (node.parent?.type !== AST_NODE_TYPES.VariableDeclarator) {
          checkFunctionDeclaration(node);
        }
      },
      MethodDefinition: checkMethodDefinition,
      Property: checkProperty,
      ClassProperty: checkClassProperty,
      PropertyDefinition: checkClassPropertyDeclaration, // For TypeScript class properties
      TSPropertySignature: checkPropertySignature,
      Identifier(node: TSESTree.Identifier) {
        // Check parameter names in function declarations
        if (
          node.parent &&
          (node.parent.type === AST_NODE_TYPES.FunctionDeclaration ||
            node.parent.type === AST_NODE_TYPES.FunctionExpression ||
            node.parent.type === AST_NODE_TYPES.ArrowFunctionExpression) &&
          node.parent.params.includes(node)
        ) {
          checkParameter(node);
        }
      },
    };
  },
});<|MERGE_RESOLUTION|>--- conflicted
+++ resolved
@@ -229,11 +229,7 @@
             }
           }
 
-<<<<<<< HEAD
-          // For property access like user.isAuthenticated, treat as boolean
-=======
           // Check if the right side is a property access that might return a non-boolean value
->>>>>>> ef95bbb4
           if (
             rightSide.type === AST_NODE_TYPES.MemberExpression &&
             rightSide.property.type === AST_NODE_TYPES.Identifier
