--- conflicted
+++ resolved
@@ -253,22 +253,7 @@
         // Check for logical expressions that typically return boolean
         if (
           node.init.type === AST_NODE_TYPES.BinaryExpression &&
-<<<<<<< HEAD
-          [
-            '===',
-            '!==',
-            '==',
-            '!=',
-            '>',
-            '<',
-            '>=',
-            '<=',
-            'in',
-            'instanceof',
-          ].includes(node.init.operator)
-=======
           BOOLEANISH_BINARY_OPERATORS.has(node.init.operator)
->>>>>>> de9ff0af
         ) {
           return true;
         }
@@ -527,22 +512,7 @@
         }
         if (
           node.body.type === AST_NODE_TYPES.BinaryExpression &&
-<<<<<<< HEAD
-          [
-            '===',
-            '!==',
-            '==',
-            '!=',
-            '>',
-            '<',
-            '>=',
-            '<=',
-            'in',
-            'instanceof',
-          ].includes(node.body.operator)
-=======
           BOOLEANISH_BINARY_OPERATORS.has(node.body.operator)
->>>>>>> de9ff0af
         ) {
           return true;
         }
