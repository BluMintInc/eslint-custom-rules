--- conflicted
+++ resolved
@@ -99,8 +99,6 @@
  */
 interface SourceCodeContext {
   sourceCode: TSESLint.SourceCode;
-<<<<<<< HEAD
-=======
 }
 
 /**
@@ -114,41 +112,21 @@
  * Union type representing ESLint contexts from different versions
  */
 type ESLintRuleContext = (SourceCodeContext | GetSourceCodeContext) & {
->>>>>>> 41bb07d6
   getScope?: () => TSESLint.Scope.Scope | null;
-}
-
-<<<<<<< HEAD
-/**
- * ESLint context with getSourceCode method (older versions)
- */
-interface GetSourceCodeContext {
-  getSourceCode: () => TSESLint.SourceCode;
-  getScope?: () => TSESLint.Scope.Scope | null;
-}
-
-/**
- * Union type representing ESLint contexts from different versions
- */
-type CompatibleRuleContext = SourceCodeContext | GetSourceCodeContext;
+};
 
 /**
  * Retrieves source code from an ESLint rule context
  */
-const getSourceCode = (context: CompatibleRuleContext): TSESLint.SourceCode => {
-  if ('sourceCode' in context) {
-    return context.sourceCode;
-  }
-
-  if ('getSourceCode' in context) {
-=======
 const getSourceCode = (context: ESLintRuleContext): TSESLint.SourceCode => {
   if ('sourceCode' in context && context.sourceCode) {
     return context.sourceCode;
   }
 
-  if ('getSourceCode' in context && typeof context.getSourceCode === 'function') {
->>>>>>> 41bb07d6
+  if (
+    'getSourceCode' in context &&
+    typeof context.getSourceCode === 'function'
+  ) {
     return context.getSourceCode();
   }
 
