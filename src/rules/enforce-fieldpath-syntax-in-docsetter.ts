import { AST_NODE_TYPES, TSESTree, TSESLint } from '@typescript-eslint/utils';
import { createRule } from '../utils/createRule';
import { getMemberExpressionName } from '../utils/getMethodName';

type MessageIds = 'enforceFieldPathSyntax';

export const enforceFieldPathSyntaxInDocSetter = createRule<[], MessageIds>({
  name: 'enforce-fieldpath-syntax-in-docsetter',
  meta: {
    type: 'suggestion',
    docs: {
      description:
        'Enforce the use of Firestore FieldPath syntax when passing documentData into DocSetter. Instead of using nested object syntax, developers should use dot notation for deeply nested fields.',
      recommended: 'error',
      requiresTypeChecking: false,
      extendsBaseRule: false,
    },
    fixable: 'code',
    schema: [],
    messages: {
      enforceFieldPathSyntax:
        'What’s wrong: DocSetter {{methodName}} receives nested object data under "{{topLevelKey}}". → Why it matters: Firestore treats that nested map as a whole sub-document write, so partial updates can overwrite sibling fields you did not include. → How to fix: Flatten nested properties into FieldPath (dot) keys before passing documentData (e.g., "{{exampleFieldPath}}") so only the intended leaves are written.',
    },
  },
  defaultOptions: [],
  create(context) {
    const sourceCode = context.getSourceCode();
    // Track DocSetter variables
    const docSetterVariables = new Set<string>();

    // Helper function to check if a node is a DocSetter method call
    function isDocSetterMethodCall(node: TSESTree.CallExpression): boolean {
      if (node.callee.type !== AST_NODE_TYPES.MemberExpression) {
        return false;
      }

      const { object, property } = node.callee;

      // Only enforce for set/updateIfExists; skip overwrite (full-document replacement)
      if (
        property.type !== AST_NODE_TYPES.Identifier ||
        !['set', 'updateIfExists'].includes(property.name)
      ) {
        return false;
      }

      // Check if the object is a DocSetter instance
      if (object.type === AST_NODE_TYPES.Identifier) {
        return docSetterVariables.has(object.name);
      }

      // Support chained instantiation: new DocSetter(...).set(...)
      if (
        object.type === AST_NODE_TYPES.NewExpression &&
        object.callee.type === AST_NODE_TYPES.Identifier &&
        object.callee.name === 'DocSetter'
      ) {
        return true;
      }

      return false;
    }

    // Helper: detect spread or computed properties in an object literal
    function isSpreadOrComputed(
      prop: TSESTree.Property | TSESTree.SpreadElement,
    ): boolean {
      return (
        prop.type === AST_NODE_TYPES.SpreadElement ||
        (prop.type === AST_NODE_TYPES.Property && prop.computed === true)
      );
    }

    function isNumericKey(property: TSESTree.Property): boolean {
      return (
        property.key.type === AST_NODE_TYPES.Literal &&
        (typeof property.key.value === 'number' ||
          (typeof property.key.value === 'string' &&
            /^\d+$/.test(property.key.value)))
      );
    }

    function hasRootNumericKey(node: TSESTree.ObjectExpression): boolean {
      return node.properties.some(
        (property) =>
          property.type === AST_NODE_TYPES.Property && isNumericKey(property),
      );
    }

    // Helper function to flatten nested objects into FieldPath syntax
    function flattenObject(
      obj: TSESTree.ObjectExpression,
      sourceCode: TSESLint.SourceCode,
      prefix = '',
    ): { [key: string]: string } {
      const result: { [key: string]: string } = {};

      for (const property of obj.properties) {
        // Skip spread elements
        if (property.type === AST_NODE_TYPES.SpreadElement) {
          continue;
        }

        if (property.type !== AST_NODE_TYPES.Property) {
          continue;
        }

        // Skip computed properties (dynamic keys)
        if (property.computed) {
          continue;
        }

        let key: string;
        if (property.key.type === AST_NODE_TYPES.Identifier) {
          key = property.key.name;
        } else if (property.key.type === AST_NODE_TYPES.Literal) {
          // Handle both string and numeric literal keys
          if (typeof property.key.value === 'string') {
            key = property.key.value;
          } else if (typeof property.key.value === 'number') {
            key = String(property.key.value);
          } else {
            // Skip other literal types
            continue;
          }
        } else {
          // Skip other key types
          continue;
        }

        const numericKey = isNumericKey(property);

        if (prefix === '' && numericKey) {
          continue;
        }

        const fullKey = prefix ? `${prefix}.${key}` : key;

        // If the value is a nested object, recursively flatten it
        if (property.value.type === AST_NODE_TYPES.ObjectExpression) {
          const nestedResult = flattenObject(
            property.value,
            sourceCode,
            fullKey,
          );
          Object.assign(result, nestedResult);
        } else {
          // For non-object values, use the key as is
          result[fullKey] = sourceCode.getText(property.value);
        }
      }

      return result;
    }

    // Helper to decide if a key needs quoting (contains dot or is not IdentifierName)
    function needsQuoting(key: string): boolean {
      return key.includes('.') || !/^(?:[$_A-Za-z][$\w]*)$/u.test(key);
    }

    // Helper function to convert an object to FieldPath syntax
    function convertToFieldPathSyntax(
      node: TSESTree.ObjectExpression,
      sourceCode: TSESLint.SourceCode,
      preflattened?: { [key: string]: string },
    ): string {
      const idProperty = node.properties.find(
        (prop) =>
          prop.type === AST_NODE_TYPES.Property &&
          prop.key.type === AST_NODE_TYPES.Identifier &&
          prop.key.name === 'id',
      );

      const flattenedProperties = {
        ...(preflattened ?? flattenObject(node, sourceCode)),
      };
      if (idProperty && idProperty.type === AST_NODE_TYPES.Property) {
        delete flattenedProperties['id'];
      }
      const entries = Object.entries(flattenedProperties);
      const propertyComma = ',';

      // Start with the id property if it exists
      let result = '{\n';
      if (idProperty && idProperty.type === AST_NODE_TYPES.Property) {
        result += `  id: ${sourceCode.getText(
          idProperty.value,
        )}${propertyComma}\n`;
      }

      // Add the flattened properties (always include trailing commas for multiline objects)
      entries.forEach(([key, value]) => {
        const printedKey = needsQuoting(key) ? `'${key}'` : key;
        result += `  ${printedKey}: ${value}${propertyComma}\n`;
      });

      result += '}';
      return result;
    }

    function getPropertyKeyText(
      property: TSESTree.Property,
    ): string | undefined {
      if (property.key.type === AST_NODE_TYPES.Identifier) {
        return property.key.name;
      }
      if (
        property.key.type === AST_NODE_TYPES.Literal &&
        (typeof property.key.value === 'string' ||
          typeof property.key.value === 'number')
      ) {
        return String(property.key.value);
      }
      return undefined;
    }

    function getFirstNestedObjectProperty(
      node: TSESTree.ObjectExpression,
      keyPredicate?: (keyText: string) => boolean,
    ): (TSESTree.Property & { value: TSESTree.ObjectExpression }) | undefined {
      for (const property of node.properties) {
        if (isSpreadOrComputed(property)) {
          continue;
        }

        if (property.type !== AST_NODE_TYPES.Property) {
          continue;
        }

        const propertyKeyText = getPropertyKeyText(property);
        if (!propertyKeyText) {
          continue;
        }

        if (keyPredicate && !keyPredicate(propertyKeyText)) {
          continue;
        }

        // Root-level numeric keys typically model array-style buckets rather than
        // Firestore document fields, so ignore them when identifying nested objects
        if (
          node.parent?.type !== AST_NODE_TYPES.Property &&
          isNumericKey(property)
        ) {
          continue;
        }

        if (property.value.type !== AST_NODE_TYPES.ObjectExpression) {
          continue;
        }

        const hasSpreadOrComputed = property.value.properties.some((prop) =>
          isSpreadOrComputed(prop),
        );

        if (hasSpreadOrComputed) {
          continue;
        }

        return property as TSESTree.Property & {
          value: TSESTree.ObjectExpression;
        };
      }

      return undefined;
    }

    type ViolationDetails = {
      topLevelKey: string;
      exampleFieldPath: string;
      flattenedProperties: Record<string, string>;
    };

    function extractViolationDetails(
      firstArg: TSESTree.ObjectExpression,
      sourceCode: TSESLint.SourceCode,
    ): ViolationDetails | null {
      const firstNestedPropertyWithoutDots = getFirstNestedObjectProperty(
        firstArg,
        (key) => !key.includes('.'),
      );

      const firstNestedProperty =
        firstNestedPropertyWithoutDots ||
        getFirstNestedObjectProperty(firstArg);

      if (!firstNestedProperty) {
        return null;
      }

      const propertyKeyText = getPropertyKeyText(firstNestedProperty);
      const exampleFieldPathFromProperty =
        propertyKeyText &&
        flattenObject(firstNestedProperty.value, sourceCode, propertyKeyText);

      const flattenedProperties = flattenObject(firstArg, sourceCode);

      const exampleFieldPath =
        (exampleFieldPathFromProperty &&
          Object.keys(exampleFieldPathFromProperty).find((key) =>
            key.includes('.'),
          )) ??
        (propertyKeyText &&
          Object.keys(flattenedProperties).find((key) =>
            key.startsWith(`${propertyKeyText}.`),
          )) ??
        Object.keys(flattenedProperties).find((key) => key.includes('.')) ??
        'field.nested';

      return {
        topLevelKey: propertyKeyText ?? 'nested field',
        exampleFieldPath,
        flattenedProperties,
      };
    }

    return {
      // Track DocSetter variable declarations
      VariableDeclarator(node) {
        if (
          node.init?.type === AST_NODE_TYPES.NewExpression &&
          node.init.callee.type === AST_NODE_TYPES.Identifier &&
          node.init.callee.name === 'DocSetter' &&
          node.id.type === AST_NODE_TYPES.Identifier
        ) {
          docSetterVariables.add(node.id.name);
        }
      },

      // Check DocSetter method calls
      CallExpression(node) {
        if (!isDocSetterMethodCall(node)) {
          return;
        }

        // Check if the first argument is an object literal
        const firstArg = node.arguments[0];
        if (firstArg?.type !== AST_NODE_TYPES.ObjectExpression) {
          return;
        }

        if (hasRootNumericKey(firstArg)) {
          return;
        }

        const violationDetails = extractViolationDetails(firstArg, sourceCode);

        if (!violationDetails) {
          return;
        }

        // Report and fix the issue
        const callee = node.callee as TSESTree.MemberExpression;
        context.report({
          node: firstArg,
          messageId: 'enforceFieldPathSyntax',
          data: {
            methodName: `${getMemberExpressionName(
              callee,
              sourceCode,
              { computedFallbackToText: false },
            ) || 'set'}()`,
            topLevelKey: violationDetails.topLevelKey,
            exampleFieldPath: violationDetails.exampleFieldPath,
          },
          fix(fixer) {
            const newText = convertToFieldPathSyntax(
              firstArg,
<<<<<<< HEAD
              context.sourceCode,
=======
              sourceCode,
              violationDetails.flattenedProperties,
>>>>>>> 2d458b3b
            );
            return fixer.replaceText(firstArg, newText);
          },
        });
      },
    };
  },
});<|MERGE_RESOLUTION|>--- conflicted
+++ resolved
@@ -265,12 +265,6 @@
       return undefined;
     }
 
-    type ViolationDetails = {
-      topLevelKey: string;
-      exampleFieldPath: string;
-      flattenedProperties: Record<string, string>;
-    };
-
     function extractViolationDetails(
       firstArg: TSESTree.ObjectExpression,
       sourceCode: TSESLint.SourceCode,
@@ -313,6 +307,12 @@
         flattenedProperties,
       };
     }
+
+    type ViolationDetails = {
+      topLevelKey: string;
+      exampleFieldPath: string;
+      flattenedProperties: Record<string, string>;
+    };
 
     return {
       // Track DocSetter variable declarations
@@ -366,12 +366,8 @@
           fix(fixer) {
             const newText = convertToFieldPathSyntax(
               firstArg,
-<<<<<<< HEAD
-              context.sourceCode,
-=======
               sourceCode,
               violationDetails.flattenedProperties,
->>>>>>> 2d458b3b
             );
             return fixer.replaceText(firstArg, newText);
           },
