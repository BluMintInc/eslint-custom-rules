--- conflicted
+++ resolved
@@ -69,19 +69,11 @@
       );
     }
 
-<<<<<<< HEAD
-    function getFirstNestedObjectProperty(
-      node: TSESTree.ObjectExpression,
-    ):
-      | (TSESTree.Property & { value: TSESTree.ObjectExpression })
-      | undefined {
-=======
     // Helper function to check if an object has nested objects (excluding arrays)
     function hasNestedObjects(
       node: TSESTree.ObjectExpression,
       prefix = '',
     ): boolean {
->>>>>>> edd6ebca
       for (const property of node.properties) {
         // Skip spread elements
         if (property.type === AST_NODE_TYPES.SpreadElement) {
