--- conflicted
+++ resolved
@@ -331,14 +331,7 @@
               context.report({
                 node,
                 messageId: 'readsAfterWrites',
-<<<<<<< HEAD
-                data: {
-                  readMethod,
-                  writeMethods,
-                },
-=======
                 data: { method: methodName ?? 'unknown' },
->>>>>>> edd6ebca
               });
             }
             // Don't mark as write since we don't know what method it is
@@ -358,14 +351,7 @@
             context.report({
               node,
               messageId: 'readsAfterWrites',
-<<<<<<< HEAD
-              data: {
-                readMethod,
-                writeMethods,
-              },
-=======
               data: { method: methodName ?? 'unknown' },
->>>>>>> edd6ebca
             });
           }
         },
