--- conflicted
+++ resolved
@@ -268,10 +268,6 @@
             dependencies,
           },
           fix(fixer) {
-<<<<<<< HEAD
-            const sourceCode = context.sourceCode;
-=======
->>>>>>> 2d458b3b
             const fixes: TSESLint.RuleFix[] = [];
             const hostFn =
               findEnclosingFunction(node) ?? (sourceCode.ast as TSESTree.Node);
