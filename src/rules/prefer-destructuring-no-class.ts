--- conflicted
+++ resolved
@@ -560,15 +560,6 @@
         if (!node.init) return;
         if (node.init.type !== AST_NODE_TYPES.MemberExpression) return;
 
-<<<<<<< HEAD
-        if (shouldUseDestructuring(node.init, node.id)) {
-          const sourceCode = context.sourceCode;
-          const objectText = sourceCode.getText(node.init.object);
-          const propertyText = getPropertyText(
-            node.init.property,
-            node.init.computed,
-            sourceCode,
-=======
         const memberInit = node.init;
         if (!shouldUseDestructuring(memberInit, node.id)) {
           return;
@@ -622,7 +613,6 @@
             targetName,
             '(',
             ')',
->>>>>>> 2d458b3b
           );
 
           context.report({
@@ -641,24 +631,6 @@
           });
           return;
         }
-<<<<<<< HEAD
-      },
-
-      AssignmentExpression(node) {
-        if (
-          node.operator === '=' &&
-          node.right.type === AST_NODE_TYPES.MemberExpression
-        ) {
-          if (shouldUseDestructuring(node.right, node.left)) {
-            const sourceCode = context.sourceCode;
-            const objectText = sourceCode.getText(node.right.object);
-            const propertyText = getPropertyText(
-              node.right.property,
-              node.right.computed,
-              sourceCode,
-            );
-=======
->>>>>>> 2d458b3b
 
         handleClassPropertyAssignment(
           node as TSESTree.AssignmentExpression & {
