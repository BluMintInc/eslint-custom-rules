--- conflicted
+++ resolved
@@ -517,7 +517,6 @@
         }
 
         const result = isMicrodiffEqualityCheck(node);
-<<<<<<< HEAD
         if (result.isEquality !== undefined && result.diffCall) {
           reportedNodes.add(node);
           context.report({
@@ -537,18 +536,6 @@
             },
           });
         }
-=======
-        const { diffCall, isEquality } = result;
-        if (!diffCall) return;
-        reportedNodes.add(node);
-        context.report({
-          node,
-          messageId: 'useFastDeepEqual',
-          fix(fixer) {
-            return createFix(fixer, node, diffCall, isEquality);
-          },
-        });
->>>>>>> edd6ebca
       },
 
       // Check if statements for microdiff equality patterns
@@ -560,7 +547,6 @@
         }
 
         const result = isMicrodiffEqualityCheck(node.test);
-<<<<<<< HEAD
         if (result.isEquality !== undefined && result.diffCall) {
           reportedNodes.add(node.test);
           context.report({
@@ -580,18 +566,6 @@
             },
           });
         }
-=======
-        const { diffCall, isEquality } = result;
-        if (!diffCall) return;
-        reportedNodes.add(node.test);
-        context.report({
-          node: node.test,
-          messageId: 'useFastDeepEqual',
-          fix(fixer) {
-            return createFix(fixer, node.test, diffCall, isEquality);
-          },
-        });
->>>>>>> edd6ebca
       },
 
       // Check return statements for microdiff equality patterns
@@ -603,7 +577,6 @@
           return;
         }
 
-<<<<<<< HEAD
         const result = isMicrodiffEqualityCheck(node.argument);
         if (result.isEquality !== undefined && result.diffCall) {
           reportedNodes.add(node.argument);
@@ -625,19 +598,6 @@
             },
           });
         }
-=======
-        const result = isMicrodiffEqualityCheck(argument);
-        const { diffCall, isEquality } = result;
-        if (!diffCall) return;
-        reportedNodes.add(argument);
-        context.report({
-          node: argument,
-          messageId: 'useFastDeepEqual',
-          fix(fixer) {
-            return createFix(fixer, argument, diffCall, isEquality);
-          },
-        });
->>>>>>> edd6ebca
       },
     };
   },
