import { AST_NODE_TYPES, TSESTree } from '@typescript-eslint/utils';
import { createRule } from '../utils/createRule';

type MessageIds =
  | 'noDirectGet'
  | 'noDirectSet'
  | 'noDirectUpdate'
  | 'noDirectDelete';

const FIRESTORE_METHODS = new Set(['get', 'set', 'update', 'delete']);

const isMemberExpression = (
  node: TSESTree.Node,
): node is TSESTree.MemberExpression => {
  return node.type === AST_NODE_TYPES.MemberExpression;
};

// Track variables that are assigned realtimeDb references
const realtimeDbRefVariables = new Set<string>();
const realtimeDbChildVariables = new Set<string>();
// Track variables that are JavaScript collection objects (Set, Map, WeakSet, WeakMap)
const collectionObjectVariables = new Set<string>();

const COLLECTION_CONSTRUCTORS = new Set(['Set', 'Map', 'WeakSet', 'WeakMap']);

const isCollectionObjectAssignment = (node: TSESTree.Node): boolean => {
  if (node.type !== AST_NODE_TYPES.VariableDeclarator) return false;

  const init = node.init;
  if (!init) return false;

  // Check for direct collection constructor calls
  // e.g., const mySet = new Set<string>(); const myMap = new Map<string, any>();
  if (
    init.type === AST_NODE_TYPES.NewExpression &&
    isIdentifier(init.callee) &&
    COLLECTION_CONSTRUCTORS.has(init.callee.name)
  ) {
    if (isIdentifier(node.id)) {
      collectionObjectVariables.add(node.id.name);
      return true;
    }
  }

  return false;
};

// Track variables that are assigned to DocumentReferences or Firestore objects
const firestoreDocRefVariables = new Set<string>();
const firestoreBatchVariables = new Set<string>();
const firestoreTransactionVariables = new Set<string>();

const isFirestoreAssignment = (node: TSESTree.Node): boolean => {
  if (node.type !== AST_NODE_TYPES.VariableDeclarator) return false;

  const init = node.init;
  if (!init || !isIdentifier(node.id)) return false;

  const varName = node.id.name;

  // Check for Firestore DocumentReference assignments
  // e.g., const docRef = db.collection('users').doc('user123');
  if (isFirestoreDocumentReference(init)) {
    firestoreDocRefVariables.add(varName);
    return true;
  }

  // Check for Firestore batch assignments
  // e.g., const batch = db.batch();
  if (init.type === AST_NODE_TYPES.CallExpression &&
      isMemberExpression(init.callee) &&
      isIdentifier(init.callee.property) &&
      init.callee.property.name === 'batch' &&
      isIdentifier(init.callee.object) &&
      init.callee.object.name === 'db') {
    firestoreBatchVariables.add(varName);
    return true;
  }

  // Check for transaction parameter assignments
  // This is harder to detect statically, but we can check for common patterns
  if (init.type === AST_NODE_TYPES.Identifier &&
      (init.name === 'transaction' || init.name.includes('transaction'))) {
    firestoreTransactionVariables.add(varName);
    return true;
  }

  return false;
};

const isFirestoreDocumentReference = (node: TSESTree.Node): boolean => {
  // Check if it's a direct db.collection().doc() call
  if (node.type === AST_NODE_TYPES.CallExpression &&
      isMemberExpression(node.callee) &&
      isIdentifier(node.callee.property) &&
      node.callee.property.name === 'doc') {

    // Check if the object is a collection call
    const object = node.callee.object;
    if (object.type === AST_NODE_TYPES.CallExpression &&
        isMemberExpression(object.callee) &&
        isIdentifier(object.callee.property) &&
        object.callee.property.name === 'collection') {
      return true;
    }
  }

  // Check if it's a type assertion of a DocumentReference
  if (node.type === AST_NODE_TYPES.TSAsExpression) {
    return isFirestoreDocumentReference(node.expression);
  }

  return false;
};

const isRealtimeDbRefAssignment = (node: TSESTree.Node): boolean => {
  if (node.type !== AST_NODE_TYPES.VariableDeclarator) return false;

  const init = node.init;
  if (!init) return false;

  // Check for direct realtimeDb.ref() assignments
  // e.g., const ref = realtimeDb.ref(path);
  if (
    init.type === AST_NODE_TYPES.CallExpression &&
    isMemberExpression(init.callee) &&
    isIdentifier(init.callee.property) &&
    init.callee.property.name === 'ref' &&
    isIdentifier(init.callee.object) &&
    (init.callee.object.name === 'realtimeDb' ||
      init.callee.object.name.includes('realtimeDb'))
  ) {
    if (isIdentifier(node.id)) {
      realtimeDbRefVariables.add(node.id.name);
      return true;
    }
  }

  // Check for child() method calls on realtimeDb refs
  // e.g., const childRef = parentRef.child('path');
  if (
    init.type === AST_NODE_TYPES.CallExpression &&
    isMemberExpression(init.callee) &&
    isIdentifier(init.callee.property) &&
    init.callee.property.name === 'child' &&
    isIdentifier(init.callee.object) &&
    realtimeDbRefVariables.has(init.callee.object.name)
  ) {
    if (isIdentifier(node.id)) {
      realtimeDbChildVariables.add(node.id.name);
      return true;
    }
  }

  return false;
};

const isRealtimeDbReference = (node: TSESTree.Node): boolean => {
  // Check if it's a direct realtimeDb.ref() call
  if (
    node.type === AST_NODE_TYPES.CallExpression &&
    isMemberExpression(node.callee) &&
    isIdentifier(node.callee.property) &&
    node.callee.property.name === 'ref' &&
    isIdentifier(node.callee.object) &&
    (node.callee.object.name === 'realtimeDb' ||
      node.callee.object.name.includes('realtimeDb'))
  ) {
    return true;
  }

  // Check if it's a variable that holds a realtimeDb reference
  if (isIdentifier(node)) {
    return (
      realtimeDbRefVariables.has(node.name) ||
      realtimeDbChildVariables.has(node.name)
    );
  }

  // Check if it's a child() call on a realtimeDb reference
  if (
    node.type === AST_NODE_TYPES.CallExpression &&
    isMemberExpression(node.callee) &&
    isIdentifier(node.callee.property) &&
    node.callee.property.name === 'child' &&
    isIdentifier(node.callee.object) &&
    (realtimeDbRefVariables.has(node.callee.object.name) ||
      realtimeDbChildVariables.has(node.callee.object.name))
  ) {
    return true;
  }

  return false;
};

const isFirestoreMethodCall = (node: TSESTree.CallExpression): boolean => {
  if (!isMemberExpression(node.callee)) return false;
  const property = node.callee.property;
  if (!isIdentifier(property) || !FIRESTORE_METHODS.has(property.name)) {
    return false;
  }

  const object = node.callee.object;

  // Skip if it's a facade instance (based on variable name patterns)
  if (isIdentifier(object)) {
    const name = object.name;
    if (
      name.includes('Fetcher') ||
      name.includes('Setter') ||
      name.includes('Tx')
    ) {
      return false;
    }

    // Skip if it's a realtimeDb reference variable
    if (
      realtimeDbRefVariables.has(name) ||
      realtimeDbChildVariables.has(name)
    ) {
      return false;
    }
    // Skip if it's a JavaScript collection object (Set, Map, WeakSet, WeakMap)
    if (collectionObjectVariables.has(name)) {
      return false;
    }

    // Check if this variable is tracked as a Firestore object
    if (firestoreDocRefVariables.has(name) ||
        firestoreBatchVariables.has(name) ||
        firestoreTransactionVariables.has(name)) {
      return true;
    }

    // If it's not tracked as a Firestore object, assume it's a custom wrapper/service
    // and allow it (return false to not flag it)
    // This handles BatchManager and other custom classes
  }

  // Check if the method is called on a realtimeDb reference
  if (isRealtimeDbReference(object)) {
    return false;
  }

  // Check if it's a direct Firestore DocumentReference call
  if (isFirestoreDocumentReference(object)) {
    return true;
  }

  // Handle type assertions
  if (object.type === AST_NODE_TYPES.TSAsExpression) {
    return isFirestoreMethodCall({
      ...node,
      callee: {
        ...node.callee,
        object: object.expression
      }
    } as TSESTree.CallExpression);
  }

  // Handle member expressions (property access)
  if (isMemberExpression(object)) {
    // Check if the property access leads to a Firestore DocumentReference
    // by traversing the member expression to find the root
    let current: TSESTree.Node = object;
    while (isMemberExpression(current)) {
      if (isFirestoreDocumentReference(current)) {
        return true;
      }
      current = current.object;
    }
    // Check the final object
    if (isFirestoreDocumentReference(current)) {
      return true;
    }
  }

  // Handle array access
  if (object.type === AST_NODE_TYPES.MemberExpression &&
      object.computed &&
      object.object.type === AST_NODE_TYPES.Identifier) {
    // For array access like refs[0], we can't easily determine the type
    // but we can check if it's likely a Firestore reference array
    const arrayName = object.object.name;
    if (arrayName.toLowerCase().includes('ref') ||
        arrayName.toLowerCase().includes('doc')) {
      return true;
    }
  }

  // Check for direct db.batch() or transaction calls
  if (isIdentifier(object)) {
    const name = object.name;
    // Check for batch or transaction variables that match common patterns
    if (/^(batch|transaction)$/i.test(name)) {
      return true;
    }
  }

  // Check if it's a Firestore reference by traversing the AST
  let current: TSESTree.Node = object;
  let foundDocOrCollection = false;

  while (current) {
    if (isCallExpression(current)) {
      const callee = current.callee;
      if (isMemberExpression(callee)) {
        const property = callee.property;
        if (isIdentifier(property)) {
          // Check for Firestore methods
          if (property.name === 'doc' || property.name === 'collection') {
            foundDocOrCollection = true;
            break;
          }
        }
      }
    }
    if (isMemberExpression(current)) {
      current = current.object;
    } else if (current.type === AST_NODE_TYPES.TSAsExpression) {
      // Handle nested type assertions
      current = (current as TSESTree.TSAsExpression).expression;
    } else {
      break;
    }
  }

<<<<<<< HEAD
=======
  // If we haven't found a doc/collection call yet, check if the object is a variable
  if (!foundDocOrCollection && isIdentifier(object)) {
    const name = object.name;
    // If the variable name contains 'doc' or 'ref', it's likely a Firestore reference
    // But exclude realtimeDb references
    if (
      (name.toLowerCase().includes('doc') ||
        name.toLowerCase().includes('ref')) &&
      !name.includes('realtimeDb') &&
      !realtimeDbRefVariables.has(name) &&
      !realtimeDbChildVariables.has(name)
    ) {
      return true;
    }
  }

>>>>>>> fae03ed1
  return foundDocOrCollection;
};

const isCallExpression = (
  node: TSESTree.Node,
): node is TSESTree.CallExpression => {
  return node.type === AST_NODE_TYPES.CallExpression;
};

const isIdentifier = (node: TSESTree.Node): node is TSESTree.Identifier => {
  return node.type === AST_NODE_TYPES.Identifier;
};

export const enforceFirestoreFacade = createRule<[], MessageIds>({
  name: 'enforce-firestore-facade',
  meta: {
    type: 'problem',
    docs: {
      description:
        'Enforce usage of Firestore facades instead of direct Firestore methods',
      recommended: 'error',
    },
    schema: [],
    messages: {
      noDirectGet:
        'Use FirestoreFetcher or FirestoreDocFetcher instead of direct .get() calls',
      noDirectSet:
        'Use DocSetter or DocSetterTransaction instead of direct .set() calls',
      noDirectUpdate:
        'Use DocSetter or DocSetterTransaction instead of direct .update() calls',
      noDirectDelete:
        'Use DocSetter or DocSetterTransaction instead of direct .delete() calls',
    },
  },
  defaultOptions: [],
  create(context) {
    // Clear the sets at the beginning of each file analysis
    realtimeDbRefVariables.clear();
    realtimeDbChildVariables.clear();
<<<<<<< HEAD
    firestoreDocRefVariables.clear();
    firestoreBatchVariables.clear();
    firestoreTransactionVariables.clear();

    return {
      // Track variable declarations
      VariableDeclarator(node) {
        isRealtimeDbRefAssignment(node);
        isFirestoreAssignment(node);
=======
    collectionObjectVariables.clear();

    return {
      // Track variable declarations that are assigned realtimeDb references or collection objects
      VariableDeclarator(node) {
        isRealtimeDbRefAssignment(node);
        isCollectionObjectAssignment(node);
>>>>>>> fae03ed1
      },

      CallExpression(node) {
        if (!isFirestoreMethodCall(node)) return;

        const callee = node.callee;
        if (!isMemberExpression(callee)) return;
        const property = callee.property;
        if (!isIdentifier(property)) return;

        // Report appropriate error based on method
        switch (property.name) {
          case 'get':
            context.report({
              node,
              messageId: 'noDirectGet',
            });
            break;
          case 'set':
            context.report({
              node,
              messageId: 'noDirectSet',
            });
            break;
          case 'update':
            context.report({
              node,
              messageId: 'noDirectUpdate',
            });
            break;
          case 'delete':
            context.report({
              node,
              messageId: 'noDirectDelete',
            });
            break;
        }
      },
    };
  },
});<|MERGE_RESOLUTION|>--- conflicted
+++ resolved
@@ -67,20 +67,24 @@
 
   // Check for Firestore batch assignments
   // e.g., const batch = db.batch();
-  if (init.type === AST_NODE_TYPES.CallExpression &&
-      isMemberExpression(init.callee) &&
-      isIdentifier(init.callee.property) &&
-      init.callee.property.name === 'batch' &&
-      isIdentifier(init.callee.object) &&
-      init.callee.object.name === 'db') {
+  if (
+    init.type === AST_NODE_TYPES.CallExpression &&
+    isMemberExpression(init.callee) &&
+    isIdentifier(init.callee.property) &&
+    init.callee.property.name === 'batch' &&
+    isIdentifier(init.callee.object) &&
+    init.callee.object.name === 'db'
+  ) {
     firestoreBatchVariables.add(varName);
     return true;
   }
 
   // Check for transaction parameter assignments
   // This is harder to detect statically, but we can check for common patterns
-  if (init.type === AST_NODE_TYPES.Identifier &&
-      (init.name === 'transaction' || init.name.includes('transaction'))) {
+  if (
+    init.type === AST_NODE_TYPES.Identifier &&
+    (init.name === 'transaction' || init.name.includes('transaction'))
+  ) {
     firestoreTransactionVariables.add(varName);
     return true;
   }
@@ -90,17 +94,20 @@
 
 const isFirestoreDocumentReference = (node: TSESTree.Node): boolean => {
   // Check if it's a direct db.collection().doc() call
-  if (node.type === AST_NODE_TYPES.CallExpression &&
-      isMemberExpression(node.callee) &&
-      isIdentifier(node.callee.property) &&
-      node.callee.property.name === 'doc') {
-
+  if (
+    node.type === AST_NODE_TYPES.CallExpression &&
+    isMemberExpression(node.callee) &&
+    isIdentifier(node.callee.property) &&
+    node.callee.property.name === 'doc'
+  ) {
     // Check if the object is a collection call
     const object = node.callee.object;
-    if (object.type === AST_NODE_TYPES.CallExpression &&
-        isMemberExpression(object.callee) &&
-        isIdentifier(object.callee.property) &&
-        object.callee.property.name === 'collection') {
+    if (
+      object.type === AST_NODE_TYPES.CallExpression &&
+      isMemberExpression(object.callee) &&
+      isIdentifier(object.callee.property) &&
+      object.callee.property.name === 'collection'
+    ) {
       return true;
     }
   }
@@ -226,9 +233,11 @@
     }
 
     // Check if this variable is tracked as a Firestore object
-    if (firestoreDocRefVariables.has(name) ||
-        firestoreBatchVariables.has(name) ||
-        firestoreTransactionVariables.has(name)) {
+    if (
+      firestoreDocRefVariables.has(name) ||
+      firestoreBatchVariables.has(name) ||
+      firestoreTransactionVariables.has(name)
+    ) {
       return true;
     }
 
@@ -253,8 +262,8 @@
       ...node,
       callee: {
         ...node.callee,
-        object: object.expression
-      }
+        object: object.expression,
+      },
     } as TSESTree.CallExpression);
   }
 
@@ -276,14 +285,18 @@
   }
 
   // Handle array access
-  if (object.type === AST_NODE_TYPES.MemberExpression &&
-      object.computed &&
-      object.object.type === AST_NODE_TYPES.Identifier) {
+  if (
+    object.type === AST_NODE_TYPES.MemberExpression &&
+    object.computed &&
+    object.object.type === AST_NODE_TYPES.Identifier
+  ) {
     // For array access like refs[0], we can't easily determine the type
     // but we can check if it's likely a Firestore reference array
     const arrayName = object.object.name;
-    if (arrayName.toLowerCase().includes('ref') ||
-        arrayName.toLowerCase().includes('doc')) {
+    if (
+      arrayName.toLowerCase().includes('ref') ||
+      arrayName.toLowerCase().includes('doc')
+    ) {
       return true;
     }
   }
@@ -325,8 +338,6 @@
     }
   }
 
-<<<<<<< HEAD
-=======
   // If we haven't found a doc/collection call yet, check if the object is a variable
   if (!foundDocOrCollection && isIdentifier(object)) {
     const name = object.name;
@@ -343,7 +354,6 @@
     }
   }
 
->>>>>>> fae03ed1
   return foundDocOrCollection;
 };
 
@@ -383,25 +393,17 @@
     // Clear the sets at the beginning of each file analysis
     realtimeDbRefVariables.clear();
     realtimeDbChildVariables.clear();
-<<<<<<< HEAD
+    collectionObjectVariables.clear();
     firestoreDocRefVariables.clear();
     firestoreBatchVariables.clear();
     firestoreTransactionVariables.clear();
 
     return {
-      // Track variable declarations
-      VariableDeclarator(node) {
-        isRealtimeDbRefAssignment(node);
-        isFirestoreAssignment(node);
-=======
-    collectionObjectVariables.clear();
-
-    return {
-      // Track variable declarations that are assigned realtimeDb references or collection objects
+      // Track variable declarations that are assigned realtimeDb references, collection objects, or Firestore references
       VariableDeclarator(node) {
         isRealtimeDbRefAssignment(node);
         isCollectionObjectAssignment(node);
->>>>>>> fae03ed1
+        isFirestoreAssignment(node);
       },
 
       CallExpression(node) {
