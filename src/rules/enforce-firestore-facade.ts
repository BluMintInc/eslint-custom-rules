--- conflicted
+++ resolved
@@ -307,17 +307,17 @@
     ) {
       return false;
     }
-<<<<<<< HEAD
+
     // Skip if it's a realtimeDb reference variable
     if (
       realtimeDbRefVariables.has(name) ||
       realtimeDbChildVariables.has(name)
     ) {
-=======
+      return false;
+    }
 
     // Check if it's a BatchManager or other custom management class
     if (name.includes('Manager') || name.includes('BatchManager')) {
->>>>>>> ecf770a0
       return false;
     }
     
@@ -428,7 +428,6 @@
     }
   }
 
-<<<<<<< HEAD
   // If we haven't found a doc/collection call yet, check if the object is a variable
   if (!foundDocOrCollection && isIdentifier(object)) {
     const name = object.name;
@@ -445,8 +444,6 @@
     }
   }
 
-=======
->>>>>>> ecf770a0
   return foundDocOrCollection;
 };
 
