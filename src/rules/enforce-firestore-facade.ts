import { AST_NODE_TYPES, TSESTree } from '@typescript-eslint/utils';
import { createRule } from '../utils/createRule';

type MessageIds =
  | 'noDirectGet'
  | 'noDirectSet'
  | 'noDirectUpdate'
  | 'noDirectDelete';

const FIRESTORE_METHODS = new Set(['get', 'set', 'update', 'delete']);

const isMemberExpression = (
  node: TSESTree.Node,
): node is TSESTree.MemberExpression => {
  return node.type === AST_NODE_TYPES.MemberExpression;
};

// Track variables that are assigned realtimeDb references
const realtimeDbRefVariables = new Set<string>();
const realtimeDbChildVariables = new Set<string>();
// Track variables that are JavaScript collection objects (Set, Map, WeakSet, WeakMap)
const collectionObjectVariables = new Set<string>();

const COLLECTION_CONSTRUCTORS = new Set(['Set', 'Map', 'WeakSet', 'WeakMap']);

const isCollectionObjectAssignment = (node: TSESTree.Node): boolean => {
  if (node.type !== AST_NODE_TYPES.VariableDeclarator) return false;

  const init = node.init;
  if (!init) return false;

  // Check for direct collection constructor calls
  // e.g., const mySet = new Set<string>(); const myMap = new Map<string, any>();
  if (
    init.type === AST_NODE_TYPES.NewExpression &&
    isIdentifier(init.callee) &&
    COLLECTION_CONSTRUCTORS.has(init.callee.name)
  ) {
    if (isIdentifier(node.id)) {
      collectionObjectVariables.add(node.id.name);
      return true;
    }
  }

  return false;
};

const isRealtimeDbRefAssignment = (node: TSESTree.Node): boolean => {
  if (node.type !== AST_NODE_TYPES.VariableDeclarator) return false;

  const init = node.init;
  if (!init) return false;

  // Check for direct realtimeDb.ref() assignments
  // e.g., const ref = realtimeDb.ref(path);
  if (
    init.type === AST_NODE_TYPES.CallExpression &&
    isMemberExpression(init.callee) &&
    isIdentifier(init.callee.property) &&
    init.callee.property.name === 'ref' &&
    isIdentifier(init.callee.object) &&
    (init.callee.object.name === 'realtimeDb' ||
      init.callee.object.name.includes('realtimeDb'))
  ) {
    if (isIdentifier(node.id)) {
      realtimeDbRefVariables.add(node.id.name);
      return true;
    }
  }

  // Check for child() method calls on realtimeDb refs
  // e.g., const childRef = parentRef.child('path');
  if (
    init.type === AST_NODE_TYPES.CallExpression &&
    isMemberExpression(init.callee) &&
    isIdentifier(init.callee.property) &&
    init.callee.property.name === 'child' &&
    isIdentifier(init.callee.object) &&
    realtimeDbRefVariables.has(init.callee.object.name)
  ) {
    if (isIdentifier(node.id)) {
      realtimeDbChildVariables.add(node.id.name);
      return true;
    }
  }

  return false;
};

const isRealtimeDbReference = (node: TSESTree.Node): boolean => {
  // Check if it's a direct realtimeDb.ref() call
  if (
    node.type === AST_NODE_TYPES.CallExpression &&
    isMemberExpression(node.callee) &&
    isIdentifier(node.callee.property) &&
    node.callee.property.name === 'ref' &&
    isIdentifier(node.callee.object) &&
    (node.callee.object.name === 'realtimeDb' ||
      node.callee.object.name.includes('realtimeDb'))
  ) {
    return true;
  }

  // Check if it's a variable that holds a realtimeDb reference
  if (isIdentifier(node)) {
    return (
      realtimeDbRefVariables.has(node.name) ||
      realtimeDbChildVariables.has(node.name)
    );
  }

  // Check if it's a child() call on a realtimeDb reference
  if (
    node.type === AST_NODE_TYPES.CallExpression &&
    isMemberExpression(node.callee) &&
    isIdentifier(node.callee.property) &&
    node.callee.property.name === 'child' &&
    isIdentifier(node.callee.object) &&
    (realtimeDbRefVariables.has(node.callee.object.name) ||
      realtimeDbChildVariables.has(node.callee.object.name))
  ) {
    return true;
  }

  return false;
};

const isFirestoreMethodCall = (node: TSESTree.CallExpression): boolean => {
  if (!isMemberExpression(node.callee)) return false;
  const property = node.callee.property;
  if (!isIdentifier(property) || !FIRESTORE_METHODS.has(property.name)) {
    return false;
  }

  // Check if the method is called on a facade instance
  const object = node.callee.object;
  if (isIdentifier(object)) {
    const name = object.name;
    // Skip if it's a facade instance
    if (
      name.includes('Fetcher') ||
      name.includes('Setter') ||
      name.includes('Tx')
    ) {
      return false;
    }
    // Skip if it's a realtimeDb reference variable
    if (
      realtimeDbRefVariables.has(name) ||
      realtimeDbChildVariables.has(name)
    ) {
<<<<<<< HEAD
=======
      return false;
    }
    // Skip if it's a JavaScript collection object (Set, Map, WeakSet, WeakMap)
    if (collectionObjectVariables.has(name)) {
>>>>>>> dc463348
      return false;
    }
    // Check for batch or transaction
    if (/batch|transaction/i.test(name)) {
      return true;
    }
  }

  // Check if the method is called on a realtimeDb reference
  if (isRealtimeDbReference(object)) {
    return false;
  }

  // Handle type assertions (as in the bug report)
  if (object.type === AST_NODE_TYPES.TSAsExpression) {
    return true;
  }

  // Check if it's a Firestore reference
  let current: TSESTree.Node = object;
  let foundDocOrCollection = false;

  while (current) {
    if (isCallExpression(current)) {
      const callee = current.callee;
      if (isMemberExpression(callee)) {
        const property = callee.property;
        if (isIdentifier(property)) {
          // Check for Firestore methods
          if (property.name === 'doc' || property.name === 'collection') {
            foundDocOrCollection = true;
            break;
          }
        }
      }
    }
    if (isMemberExpression(current)) {
      current = current.object;
    } else if (current.type === AST_NODE_TYPES.TSAsExpression) {
      // Handle nested type assertions
      current = (current as TSESTree.TSAsExpression).expression;
    } else {
      break;
    }
  }

  // If we haven't found a doc/collection call yet, check if the object is a variable
  if (!foundDocOrCollection && isIdentifier(object)) {
    const name = object.name;
    // If the variable name contains 'doc' or 'ref', it's likely a Firestore reference
    // But exclude realtimeDb references
    if (
      (name.toLowerCase().includes('doc') ||
        name.toLowerCase().includes('ref')) &&
      !name.includes('realtimeDb') &&
      !realtimeDbRefVariables.has(name) &&
      !realtimeDbChildVariables.has(name)
    ) {
      return true;
    }
  }

  return foundDocOrCollection;
};

const isCallExpression = (
  node: TSESTree.Node,
): node is TSESTree.CallExpression => {
  return node.type === AST_NODE_TYPES.CallExpression;
};

const isIdentifier = (node: TSESTree.Node): node is TSESTree.Identifier => {
  return node.type === AST_NODE_TYPES.Identifier;
};

export const enforceFirestoreFacade = createRule<[], MessageIds>({
  name: 'enforce-firestore-facade',
  meta: {
    type: 'problem',
    docs: {
      description:
        'Enforce usage of Firestore facades instead of direct Firestore methods',
      recommended: 'error',
    },
    schema: [],
    messages: {
      noDirectGet:
        'Use FirestoreFetcher or FirestoreDocFetcher instead of direct .get() calls',
      noDirectSet:
        'Use DocSetter or DocSetterTransaction instead of direct .set() calls',
      noDirectUpdate:
        'Use DocSetter or DocSetterTransaction instead of direct .update() calls',
      noDirectDelete:
        'Use DocSetter or DocSetterTransaction instead of direct .delete() calls',
    },
  },
  defaultOptions: [],
  create(context) {
    // Clear the sets at the beginning of each file analysis
    realtimeDbRefVariables.clear();
    realtimeDbChildVariables.clear();
    collectionObjectVariables.clear();

    return {
      // Track variable declarations that are assigned realtimeDb references or collection objects
      VariableDeclarator(node) {
        isRealtimeDbRefAssignment(node);
        isCollectionObjectAssignment(node);
      },

      CallExpression(node) {
        if (!isFirestoreMethodCall(node)) return;

        const callee = node.callee;
        if (!isMemberExpression(callee)) return;
        const property = callee.property;
        if (!isIdentifier(property)) return;

        // Report appropriate error based on method
        switch (property.name) {
          case 'get':
            context.report({
              node,
              messageId: 'noDirectGet',
            });
            break;
          case 'set':
            context.report({
              node,
              messageId: 'noDirectSet',
            });
            break;
          case 'update':
            context.report({
              node,
              messageId: 'noDirectUpdate',
            });
            break;
          case 'delete':
            context.report({
              node,
              messageId: 'noDirectDelete',
            });
            break;
        }
      },
    };
  },
});<|MERGE_RESOLUTION|>--- conflicted
+++ resolved
@@ -149,13 +149,10 @@
       realtimeDbRefVariables.has(name) ||
       realtimeDbChildVariables.has(name)
     ) {
-<<<<<<< HEAD
-=======
       return false;
     }
     // Skip if it's a JavaScript collection object (Set, Map, WeakSet, WeakMap)
     if (collectionObjectVariables.has(name)) {
->>>>>>> dc463348
       return false;
     }
     // Check for batch or transaction
