import { AST_NODE_TYPES, TSESTree } from '@typescript-eslint/utils';
import { createRule } from '../utils/createRule';

type MessageIds =
  | 'requireMemoizedTransformBefore'
  | 'requireMemoizedRender'
  | 'requireMemoizedRenderHits'
  | 'noDirectComponentInRender';

export const enforceRenderHitsMemoization = createRule<[], MessageIds>({
  name: 'enforce-render-hits-memoization',
  meta: {
    type: 'problem',
    docs: {
      description: 'Enforce proper memoization and usage of useRenderHits and renderHits',
      recommended: 'error',
    },
    schema: [],
    messages: {
      requireMemoizedTransformBefore: 'transformBefore prop must be memoized using useCallback',
      requireMemoizedRender: 'render prop must be memoized using useCallback',
      requireMemoizedRenderHits: 'renderHits must be used inside useMemo or useCallback',
      noDirectComponentInRender: 'Do not pass React components directly to render prop, use a memoized arrow function instead',
    },
  },
  defaultOptions: [],
  create(context) {


    const isReactComponent = (node: TSESTree.Node): boolean => {
      if (node.type !== AST_NODE_TYPES.Identifier) return false;
      const name = node.name;
      return /^[A-Z]/.test(name);
    };

    const isMemoizedVariable = (node: TSESTree.Node): boolean => {
      if (node.type !== AST_NODE_TYPES.Identifier) return false;

      // Get the variable declaration for this identifier
      const variable = context.getScope().variables.find(v => v.name === (node as TSESTree.Identifier).name);
      if (!variable) return false;

      // Check if the variable is initialized with a memoized call
      const def = variable.defs[0];
      if (!def || !def.node) return false;

      if (def.node.type === AST_NODE_TYPES.VariableDeclarator && def.node.init) {
        return isMemoizedCall(def.node.init);
      }
      return false;
    };

    const isInsideMemoizedCall = (node: TSESTree.Node): boolean => {
<<<<<<< HEAD
      if (node.type !== AST_NODE_TYPES.Identifier) {
        return false;
      }

      // Check if the node is directly inside a memoized call
=======
      // Check if the node is a reference to a memoized variable
      if (isMemoizedVariable(node)) return true;

      // Check if the node is inside a memoization hook call
>>>>>>> 7519d16d
      let current: TSESTree.Node | undefined = node;
      while (current?.parent) {
        if (current.parent.type === AST_NODE_TYPES.CallExpression) {
          const callee = current.parent.callee;
          if (callee.type === AST_NODE_TYPES.Identifier &&
              (callee.name === 'useCallback' || callee.name === 'useMemo')) {
            return true;
          }
        }
        current = current.parent;
      }

      // Check if the node is a reference to a memoized value
      const scope = context.getScope();
      const variable = scope.variables.find(v => v.name === node.name);

      if (!variable) {
        return false;
      }

      // Check if any definition is a memoized value
      for (const def of variable.defs) {
        const parent = def.node.parent;
        if (parent?.type === AST_NODE_TYPES.VariableDeclarator &&
            parent.init?.type === AST_NODE_TYPES.CallExpression) {
          const callee = parent.init.callee;
          if (callee.type === AST_NODE_TYPES.Identifier &&
              (callee.name === 'useCallback' || callee.name === 'useMemo')) {
            return true;
          }
        }
      }

      // Check if any reference is inside a memoized call
      for (const ref of variable.references) {
        let current: TSESTree.Node | undefined = ref.identifier;
        while (current?.parent) {
          if (current.parent.type === AST_NODE_TYPES.CallExpression) {
            const callee = current.parent.callee;
            if (callee.type === AST_NODE_TYPES.Identifier &&
                (callee.name === 'useCallback' || callee.name === 'useMemo')) {
              return true;
            }
          }
          current = current.parent;
        }
      }

      // Check if the node is a property of an object that is memoized
      const parent = node.parent;
      if (parent?.type === AST_NODE_TYPES.Property &&
          parent.parent?.type === AST_NODE_TYPES.ObjectExpression) {
        const objectExpression = parent.parent;
        let current: TSESTree.Node | undefined = objectExpression;
        while (current?.parent) {
          if (current.parent.type === AST_NODE_TYPES.CallExpression) {
            const callee = current.parent.callee;
            if (callee.type === AST_NODE_TYPES.Identifier &&
                (callee.name === 'useCallback' || callee.name === 'useMemo')) {
              return true;
            }
          }
          current = current.parent;
        }
      }

      // Check if the node is a property of an object that is passed to useRenderHits
      if (parent?.type === AST_NODE_TYPES.Property &&
          parent.parent?.type === AST_NODE_TYPES.ObjectExpression &&
          parent.parent.parent?.type === AST_NODE_TYPES.CallExpression &&
          parent.parent.parent.callee.type === AST_NODE_TYPES.Identifier &&
          parent.parent.parent.callee.name === useRenderHitsName) {
        return true;
      }

      return false;
    };

    let useRenderHitsName = 'useRenderHits';

    return {
      ImportDeclaration(node) {
        if (node.source.value.endsWith('useRenderHits')) {
          for (const specifier of node.specifiers) {
            if (specifier.type === AST_NODE_TYPES.ImportSpecifier &&
                specifier.imported.name === 'useRenderHits') {
              useRenderHitsName = specifier.local.name;
              break;
            }
          }
        }
      },

      CallExpression(node) {
        if (node.callee.type === AST_NODE_TYPES.Identifier && node.callee.name === useRenderHitsName) {
          if (node.arguments.length === 0) return;

          const options = node.arguments[0];
          if (options.type !== AST_NODE_TYPES.ObjectExpression) return;

          for (const prop of options.properties) {
            if (prop.type !== AST_NODE_TYPES.Property) continue;
            if (prop.key.type !== AST_NODE_TYPES.Identifier) continue;

            if (prop.key.name === 'transformBefore') {
              if (!isInsideMemoizedCall(prop.value)) {
                context.report({
                  node: prop.value,
                  messageId: 'requireMemoizedTransformBefore',
                });
              }
            } else if (prop.key.name === 'render') {
              if (isReactComponent(prop.value)) {
                context.report({
                  node: prop.value,
                  messageId: 'noDirectComponentInRender',
                });
              } else if (!isInsideMemoizedCall(prop.value)) {
                context.report({
                  node: prop.value,
                  messageId: 'requireMemoizedRender',
                });
              }
            }
          }
        }

        if (node.callee.type === AST_NODE_TYPES.Identifier && node.callee.name === 'renderHits') {
          let current: TSESTree.Node | undefined = node;
          while (current?.parent) {
            if (current.parent.type === AST_NODE_TYPES.CallExpression) {
              const callee = current.parent.callee;
              if (callee.type === AST_NODE_TYPES.Identifier &&
                  (callee.name === 'useCallback' || callee.name === 'useMemo')) {
                return;
              }
            }
            current = current.parent;
          }

          context.report({
            node,
            messageId: 'requireMemoizedRenderHits',
          });
        }
      },
    };
  },
});<|MERGE_RESOLUTION|>--- conflicted
+++ resolved
@@ -51,18 +51,10 @@
     };
 
     const isInsideMemoizedCall = (node: TSESTree.Node): boolean => {
-<<<<<<< HEAD
-      if (node.type !== AST_NODE_TYPES.Identifier) {
-        return false;
-      }
-
-      // Check if the node is directly inside a memoized call
-=======
       // Check if the node is a reference to a memoized variable
       if (isMemoizedVariable(node)) return true;
 
       // Check if the node is inside a memoization hook call
->>>>>>> 7519d16d
       let current: TSESTree.Node | undefined = node;
       while (current?.parent) {
         if (current.parent.type === AST_NODE_TYPES.CallExpression) {
