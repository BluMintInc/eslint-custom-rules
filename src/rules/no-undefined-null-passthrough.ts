import { createRule } from '../utils/createRule';
import { TSESLint, TSESTree } from '@typescript-eslint/utils';

export const noUndefinedNullPassthrough: TSESLint.RuleModule<
  'unexpected',
  never[]
> = createRule({
  create(context) {
    return {
      FunctionDeclaration(node) {
<<<<<<< HEAD
        // Only apply to functions with exactly one parameter
        if (node.params.length !== 1) {
          return;
        }

        // Skip React hooks (functions starting with 'use')
        if (
          node.id &&
          node.id.type === 'Identifier' &&
          node.id.name.startsWith('use')
=======
        // Skip functions with no parameters
        if (node.params.length === 0) {
          return;
        }

        // Skip React hooks (functions starting with 'use')
        if (
          node.id &&
          node.id.type === 'Identifier' &&
          node.id.name.startsWith('use')
        ) {
          return;
        }

        // For functions with exactly one parameter, check if it's passing through null/undefined
        if (node.params.length === 1) {
          checkFunctionBody(node.body, node.params[0], context);
        } else {
          // For functions with multiple parameters, check for early returns without arguments
          checkFunctionBodyForEarlyReturns(node.body, node.params, context);
        }
      },
      ArrowFunctionExpression(node) {
        // Skip functions with no parameters
        if (node.params.length === 0) {
          return;
        }

        // Skip if the function is part of a variable declaration that starts with 'use' (React hook)
        const parent = node.parent;
        if (
          parent &&
          parent.type === 'VariableDeclarator' &&
          parent.id.type === 'Identifier' &&
          parent.id.name.startsWith('use')
>>>>>>> 95fe49ac
        ) {
          return;
        }

<<<<<<< HEAD
        checkFunctionBody(node.body, node.params[0], context);
      },
      ArrowFunctionExpression(node) {
        // Only apply to arrow functions with exactly one parameter
        if (node.params.length !== 1) {
=======
        // For arrow functions with block body
        if (node.body.type === 'BlockStatement') {
          if (node.params.length === 1) {
            checkFunctionBody(node.body, node.params[0], context);
          } else {
            // For functions with multiple parameters, check for early returns without arguments
            checkFunctionBodyForEarlyReturns(node.body, node.params, context);
          }
        } else if (node.params.length === 1) {
          // For arrow functions with expression body (implicit return) and one parameter
          checkImplicitReturn(node, context);
        }
      },
      FunctionExpression(node) {
        // Skip functions with no parameters
        if (node.params.length === 0) {
>>>>>>> 95fe49ac
          return;
        }

        // Skip if the function is part of a variable declaration that starts with 'use' (React hook)
        const parent = node.parent;
        if (
          parent &&
          parent.type === 'VariableDeclarator' &&
          parent.id.type === 'Identifier' &&
          parent.id.name.startsWith('use')
        ) {
          return;
        }

<<<<<<< HEAD
        // For arrow functions with block body
        if (node.body.type === 'BlockStatement') {
          checkFunctionBody(node.body, node.params[0], context);
        } else {
          // For arrow functions with expression body (implicit return)
          checkImplicitReturn(node, context);
        }
      },
      FunctionExpression(node) {
        // Only apply to functions with exactly one parameter
        if (node.params.length !== 1) {
          return;
        }

        // Skip if the function is part of a variable declaration that starts with 'use' (React hook)
        const parent = node.parent;
        if (
          parent &&
          parent.type === 'VariableDeclarator' &&
          parent.id.type === 'Identifier' &&
          parent.id.name.startsWith('use')
        ) {
          return;
        }

        checkFunctionBody(node.body, node.params[0], context);
=======
        // For functions with exactly one parameter, check if it's passing through null/undefined
        if (node.params.length === 1) {
          checkFunctionBody(node.body, node.params[0], context);
        } else {
          // For functions with multiple parameters, check for early returns without arguments
          checkFunctionBodyForEarlyReturns(node.body, node.params, context);
        }
>>>>>>> 95fe49ac
      },
    };
  },

  name: 'no-undefined-null-passthrough',
  meta: {
    type: 'suggestion',
    docs: {
      description:
        'Avoid functions that return undefined or null when their single argument is undefined or null',
      recommended: 'error',
    },
    schema: [],
    messages: {
      unexpected:
        'Avoid functions that return undefined or null when their single argument is undefined or null. Move the null/undefined check to the caller instead.',
    },
  },
  defaultOptions: [],
});

/**
 * Check function body for early returns when parameter is null/undefined
 */
function checkFunctionBody(
  body: TSESTree.BlockStatement,
  param: TSESTree.Parameter,
  context: TSESLint.RuleContext<'unexpected', never[]>,
): void {
  // Get the parameter name
  let paramName: string | null = null;
  if (param.type === 'Identifier') {
    paramName = param.name;
  } else if (
    param.type === 'AssignmentPattern' &&
    param.left.type === 'Identifier'
  ) {
    paramName = param.left.name;
  }

  if (!paramName) return;

  // Look for early returns based on parameter being null/undefined
  for (const statement of body.body) {
    if (statement.type === 'IfStatement') {
      const test = statement.test;

      // Check for patterns like: if (!param) return;
      // or if (param === null) return;
      // or if (param === undefined) return;
      if (isNullUndefinedCheck(test, paramName)) {
        // Check if the consequent is a block statement with a return
        if (statement.consequent.type === 'BlockStatement') {
          for (const consequentStmt of statement.consequent.body) {
            if (
              consequentStmt.type === 'ReturnStatement' &&
              (!consequentStmt.argument ||
                isNullOrUndefinedLiteral(consequentStmt.argument))
            ) {
              // Check if there's a transformation in the function
              const hasTransformation = checkForTransformation(body, paramName);
              if (!hasTransformation) {
                context.report({
                  node: statement,
                  messageId: 'unexpected',
                });
              }
              return;
            }
          }
        }
        // Check if the consequent is a direct return statement
        else if (
          statement.consequent.type === 'ReturnStatement' &&
          (!statement.consequent.argument ||
            isNullOrUndefinedLiteral(statement.consequent.argument))
        ) {
          // Check if there's a transformation in the function
          const hasTransformation = checkForTransformation(body, paramName);
          if (!hasTransformation) {
            context.report({
              node: statement,
              messageId: 'unexpected',
            });
          }
          return;
        }
      }
    }
  }
}

/**
 * Check if the function body contains a transformation of the parameter
 */
function checkForTransformation(
  body: TSESTree.BlockStatement,
  paramName: string | null,
): boolean {
  if (!paramName) return false;

  // Look for return statements or other statements that use the parameter in a transformation
  for (const statement of body.body) {
    if (statement.type === 'ReturnStatement' && statement.argument) {
      // Check for various transformation patterns
      if (containsParameterTransformation(statement.argument, paramName)) {
        return true;
      }
    }
    // Check for other statements that might contain transformations (like for loops with yield)
    if (
      statement.type === 'ForStatement' ||
      statement.type === 'ForInStatement' ||
      statement.type === 'ForOfStatement'
    ) {
      if (containsTransformationInStatement(statement, paramName)) {
        return true;
      }
    }
  }

  return false;
}

/**
 * Check if a statement contains a transformation of the parameter
 */
function containsTransformationInStatement(
  statement: TSESTree.Statement,
  // eslint-disable-next-line @typescript-eslint/no-unused-vars
  _paramName: string,
): boolean {
  // For generator functions, check if there are yield expressions with external function calls
  if (
    statement.type === 'ForOfStatement' &&
    statement.body.type === 'BlockStatement'
  ) {
    for (const stmt of statement.body.body) {
      if (
<<<<<<< HEAD
        statement.argument.type === 'CallExpression' &&
        statement.argument.arguments.some(
          (arg) => arg.type === 'Identifier' && arg.name === paramName,
        )
=======
        stmt.type === 'ExpressionStatement' &&
        stmt.expression.type === 'YieldExpression' &&
        stmt.expression.argument &&
        stmt.expression.argument.type === 'CallExpression' &&
        stmt.expression.argument.callee.type === 'Identifier'
>>>>>>> 95fe49ac
      ) {
        return true;
      }
    }
  }
  return false;
}

/**
 * Check if an expression contains a transformation of the parameter
 * A transformation is considered to be calling external functions with the parameter,
 * not just calling methods on the parameter itself.
 */
function containsParameterTransformation(
  node: TSESTree.Expression,
  paramName: string,
): boolean {
  // Check for direct function calls with the parameter: transformData(data)
  // This is considered a transformation because it's calling an external function
  if (
    node.type === 'CallExpression' &&
    node.callee.type === 'Identifier' && // External function call
    node.arguments.some(
      (arg) => arg.type === 'Identifier' && arg.name === paramName,
    )
  ) {
    return true;
  }

  // Check for Object.* method calls: Object.keys(data), Object.values(data), Object.entries(data)
  if (
    node.type === 'CallExpression' &&
    node.callee.type === 'MemberExpression' &&
    node.callee.object.type === 'Identifier' &&
    node.callee.object.name === 'Object' &&
    node.arguments.some(
      (arg) => arg.type === 'Identifier' && arg.name === paramName,
    )
  ) {
    return true;
  }

  // Check for chained operations that start with external functions: Object.entries(rounds).reduce(...).sort(...)
  if (
    node.type === 'CallExpression' &&
    node.callee.type === 'MemberExpression' &&
    node.callee.object.type === 'CallExpression' &&
    node.callee.object.callee.type === 'MemberExpression' &&
    node.callee.object.callee.object.type === 'Identifier' &&
    node.callee.object.callee.object.name === 'Object' &&
    node.callee.object.arguments.some(
      (arg) => arg.type === 'Identifier' && arg.name === paramName,
    )
  ) {
    return true;
  }

  // Method calls on the parameter itself (like data.process(), items.filter())
  // are NOT considered transformations for the purpose of this rule
  return false;
}

/**
 * Check arrow functions with expression bodies (implicit returns)
 */
function checkImplicitReturn(
  node: TSESTree.ArrowFunctionExpression,
  context: TSESLint.RuleContext<'unexpected', never[]>,
): void {
  // Get the parameter name
  let paramName: string | null = null;
  if (node.params[0].type === 'Identifier') {
    paramName = node.params[0].name;
  } else if (
    node.params[0].type === 'AssignmentPattern' &&
    node.params[0].left.type === 'Identifier'
  ) {
    paramName = node.params[0].left.name;
  }

  if (!paramName) return;

  // Check for patterns like: (param) => param ? param.value : null
  if (node.body.type === 'ConditionalExpression') {
    const test = node.body.test;
    if (
      isParameterReference(test, paramName) &&
      isNullOrUndefinedLiteral(node.body.alternate)
    ) {
      context.report({
        node,
        messageId: 'unexpected',
      });
    }
  } else if (node.body.type === 'LogicalExpression') {
    // Check for (param) => param && doSomething(param)
    if (
      node.body.operator === '&&' &&
      isParameterReference(node.body.left, paramName)
    ) {
      context.report({
        node,
        messageId: 'unexpected',
      });
    }
  } else if (node.body.type === 'Identifier' && node.body.name === paramName) {
    // Check for (param) => param
    context.report({
      node,
      messageId: 'unexpected',
    });
  }
}

/**
 * Check if an expression is testing if a parameter is null or undefined
 */
function isNullUndefinedCheck(
  node: TSESTree.Expression,
  paramName: string,
): boolean {
  // Check for !param
  if (
    node.type === 'UnaryExpression' &&
    node.operator === '!' &&
    node.argument.type === 'Identifier' &&
    node.argument.name === paramName
  ) {
    return true;
  }

  // Check for param === null, param === undefined, etc.
  if (
    node.type === 'BinaryExpression' &&
    (node.operator === '===' ||
      node.operator === '==' ||
      node.operator === '!==' ||
      node.operator === '!=')
  ) {
    const left = node.left;
    const right = node.right;

    // param === null/undefined
    if (
      left.type === 'Identifier' &&
      left.name === paramName &&
      isNullOrUndefinedLiteral(right)
    ) {
      return true;
    }

    // null/undefined === param
    if (
      right.type === 'Identifier' &&
      right.name === paramName &&
      left.type !== 'PrivateIdentifier' && // Ensure left is not a PrivateIdentifier
      isNullOrUndefinedLiteral(left)
    ) {
      return true;
    }
  }

  // Check for param === null || param === undefined
  if (node.type === 'LogicalExpression' && node.operator === '||') {
    return (
      isNullUndefinedCheck(node.left, paramName) ||
      isNullUndefinedCheck(node.right, paramName)
    );
  }

  return false;
}

/**
 * Check if a node is a null or undefined literal
 */
function isNullOrUndefinedLiteral(node: TSESTree.Expression): boolean {
  if (node.type === 'Literal' && node.value === null) {
    return true;
  }

  if (node.type === 'Identifier' && node.name === 'undefined') {
    return true;
  }

  return false;
}

/**
 * Check if a node is a reference to the parameter
 */
function isParameterReference(
  node: TSESTree.Expression,
  paramName: string | null,
): boolean {
  if (!paramName) return false;
  return node.type === 'Identifier' && node.name === paramName;
}

/**
 * Check function body for early returns without arguments (implicit undefined)
 * based on parameter null/undefined checks
 */
function checkFunctionBodyForEarlyReturns(
  body: TSESTree.BlockStatement,
  params: TSESTree.Parameter[],
  context: TSESLint.RuleContext<'unexpected', never[]>,
): void {
  // Get parameter names
  const paramNames = params
    .map((param) => {
      if (param.type === 'Identifier') {
        return param.name;
      } else if (
        param.type === 'AssignmentPattern' &&
        param.left.type === 'Identifier'
      ) {
        return param.left.name;
      }
      return null;
    })
    .filter((name): name is string => name !== null);

  if (paramNames.length === 0) return;

  // Look for early returns without arguments based on parameter checks
  for (const statement of body.body) {
    if (statement.type === 'IfStatement') {
      const test = statement.test;

      // Check if the test is checking any parameter for null/undefined
      const isParameterCheck = paramNames.some((paramName) =>
        isNullUndefinedCheck(test, paramName),
      );

      if (isParameterCheck) {
        // Check if the consequent is a block statement with a return
        if (statement.consequent.type === 'BlockStatement') {
          for (const consequentStmt of statement.consequent.body) {
            if (
              consequentStmt.type === 'ReturnStatement' &&
              (!consequentStmt.argument ||
                isNullOrUndefinedLiteral(consequentStmt.argument))
            ) {
              // Check if there's a transformation in the function
              const hasTransformation = paramNames.some((paramName) =>
                checkForTransformation(body, paramName),
              );
              if (!hasTransformation) {
                context.report({
                  node: statement,
                  messageId: 'unexpected',
                });
              }
              return;
            }
          }
        }
        // Check if the consequent is a direct return statement without an argument
        else if (
          statement.consequent.type === 'ReturnStatement' &&
          (!statement.consequent.argument ||
            isNullOrUndefinedLiteral(statement.consequent.argument))
        ) {
          // Check if there's a transformation in the function
          const hasTransformation = paramNames.some((paramName) =>
            checkForTransformation(body, paramName),
          );
          if (!hasTransformation) {
            context.report({
              node: statement,
              messageId: 'unexpected',
            });
          }
          return;
        }
      }
    }
  }
}

<|MERGE_RESOLUTION|>--- conflicted
+++ resolved
@@ -8,18 +8,6 @@
   create(context) {
     return {
       FunctionDeclaration(node) {
-<<<<<<< HEAD
-        // Only apply to functions with exactly one parameter
-        if (node.params.length !== 1) {
-          return;
-        }
-
-        // Skip React hooks (functions starting with 'use')
-        if (
-          node.id &&
-          node.id.type === 'Identifier' &&
-          node.id.name.startsWith('use')
-=======
         // Skip functions with no parameters
         if (node.params.length === 0) {
           return;
@@ -55,18 +43,10 @@
           parent.type === 'VariableDeclarator' &&
           parent.id.type === 'Identifier' &&
           parent.id.name.startsWith('use')
->>>>>>> 95fe49ac
         ) {
           return;
         }
 
-<<<<<<< HEAD
-        checkFunctionBody(node.body, node.params[0], context);
-      },
-      ArrowFunctionExpression(node) {
-        // Only apply to arrow functions with exactly one parameter
-        if (node.params.length !== 1) {
-=======
         // For arrow functions with block body
         if (node.body.type === 'BlockStatement') {
           if (node.params.length === 1) {
@@ -83,7 +63,6 @@
       FunctionExpression(node) {
         // Skip functions with no parameters
         if (node.params.length === 0) {
->>>>>>> 95fe49ac
           return;
         }
 
@@ -98,34 +77,6 @@
           return;
         }
 
-<<<<<<< HEAD
-        // For arrow functions with block body
-        if (node.body.type === 'BlockStatement') {
-          checkFunctionBody(node.body, node.params[0], context);
-        } else {
-          // For arrow functions with expression body (implicit return)
-          checkImplicitReturn(node, context);
-        }
-      },
-      FunctionExpression(node) {
-        // Only apply to functions with exactly one parameter
-        if (node.params.length !== 1) {
-          return;
-        }
-
-        // Skip if the function is part of a variable declaration that starts with 'use' (React hook)
-        const parent = node.parent;
-        if (
-          parent &&
-          parent.type === 'VariableDeclarator' &&
-          parent.id.type === 'Identifier' &&
-          parent.id.name.startsWith('use')
-        ) {
-          return;
-        }
-
-        checkFunctionBody(node.body, node.params[0], context);
-=======
         // For functions with exactly one parameter, check if it's passing through null/undefined
         if (node.params.length === 1) {
           checkFunctionBody(node.body, node.params[0], context);
@@ -133,7 +84,6 @@
           // For functions with multiple parameters, check for early returns without arguments
           checkFunctionBodyForEarlyReturns(node.body, node.params, context);
         }
->>>>>>> 95fe49ac
       },
     };
   },
@@ -273,18 +223,11 @@
   ) {
     for (const stmt of statement.body.body) {
       if (
-<<<<<<< HEAD
-        statement.argument.type === 'CallExpression' &&
-        statement.argument.arguments.some(
-          (arg) => arg.type === 'Identifier' && arg.name === paramName,
-        )
-=======
         stmt.type === 'ExpressionStatement' &&
         stmt.expression.type === 'YieldExpression' &&
         stmt.expression.argument &&
         stmt.expression.argument.type === 'CallExpression' &&
         stmt.expression.argument.callee.type === 'Identifier'
->>>>>>> 95fe49ac
       ) {
         return true;
       }
@@ -564,5 +507,4 @@
       }
     }
   }
-}
-
+}