import { AST_NODE_TYPES, TSESTree } from '@typescript-eslint/utils';
import { createRule } from '../utils/createRule';

type MessageIds = 'noTypeAssertionReturns' | 'useExplicitVariable';

type Options = [
  {
    allowAsConst?: boolean;
    allowTypePredicates?: boolean;
  },
];

const defaultOptions: Options[0] = {
  allowAsConst: true,
  allowTypePredicates: true,
};

/**
 * Checks if a type assertion is 'as const'
 */
function isAsConstAssertion(node: TSESTree.TSAsExpression): boolean {
  const typeAnnotation = node.typeAnnotation;
  return (
    typeAnnotation.type === AST_NODE_TYPES.TSTypeReference &&
    typeAnnotation.typeName.type === AST_NODE_TYPES.Identifier &&
    typeAnnotation.typeName.name === 'const'
  );
}

/**
 * Checks if a node is a type predicate (using 'is' keyword)
 */
function isTypePredicate(node: TSESTree.TSTypeAnnotation): boolean {
  return node.typeAnnotation.type === AST_NODE_TYPES.TSTypePredicate;
}

/**
 * Checks if a node is inside a return statement
 */
function isInsideReturnStatement(node: TSESTree.Node): boolean {
  let current: TSESTree.Node | undefined = node;

  while (current?.parent) {
    // If we encounter a variable declaration before a return statement,
    // then the node is not directly inside a return statement
    if (
      current.parent.type === AST_NODE_TYPES.VariableDeclarator ||
      current.parent.type === AST_NODE_TYPES.VariableDeclaration
    ) {
      return false;
    }

    if (current.parent.type === AST_NODE_TYPES.ReturnStatement) {
      return true;
    }
    current = current.parent;
  }

  return false;
}

/**
 * Checks if a node is inside a conditional statement
 */
function isInsideConditionalStatement(node: TSESTree.Node): boolean {
  let current: TSESTree.Node | undefined = node;

  while (current?.parent) {
    if (
      current.parent.type === AST_NODE_TYPES.IfStatement ||
      current.parent.type === AST_NODE_TYPES.WhileStatement ||
      current.parent.type === AST_NODE_TYPES.DoWhileStatement ||
      current.parent.type === AST_NODE_TYPES.ForStatement ||
      current.parent.type === AST_NODE_TYPES.ConditionalExpression
    ) {
      // If we're in a conditional statement but not in a return statement, it's valid
      return !isInsideReturnStatement(current.parent);
    }
    current = current.parent;
  }

  return false;
}

/**
 * Checks if a type assertion is used to access a property
 */
function isPropertyAccess(
  node: TSESTree.TSAsExpression | TSESTree.TSTypeAssertion,
): boolean {
  return (
    node.parent?.type === AST_NODE_TYPES.MemberExpression &&
    node.parent.object === node
  );
}

/**
 * Checks if a type assertion is used within an array includes check
 */
function isArrayIncludesCheck(
  node: TSESTree.TSAsExpression | TSESTree.TSTypeAssertion,
): boolean {
  return (
    node.parent?.type === AST_NODE_TYPES.CallExpression &&
    node.parent.arguments.includes(node) &&
    node.parent.callee.type === AST_NODE_TYPES.MemberExpression &&
    node.parent.callee.property.type === AST_NODE_TYPES.Identifier &&
    node.parent.callee.property.name === 'includes'
  );
}

export const noTypeAssertionReturns = createRule<Options, MessageIds>({
  name: 'no-type-assertion-returns',
  meta: {
    type: 'suggestion',
    docs: {
      description:
        'Enforce typing variables before returning them, rather than using type assertions or explicit return types',
      recommended: 'error',
      requiresTypeChecking: false,
    },
    fixable: 'code',
    schema: [
      {
        type: 'object',
        properties: {
          allowAsConst: { type: 'boolean' },
          allowTypePredicates: { type: 'boolean' },
        },
        additionalProperties: false,
      },
    ],
    messages: {
      noTypeAssertionReturns:
        'Return value uses a type assertion to "{{assertedType}}", which bypasses TypeScript checks and can hide missing or invalid data. Create a typed variable or add a narrowing step before returning so the value is validated without casting.',
      useExplicitVariable:
        'Return type "{{returnType}}" is declared while returning an unchecked expression, so TypeScript trusts the annotation instead of validating the value. Assign the expression to a typed variable or narrow it first, then return that variable.',
    },
<<<<<<< HEAD
  ],
  messages: {
    noTypeAssertionReturns:
      'What\'s wrong: Return value uses a type assertion to "{{assertedType}}", which bypasses TypeScript checks. → Why it matters: Casts can hide missing or invalid data and let unsafe values reach callers without compile-time errors. → How to fix: Create a typed variable or add a narrowing step before returning so the value is validated by the type system instead of forced with a cast.',
    useExplicitVariable:
      'What\'s wrong: Return type "{{returnType}}" is declared while returning an unchecked expression, so TypeScript trusts the annotation instead of validating the actual value. → Why it matters: This hides mismatches between implementation and contract, letting incorrect return values propagate without type errors. → How to fix: Assign the expression to a typed variable or narrow it first, then return that variable so TypeScript can verify it against the declared return type.',
  },
=======
>>>>>>> e3b99407
  },
  defaultOptions: [defaultOptions],
  create(context, [options]) {
    const mergedOptions = { ...defaultOptions, ...options };
    const sourceCode = context.getSourceCode();

    function getTypeText(
      typeNode: TSESTree.Node | undefined,
      fallback: string,
    ): string {
      const text = typeNode ? sourceCode.getText(typeNode).trim() : '';
      return text || fallback;
    }

    function reportTypeAssertion(
      node: TSESTree.TSAsExpression | TSESTree.TSTypeAssertion,
    ) {
      context.report({
        node,
        messageId: 'noTypeAssertionReturns',
        data: {
          assertedType: getTypeText(node.typeAnnotation, 'the asserted type'),
        },
      });
    }

    function reportReturnTypeAnnotation(
      typeAnnotation: TSESTree.TSTypeAnnotation,
    ) {
      context.report({
        node: typeAnnotation,
        messageId: 'useExplicitVariable',
        data: {
          returnType: getTypeText(
            typeAnnotation.typeAnnotation,
            'the declared return type',
          ),
        },
      });
    }

    /**
     * Checks if a node is inside a JSX attribute or object property (which could be JSX props)
     */
    function isInsideJSXAttributeOrObjectProperty(
      node: TSESTree.Node,
    ): boolean {
      let current: TSESTree.Node | undefined = node;

      while (current?.parent) {
        // Direct JSX attribute
        if (current.parent.type === AST_NODE_TYPES.JSXAttribute) {
          return true;
        }

        // Object property (which could be JSX props)
        if (current.parent.type === AST_NODE_TYPES.Property) {
          return true;
        }

        current = current.parent;
      }

      return false;
    }

    /**
     * Common function to check if a type assertion should be allowed
     */
    function shouldAllowTypeAssertion(
      node: TSESTree.TSAsExpression | TSESTree.TSTypeAssertion,
    ): boolean {
      // If the parent is a return statement, we already handle it in ReturnStatement
      if (node.parent?.type === AST_NODE_TYPES.ReturnStatement) {
        return true;
      }

      // If the parent is an arrow function, we already handle it in ArrowFunctionExpression
      if (node.parent?.type === AST_NODE_TYPES.ArrowFunctionExpression) {
        return true;
      }

      // If the parent is a variable declarator, this is a variable declaration with type assertion
      // which is a valid pattern and should not be flagged
      if (node.parent?.type === AST_NODE_TYPES.VariableDeclarator) {
        return true;
      }

      // Allow type assertions within conditional statements (if, while, do-while, for)
      if (
        node.parent?.type === AST_NODE_TYPES.IfStatement ||
        node.parent?.type === AST_NODE_TYPES.WhileStatement ||
        node.parent?.type === AST_NODE_TYPES.DoWhileStatement ||
        node.parent?.type === AST_NODE_TYPES.ForStatement
      ) {
        return true;
      }

      // Allow type assertions within logical expressions (which are often used in conditions)
      if (node.parent?.type === AST_NODE_TYPES.LogicalExpression) {
        return true;
      }

      // Allow type assertions within method calls like array.includes()
      if (
        node.parent?.type === AST_NODE_TYPES.CallExpression &&
        node.parent.callee.type === AST_NODE_TYPES.MemberExpression
      ) {
        return true;
      }

      // Allow type assertions within array includes checks
      if (isArrayIncludesCheck(node)) {
        return true;
      }

      // Allow type assertions within conditional expressions, but only if they're not part of a return statement
      if (
        node.parent?.type === AST_NODE_TYPES.ConditionalExpression &&
        !isInsideReturnStatement(node)
      ) {
        return true;
      }

      // Allow type assertions used to access properties in conditional contexts
      if (isPropertyAccess(node) && isInsideConditionalStatement(node)) {
        return true;
      }

      // Allow type assertions in object instantiations (as constructor arguments)
      if (
        node.parent?.type === AST_NODE_TYPES.ObjectExpression &&
        node.parent.parent?.type === AST_NODE_TYPES.NewExpression
      ) {
        return true;
      }

      // Allow type assertions as arguments to constructors
      if (
        node.parent?.type === AST_NODE_TYPES.NewExpression ||
        (node.parent?.type === AST_NODE_TYPES.CallExpression &&
          node.parent.parent?.type === AST_NODE_TYPES.NewExpression)
      ) {
        return true;
      }

      // Allow type assertions as arguments to constructor calls
      if (node.parent?.type === AST_NODE_TYPES.CallExpression) {
        let current: TSESTree.Node | undefined = node.parent;
        while (current?.parent) {
          if (current.parent.type === AST_NODE_TYPES.NewExpression) {
            return true;
          }
          current = current.parent;
        }
      }

      // Allow type assertions in JSX attributes/props or object properties
      if (isInsideJSXAttributeOrObjectProperty(node)) {
        return true;
      }

      // Only flag type assertions in return statements
      if (!isInsideReturnStatement(node)) {
        return true;
      }

      return false;
    }

    /**
     * Check if the current file is a .f.ts file
     */
    function isFunctionFile(context: any): boolean {
      const filename = context.getFilename();
      return filename.endsWith('.f.ts');
    }

    /**
     * Common function to check function return types
     */
    function checkFunctionReturnType(
      node:
        | TSESTree.FunctionDeclaration
        | TSESTree.FunctionExpression
        | TSESTree.ArrowFunctionExpression,
    ) {
      if (!node.returnType) return;

      // Skip checking return types in .f.ts files
      if (isFunctionFile(context)) {
        return;
      }

      // Allow type predicates if configured
      if (
        mergedOptions.allowTypePredicates &&
        isTypePredicate(node.returnType)
      ) {
        return;
      }

      // If type predicates are not allowed, report them
      if (
        !mergedOptions.allowTypePredicates &&
        isTypePredicate(node.returnType)
      ) {
        reportReturnTypeAnnotation(node.returnType);
        return;
      }

      // Check if the function has a return statement with a direct value (not a variable)
      if (node.body && node.body.type === AST_NODE_TYPES.BlockStatement) {
        for (const statement of node.body.body) {
          if (
            statement.type === AST_NODE_TYPES.ReturnStatement &&
            statement.argument
          ) {
            // If returning a variable reference, that's fine
            if (statement.argument.type === AST_NODE_TYPES.Identifier) {
              continue;
            }

            // If returning an object literal, array literal, or other complex expression
            // without first assigning it to a typed variable, that's a problem
            if (
              statement.argument.type === AST_NODE_TYPES.ObjectExpression ||
              statement.argument.type === AST_NODE_TYPES.ArrayExpression ||
              statement.argument.type === AST_NODE_TYPES.CallExpression
            ) {
              reportReturnTypeAnnotation(node.returnType);
              break;
            }
          }
        }
      }
    }

    return {
      // Check for return statements with type assertions
      ReturnStatement(node) {
        if (!node.argument) return;

        // Check for type assertions using 'as' keyword
        if (node.argument.type === AST_NODE_TYPES.TSAsExpression) {
          // Allow 'as const' assertions if configured
          if (mergedOptions.allowAsConst && isAsConstAssertion(node.argument)) {
            return;
          }

          // For nested type assertions, only report the outermost one
          if (node.argument.expression.type === AST_NODE_TYPES.TSAsExpression) {
            reportTypeAssertion(node.argument);
            return;
          }

          reportTypeAssertion(node.argument);
        }

        // Check for type assertions using angle bracket syntax
        if (node.argument.type === AST_NODE_TYPES.TSTypeAssertion) {
          reportTypeAssertion(node.argument);
        }
      },

      // Check functions with explicit return types
      FunctionDeclaration(node) {
        checkFunctionReturnType(node);
      },

      // Check function expressions with explicit return types
      FunctionExpression(node) {
        checkFunctionReturnType(node);
      },

      // Check arrow functions
      ArrowFunctionExpression(node) {
        // For arrow functions with expression bodies (no block)
        if (node.body.type !== AST_NODE_TYPES.BlockStatement) {
          // Check for explicit return type
          if (node.returnType) {
            // Skip checking return types in .f.ts files
            if (isFunctionFile(context)) {
              return;
            }

            // Allow type predicates if configured
            if (
              mergedOptions.allowTypePredicates &&
              isTypePredicate(node.returnType)
            ) {
              return;
            }

            // If type predicates are not allowed, report them
            if (
              !mergedOptions.allowTypePredicates &&
              isTypePredicate(node.returnType)
            ) {
              reportReturnTypeAnnotation(node.returnType);
              return;
            }

            // If returning an object literal with explicit return type, report it
            if (
              node.body.type === AST_NODE_TYPES.ObjectExpression ||
              node.body.type === AST_NODE_TYPES.ArrayExpression
            ) {
              reportReturnTypeAnnotation(node.returnType);
            }
          }

          // Check for type assertions in the body
          if (node.body.type === AST_NODE_TYPES.TSAsExpression) {
            // Allow 'as const' assertions if configured
            if (mergedOptions.allowAsConst && isAsConstAssertion(node.body)) {
              return;
            }

            reportTypeAssertion(node.body);
          } else if (node.body.type === AST_NODE_TYPES.TSTypeAssertion) {
            reportTypeAssertion(node.body);
          }
        } else if (node.returnType) {
          // For arrow functions with block bodies
          checkFunctionReturnType(node);
        }
      },

      // Check for array methods with type assertions
      CallExpression() {
        // Skip this check as we'll handle it in the TSAsExpression and TSTypeAssertion handlers
      },

      // Check for type assertions in expressions
      TSAsExpression(node) {
        // Allow 'as const' assertions if configured
        if (mergedOptions.allowAsConst && isAsConstAssertion(node)) {
          return;
        }

        // Use the common function to check if the type assertion should be allowed
        if (shouldAllowTypeAssertion(node)) {
          return;
        }

        // For standalone type assertions in expressions
        reportTypeAssertion(node);
      },

      // Check for type assertions using angle bracket syntax
      TSTypeAssertion(node) {
        // Use the common function to check if the type assertion should be allowed
        if (shouldAllowTypeAssertion(node)) {
          return;
        }

        // For standalone type assertions in expressions
        reportTypeAssertion(node);
      },
    };
  },
});<|MERGE_RESOLUTION|>--- conflicted
+++ resolved
@@ -132,20 +132,14 @@
     ],
     messages: {
       noTypeAssertionReturns:
-        'Return value uses a type assertion to "{{assertedType}}", which bypasses TypeScript checks and can hide missing or invalid data. Create a typed variable or add a narrowing step before returning so the value is validated without casting.',
+        `What's wrong: Return value uses a type assertion to "{{assertedType}}", which bypasses TypeScript checks. ` +
+        `→ Why it matters: Casts can hide missing or invalid data and let unsafe values reach callers without compile-time errors. ` +
+        `→ How to fix: Create a typed variable or add a narrowing step before returning so the value is validated by the type system instead of forced with a cast.`,
       useExplicitVariable:
-        'Return type "{{returnType}}" is declared while returning an unchecked expression, so TypeScript trusts the annotation instead of validating the value. Assign the expression to a typed variable or narrow it first, then return that variable.',
+        `What's wrong: Return type "{{returnType}}" is declared while returning an unchecked expression, so TypeScript trusts the annotation instead of validating the actual value. ` +
+        `→ Why it matters: This hides mismatches between implementation and contract, letting incorrect return values propagate without type errors. ` +
+        `→ How to fix: Assign the expression to a typed variable or narrow it first, then return that variable so TypeScript can verify it against the declared return type.`,
     },
-<<<<<<< HEAD
-  ],
-  messages: {
-    noTypeAssertionReturns:
-      'What\'s wrong: Return value uses a type assertion to "{{assertedType}}", which bypasses TypeScript checks. → Why it matters: Casts can hide missing or invalid data and let unsafe values reach callers without compile-time errors. → How to fix: Create a typed variable or add a narrowing step before returning so the value is validated by the type system instead of forced with a cast.',
-    useExplicitVariable:
-      'What\'s wrong: Return type "{{returnType}}" is declared while returning an unchecked expression, so TypeScript trusts the annotation instead of validating the actual value. → Why it matters: This hides mismatches between implementation and contract, letting incorrect return values propagate without type errors. → How to fix: Assign the expression to a typed variable or narrow it first, then return that variable so TypeScript can verify it against the declared return type.',
-  },
-=======
->>>>>>> e3b99407
   },
   defaultOptions: [defaultOptions],
   create(context, [options]) {
@@ -319,7 +313,7 @@
     /**
      * Check if the current file is a .f.ts file
      */
-    function isFunctionFile(context: any): boolean {
+    function isFunctionFile(): boolean {
       const filename = context.getFilename();
       return filename.endsWith('.f.ts');
     }
@@ -336,7 +330,7 @@
       if (!node.returnType) return;
 
       // Skip checking return types in .f.ts files
-      if (isFunctionFile(context)) {
+      if (isFunctionFile()) {
         return;
       }
 
@@ -428,7 +422,7 @@
           // Check for explicit return type
           if (node.returnType) {
             // Skip checking return types in .f.ts files
-            if (isFunctionFile(context)) {
+            if (isFunctionFile()) {
               return;
             }
 
