--- conflicted
+++ resolved
@@ -73,12 +73,7 @@
 
     return {
       Program() {
-<<<<<<< HEAD
-        // Get the source code
-        const sourceCode = context.sourceCode;
-=======
         const sourceCode = context.getSourceCode();
->>>>>>> 2d458b3b
         const comments = sourceCode.getAllComments();
 
         for (const comment of comments) {
