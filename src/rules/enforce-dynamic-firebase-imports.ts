import { TSESTree } from '@typescript-eslint/utils';
import { createRule } from '../utils/createRule';

export const enforceFirebaseImports = createRule({
  name: 'enforce-dynamic-firebase-imports',
  meta: {
    type: 'problem',
    docs: {
      description:
        'Require firebaseCloud modules to be loaded via dynamic import so Firebase code stays out of the initial bundle and only loads when needed.',
      recommended: 'error',
    },
    fixable: 'code',
    hasSuggestions: true,
    schema: [],
    messages: {
      noDynamicImport:
        'Static import from firebaseCloud path "{{importPath}}" eagerly bundles Firebase handlers into the initial client chunk, which inflates startup time and prevents lazy loading. Replace it with an awaited dynamic import so the code only loads when invoked (e.g., `const module = await import(\'{{importPath}}\')` or destructure the exports you need).',
    },
  },
  defaultOptions: [],
  create(context) {
    return {
      ImportDeclaration(node) {
        // Skip third-party files
        const filename = context.getFilename?.();
        if (filename && /(^|[\\/])node_modules([\\/]|$)/.test(filename)) {
          return;
        }

        // Skip type-only import declarations
        if (node.importKind === 'type') {
          return;
        }

        const importPath = node.source.value as string;

        // Check if the import is from firebaseCloud directory
        if (!importPath.includes('firebaseCloud/')) {
          return;
        }

        // Determine specifiers
        const defaultSpecifier = node.specifiers.find(
          (spec): spec is TSESTree.ImportDefaultSpecifier =>
            spec.type === 'ImportDefaultSpecifier',
        );
        const namespaceSpecifier = node.specifiers.find(
          (spec): spec is TSESTree.ImportNamespaceSpecifier =>
            spec.type === 'ImportNamespaceSpecifier',
        );
        const namedSpecifiers = node.specifiers.filter(
          (spec): spec is TSESTree.ImportSpecifier =>
            spec.type === 'ImportSpecifier' && spec.importKind !== 'type',
        );
        const typeOnlySpecifiers = node.specifiers.filter(
          (spec): spec is TSESTree.ImportSpecifier =>
            spec.type === 'ImportSpecifier' && spec.importKind === 'type',
        );

        // If there are only type-only specifiers, allow
        if (
          !defaultSpecifier &&
          !namespaceSpecifier &&
          namedSpecifiers.length === 0 &&
          typeOnlySpecifiers.length > 0
        ) {
          return;
        }

<<<<<<< HEAD
        context.report({
          node,
          messageId: 'noDynamicImport',
          data: { importPath },
          fix(fixer) {
            const statements: string[] = [];

            // Preserve type-only specifiers by keeping a type import
            if (typeOnlySpecifiers.length > 0) {
              const typeNames = typeOnlySpecifiers
                .map((spec) => {
                  const importedName = spec.imported.name;
                  const localName = spec.local.name;
                  return importedName === localName
                    ? importedName
                    : `${importedName} as ${localName}`;
                })
                .join(', ');
              statements.push(
                `import type { ${typeNames} } from '${importPath}';`,
              );
            }
=======
        const buildTypeNames = (): string =>
          typeOnlySpecifiers
            .map((spec) =>
              spec.imported.name === spec.local.name
                ? spec.imported.name
                : `${spec.imported.name} as ${spec.local.name}`,
            )
            .join(', ');
>>>>>>> 53df89fe

        const buildReplacement = (
          options: {
            allowSideEffectFix?: boolean;
          } = {},
        ): string | null => {
          const statements: string[] = [];

          if (typeOnlySpecifiers.length > 0) {
            statements.push(
              `import type { ${buildTypeNames()} } from '${importPath}';`,
            );
          }

          if (namespaceSpecifier) {
            const nsLocal = namespaceSpecifier.local.name;
            statements.push(
              `const ${nsLocal} = await import('${importPath}');`,
            );

            if (defaultSpecifier) {
              const defLocal = defaultSpecifier.local.name;
              statements.push(`const ${defLocal} = ${nsLocal}.default;`);
            }

            const destructureFromNamespace: string[] = [];
            if (namedSpecifiers.length > 0) {
              const destructureParts = namedSpecifiers.map((spec) => {
                const imported = spec.imported.name;
                const local = spec.local.name;
                return imported === local ? imported : `${imported}: ${local}`;
              });
              destructureFromNamespace.push(...destructureParts);
            }

            if (destructureFromNamespace.length > 0) {
              statements.push(
                `const { ${destructureFromNamespace.join(
                  ', ',
                )} } = ${nsLocal};`,
              );
            }

            return statements.join(' ');
          }

          const destructureParts: string[] = [];

          if (defaultSpecifier) {
            const defLocal = defaultSpecifier.local.name;
            destructureParts.push(`default: ${defLocal}`);
          }

          if (namedSpecifiers.length > 0) {
            for (const spec of namedSpecifiers) {
              const imported = spec.imported.name;
              const local = spec.local.name;
              destructureParts.push(
                imported === local ? imported : `${imported}: ${local}`,
              );
            }
          }

          if (destructureParts.length > 0) {
            statements.push(
              `const { ${destructureParts.join(
                ', ',
              )} } = await import('${importPath}');`,
            );
            return statements.join(' ');
          }

          if (node.specifiers.length === 0) {
            return options.allowSideEffectFix !== false
              ? `await import('${importPath}');`
              : null;
          }

          return null;
        };

        context.report({
          node,
          messageId: 'noDynamicImport',
          fix(fixer) {
            const replacement = buildReplacement();
            return replacement ? fixer.replaceText(node, replacement) : null;
          },
          suggest: [
            {
              messageId: 'noDynamicImport',
              fix(fixer) {
                const replacement = buildReplacement({
                  allowSideEffectFix: true,
                });
                return replacement
                  ? fixer.replaceText(node, replacement)
                  : null;
              },
            },
          ],
        });
      },
    };
  },
});<|MERGE_RESOLUTION|>--- conflicted
+++ resolved
@@ -68,30 +68,6 @@
           return;
         }
 
-<<<<<<< HEAD
-        context.report({
-          node,
-          messageId: 'noDynamicImport',
-          data: { importPath },
-          fix(fixer) {
-            const statements: string[] = [];
-
-            // Preserve type-only specifiers by keeping a type import
-            if (typeOnlySpecifiers.length > 0) {
-              const typeNames = typeOnlySpecifiers
-                .map((spec) => {
-                  const importedName = spec.imported.name;
-                  const localName = spec.local.name;
-                  return importedName === localName
-                    ? importedName
-                    : `${importedName} as ${localName}`;
-                })
-                .join(', ');
-              statements.push(
-                `import type { ${typeNames} } from '${importPath}';`,
-              );
-            }
-=======
         const buildTypeNames = (): string =>
           typeOnlySpecifiers
             .map((spec) =>
@@ -100,7 +76,6 @@
                 : `${spec.imported.name} as ${spec.local.name}`,
             )
             .join(', ');
->>>>>>> 53df89fe
 
         const buildReplacement = (
           options: {
@@ -185,6 +160,7 @@
         context.report({
           node,
           messageId: 'noDynamicImport',
+          data: { importPath },
           fix(fixer) {
             const replacement = buildReplacement();
             return replacement ? fixer.replaceText(node, replacement) : null;
