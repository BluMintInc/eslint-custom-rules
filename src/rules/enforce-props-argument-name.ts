import { AST_NODE_TYPES, TSESTree } from '@typescript-eslint/utils';
import { createRule } from '../utils/createRule';

type MessageIds = 'usePropsParameterName' | 'usePropsParameterNameWithPrefix';
type Options = [];

// Built-in types that should be whitelisted (not converted to Props)
const BUILT_IN_TYPES = new Set([
  // Web API Types
  'URLSearchParams',
  'AudioContextOptions',
  'CanvasRenderingContext2DSettings',
  'PaymentRequestOptions',
  'PushSubscriptionOptions',
  'MediaRecorderOptions',
  'IDBObjectStoreParameters',
  'ServiceWorkerRegistrationOptions',
  'RTCConfiguration',
  'ResizeObserverOptions',
  'IntersectionObserverOptions',
  'MutationObserverOptions',
  'WebGLContextAttributes',
  'NotificationOptions',
  'CredentialRequestOptions',
  'GeolocationPositionOptions',
  'CacheQueryOptions',
  'EventListenerOptions',
  'AddEventListenerOptions',
  'PerformanceObserverOptions',
  'TextDecoderOptions',
  'ShareOptions',
  'ScrollIntoViewOptions',
  'ScrollOptions',

  // Node.js Types
  'FSWatchOptions',
  'ReadFileOptions',
  'WriteFileOptions',
  'MkdirOptions',
  'HttpRequestOptions',
  'HttpServerOptions',
  'ChildProcessOptions',
  'StreamOptions',
  'ZlibOptions',
  'ServerOptions',

  // DOM Types
  'DOMParserOptions',
  'DOMRectOptions',
  'DOMMatrixOptions',

  // Intl and Formatting Types
  'DateTimeFormatOptions',
  'NumberFormatOptions',
  'CollatorOptions',
  'PluralRulesOptions',
  'RelativeTimeFormatOptions',
  'ListFormatOptions',
  'DisplayNamesOptions',

  // Speech and Media Types
  'SpeechRecognitionOptions',
  'SpeechSynthesisOptions',
  'MediaQueryOptions',
  'MediaStreamOptions',

  // Security and Crypto Types
  'CryptoKeyOptions',
  'SubtleCryptoOptions',
  'CryptoAlgorithmParameters',
  'PermissionOptions',

  // WebRTC Types
  'RTCPeerConnectionOptions',
  'RTCDataChannelOptions',
  'RTCRtpEncodingParameters',
  'RTCRtpSendParameters',

  // Web Components and Animation
  'ShadowRootOptions',
  'CustomElementOptions',
  'AnimationOptions',
  'AnimationEffectOptions',

  // TypeScript Compiler Types
  'CompilerOptions',
  'TSConfigOptions',
  'TranspileOptions',
]);

export const enforcePropsArgumentName = createRule<Options, MessageIds>({
  name: 'enforce-props-argument-name',
  meta: {
    type: 'suggestion',
    docs: {
      description:
        'Enforce that parameters with types ending in "Props" should be named "props"',
      recommended: 'error',
    },
    fixable: 'code',
    schema: [],
    messages: {
      usePropsParameterName:
        'Parameter with type "{{ typeName }}" should be named "props"',
      usePropsParameterNameWithPrefix:
        'Parameter with type "{{ typeName }}" should be named "{{ suggestedName }}"',
    },
  },
  defaultOptions: [],
  create(context) {
    // Extract type name from a type annotation
    function getTypeName(typeAnnotation: TSESTree.TypeNode): string | null {
      if (typeAnnotation.type === AST_NODE_TYPES.TSTypeReference) {
        const typeName = typeAnnotation.typeName;
        if (typeName.type === AST_NODE_TYPES.Identifier) {
          return typeName.name;
        }
      }
      return null;
    }

    // Check if a type name ends with "Props"
    function endsWithProps(typeName: string): boolean {
      return typeName.endsWith('Props');
    }

    // Generate suggested parameter name for Props types
    function getSuggestedParameterName(
      typeName: string,
      allParams: TSESTree.Parameter[],
    ): string {
      if (typeName === 'Props') {
        return 'props';
      }

<<<<<<< HEAD
      // Count how many parameters have Props types
      const propsParams = allParams.filter((param) => {
        if (
          param.type === AST_NODE_TYPES.Identifier &&
          param.typeAnnotation &&
          param.typeAnnotation.typeAnnotation
        ) {
          const paramTypeName = getTypeName(param.typeAnnotation.typeAnnotation);
          return paramTypeName && endsWithProps(paramTypeName);
=======
      // Check if this is a built-in type that should be whitelisted
      if (BUILT_IN_TYPES.has(typeName)) {
        return null;
      }

      const suffixes = [
        'Config',
        'Settings',
        'Options',
        'Params',
        'Parameters',
        'Args',
        'Arguments',
      ];
      for (const suffix of suffixes) {
        if (typeName.endsWith(suffix)) {
          return suffix;
>>>>>>> 5c448faa
        }
        return false;
      });

      // If there's only one Props parameter, suggest "props"
      if (propsParams.length <= 1) {
        return 'props';
      }

      // If there are multiple Props parameters, use prefixed names
      // For types like "UserProps", suggest "userProps"
      const baseName = typeName.slice(0, -5); // Remove "Props"
      const camelCaseBase = baseName.charAt(0).toLowerCase() + baseName.slice(1);
      return `${camelCaseBase}Props`;
    }

    // Check if parameter is destructured
    function isDestructuredParameter(param: TSESTree.Parameter): boolean {
      return (
        param.type === AST_NODE_TYPES.ObjectPattern ||
        param.type === AST_NODE_TYPES.ArrayPattern
      );
    }



    // Check function parameters
    function checkFunctionParams(
      node:
        | TSESTree.FunctionDeclaration
        | TSESTree.FunctionExpression
        | TSESTree.ArrowFunctionExpression
        | TSESTree.TSMethodSignature,
    ): void {
      // Skip function expressions that are part of method definitions
      // to avoid duplicate processing
      if (
        node.type === AST_NODE_TYPES.FunctionExpression &&
        node.parent &&
        node.parent.type === AST_NODE_TYPES.MethodDefinition
      ) {
        return;
      }

      node.params.forEach((param) => {
        // Skip destructured parameters
        if (isDestructuredParameter(param)) {
          return;
        }

        // Only check identifier parameters with type annotations
        if (
          param.type === AST_NODE_TYPES.Identifier &&
          param.typeAnnotation &&
          param.typeAnnotation.typeAnnotation
        ) {
          const typeName = getTypeName(param.typeAnnotation.typeAnnotation);

          if (typeName && endsWithProps(typeName)) {
            const suggestedName = getSuggestedParameterName(
              typeName,
              node.params,
            );

            if (param.name !== suggestedName) {
              const messageId =
                suggestedName === 'props'
                  ? 'usePropsParameterName'
                  : 'usePropsParameterNameWithPrefix';

              context.report({
                node: param,
                messageId,
                data: {
                  typeName,
                  suggestedName,
                },
                fix: (fixer) => {
                  // Create the replacement text with the type annotation
                  const typeText = param.typeAnnotation
                    ? context.getSourceCode().getText(param.typeAnnotation)
                    : '';
                  const optional = param.optional ? '?' : '';
                  return fixer.replaceText(param, `${suggestedName}${optional}${typeText}`);
                },
              });
            }
          }
        }
      });
    }



    // Check class method parameters (including constructors)
    function checkClassMethod(node: TSESTree.MethodDefinition): void {
      const method = node.value;
      method.params.forEach((param) => {
        // Skip destructured parameters
        if (isDestructuredParameter(param)) {
          return;
        }

        // Only check identifier parameters with type annotations
        if (
          param.type === AST_NODE_TYPES.Identifier &&
          param.typeAnnotation &&
          param.typeAnnotation.typeAnnotation
        ) {
          const typeName = getTypeName(param.typeAnnotation.typeAnnotation);

          if (typeName && endsWithProps(typeName)) {
            const suggestedName = getSuggestedParameterName(
              typeName,
              method.params,
            );

            if (param.name !== suggestedName) {
              const messageId =
                suggestedName === 'props'
                  ? 'usePropsParameterName'
                  : 'usePropsParameterNameWithPrefix';

              context.report({
                node: param,
                messageId,
                data: {
                  typeName,
                  suggestedName,
                },
                fix: (fixer) => {
                  const typeText = param.typeAnnotation
                    ? context.getSourceCode().getText(param.typeAnnotation)
                    : '';
                  const optional = param.optional ? '?' : '';
                  return fixer.replaceText(param, `${suggestedName}${optional}${typeText}`);
                },
              });
            }
          }
        }
      });
    }

    return {
      FunctionDeclaration: checkFunctionParams,
      FunctionExpression: checkFunctionParams,
      ArrowFunctionExpression: checkFunctionParams,
      TSMethodSignature: checkFunctionParams,
      MethodDefinition: checkClassMethod,
    };
  },
});<|MERGE_RESOLUTION|>--- conflicted
+++ resolved
@@ -133,7 +133,6 @@
         return 'props';
       }
 
-<<<<<<< HEAD
       // Count how many parameters have Props types
       const propsParams = allParams.filter((param) => {
         if (
@@ -143,25 +142,6 @@
         ) {
           const paramTypeName = getTypeName(param.typeAnnotation.typeAnnotation);
           return paramTypeName && endsWithProps(paramTypeName);
-=======
-      // Check if this is a built-in type that should be whitelisted
-      if (BUILT_IN_TYPES.has(typeName)) {
-        return null;
-      }
-
-      const suffixes = [
-        'Config',
-        'Settings',
-        'Options',
-        'Params',
-        'Parameters',
-        'Args',
-        'Arguments',
-      ];
-      for (const suffix of suffixes) {
-        if (typeName.endsWith(suffix)) {
-          return suffix;
->>>>>>> 5c448faa
         }
         return false;
       });
@@ -220,7 +200,7 @@
         ) {
           const typeName = getTypeName(param.typeAnnotation.typeAnnotation);
 
-          if (typeName && endsWithProps(typeName)) {
+          if (typeName && endsWithProps(typeName) && !BUILT_IN_TYPES.has(typeName)) {
             const suggestedName = getSuggestedParameterName(
               typeName,
               node.params,
@@ -273,7 +253,7 @@
         ) {
           const typeName = getTypeName(param.typeAnnotation.typeAnnotation);
 
-          if (typeName && endsWithProps(typeName)) {
+          if (typeName && endsWithProps(typeName) && !BUILT_IN_TYPES.has(typeName)) {
             const suggestedName = getSuggestedParameterName(
               typeName,
               method.params,
