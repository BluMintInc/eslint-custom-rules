--- conflicted
+++ resolved
@@ -141,14 +141,6 @@
     return { isMatch: false, depth: 0 };
   }
 
-<<<<<<< HEAD
-      const invalidParent = parentSegment.some(
-        (segment) => segment !== 'parent',
-      );
-      if (invalidParent) {
-        return { isMatch: false, depth: 0 };
-      }
-=======
   const invalidParent = parentSegment.some((segment) => segment !== 'parent');
   if (invalidParent) {
     return { isMatch: false, depth: 0 };
@@ -157,7 +149,6 @@
   const depth = parentSegment.length;
   return { isMatch: depth > 0, depth };
 };
->>>>>>> 43f1a4d0
 
 const getParentParamName = (depth: number) => {
   if (depth === 1) {
@@ -303,7 +294,6 @@
   },
   defaultOptions: [],
   create(context) {
-    // Track functions that are Firebase change handlers
     const handlerNodes = new Set<TSESTree.Node>();
 
     return {
@@ -327,17 +317,6 @@
 
           if (handlerNode) {
             const hasOptional = hasOptionalChaining(node);
-<<<<<<< HEAD
-            const paramsInScope = isParamsInScope(handlerNode);
-            // Suggest different parameter names based on depth
-            // Note: These conventions may vary by data model; adjust if needed
-            const paramSuggestion =
-              parentAccess.depth === 1
-                ? 'userId'
-                : parentAccess.depth === 2
-                ? 'parentId'
-                : `parent${parentAccess.depth}Id`;
-=======
             const paramsInScope = getParamsInScope(handlerNode);
 
             if (!paramsInScope) {
@@ -364,7 +343,6 @@
                 replacement = localName;
               }
             }
->>>>>>> 43f1a4d0
 
             context.report({
               node,
