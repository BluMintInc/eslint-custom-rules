--- conflicted
+++ resolved
@@ -334,15 +334,8 @@
                             ) {
                               const importText = `import { ${suggestedConstant} } from '@/util/routing/queryKeys';\n`;
                               const firstImport = sourceCode.ast.body.find(
-<<<<<<< HEAD
-                                (
-                                  node,
-                                ): node is TSESTree.ImportDeclaration =>
-                                  node.type === AST_NODE_TYPES.ImportDeclaration,
-=======
                                 (n): n is TSESTree.ImportDeclaration =>
                                   n.type === AST_NODE_TYPES.ImportDeclaration,
->>>>>>> e3ed7425
                               );
 
                               if (firstImport) {
