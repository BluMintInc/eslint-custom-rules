--- conflicted
+++ resolved
@@ -378,10 +378,6 @@
                                   suggestedConstant,
                                 );
 
-<<<<<<< HEAD
-                            if (
-                              !alreadyImportedNamed &&
-=======
                             // 1) Replace the literal with the constant (qualify if alias exists)
                             fixes.push(
                               fixer.replaceText(keyValue, replacementText),
@@ -392,7 +388,6 @@
 
                             if (
                               !existingNamedImport &&
->>>>>>> de9ff0af
                               !hasNamespaceOrDefault
                             ) {
                               const importText = `import { ${suggestedConstant} } from '@/util/routing/queryKeys';\n`;
@@ -409,16 +404,8 @@
                                   ),
                                 );
                               } else {
-<<<<<<< HEAD
-                                fixes.push(
-                                  fixer.insertTextBeforeRange(
-                                    [0, 0],
-                                    importText,
-                                  ),
-=======
                                 const lastDirective = findLastDirective(
                                   sourceCode.ast.body,
->>>>>>> de9ff0af
                                 );
 
                                 if (lastDirective) {
