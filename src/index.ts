--- conflicted
+++ resolved
@@ -69,11 +69,8 @@
 import { noUnnecessaryVerbSuffix } from './rules/no-unnecessary-verb-suffix';
 import { enforceAssertSafeObjectKey } from './rules/enforce-assertSafe-object-key';
 import { enforceObjectLiteralAsConst } from './rules/enforce-object-literal-as-const';
-<<<<<<< HEAD
 import { enforcePositiveNaming } from './rules/enforce-positive-naming';
-=======
 import { noTypeAssertionReturns } from './rules/no-type-assertion-returns';
->>>>>>> e286eadc
 import { preferUtilityFunctionOverPrivateStatic } from './rules/prefer-utility-function-over-private-static';
 
 module.exports = {
@@ -159,11 +156,8 @@
         '@blumintinc/blumint/no-unnecessary-verb-suffix': 'error',
         '@blumintinc/blumint/enforce-assertSafe-object-key': 'error',
         '@blumintinc/blumint/enforce-object-literal-as-const': 'error',
-<<<<<<< HEAD
         '@blumintinc/blumint/enforce-positive-naming': 'error',
-=======
         '@blumintinc/blumint/no-type-assertion-returns': 'error',
->>>>>>> e286eadc
         '@blumintinc/blumint/prefer-utility-function-over-private-static': 'error',
       },
     },
@@ -241,11 +235,8 @@
     'no-unnecessary-verb-suffix': noUnnecessaryVerbSuffix,
     'enforce-assertSafe-object-key': enforceAssertSafeObjectKey,
     'enforce-object-literal-as-const': enforceObjectLiteralAsConst,
-<<<<<<< HEAD
     'enforce-positive-naming': enforcePositiveNaming,
-=======
     'no-type-assertion-returns': noTypeAssertionReturns,
->>>>>>> e286eadc
     'prefer-utility-function-over-private-static': preferUtilityFunctionOverPrivateStatic,
   },
 };