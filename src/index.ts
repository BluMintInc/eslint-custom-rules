import { arrayMethodsThisContext } from './rules/array-methods-this-context';
import { classMethodsReadTopToBottom } from './rules/class-methods-read-top-to-bottom';
import { default as consistentCallbackNaming } from './rules/consistent-callback-naming';
import { dynamicHttpsErrors } from './rules/dynamic-https-errors';
import { enforceIdentifiableFirestoreType } from './rules/enforce-identifiable-firestore-type';
import { default as enforceCallbackMemo } from './rules/enforce-callback-memo';
import { enforceCallableTypes } from './rules/enforce-callable-types';
import { enforceFirebaseImports } from './rules/enforce-dynamic-firebase-imports';
import { enforceMuiRoundedIcons } from './rules/enforce-mui-rounded-icons';
import { enforceReactTypeNaming } from './rules/enforce-react-type-naming';
import { exportIfInDoubt } from './rules/export-if-in-doubt';
import { extractGlobalConstants } from './rules/extract-global-constants';
import { genericStartsWithT } from './rules/generic-starts-with-t';
import { default as globalConstStyle } from './rules/global-const-style';
import { noAsyncArrayFilter } from './rules/no-async-array-filter';
import { noAsyncForEach } from './rules/no-async-foreach';
import { noConditionalLiteralsInJsx } from './rules/no-conditional-literals-in-jsx';
import { noFilterWithoutReturn } from './rules/no-filter-without-return';
import { noHungarian } from './rules/no-hungarian';
import { noMisusedSwitchCase } from './rules/no-misused-switch-case';
import { noUnpinnedDependencies } from './rules/no-unpinned-dependencies';
import { noUnusedProps } from './rules/no-unused-props';
import { noUselessFragment } from './rules/no-useless-fragment';
import { preferFragmentShorthand } from './rules/prefer-fragment-shorthand';
import { preferTypeOverInterface } from './rules/prefer-type-over-interface';
import { requireMemo } from './rules/require-memo';
import { noJsxWhitespaceLiteral } from './rules/no-jsx-whitespace-literal';
import { default as requireDynamicFirebaseImports } from './rules/require-dynamic-firebase-imports';
import { default as requireHttpsError } from './rules/require-https-error';
import { useCustomRouter } from './rules/use-custom-router';
import { default as requireImageOptimized } from './rules/require-image-optimized';
import { requireUseMemoObjectLiterals } from './rules/require-usememo-object-literals';
import { enforceStableStringify } from './rules/enforce-safe-stringify';
import { avoidUtilsDirectory } from './rules/avoid-utils-directory';
import { noEntireObjectHookDeps } from './rules/no-entire-object-hook-deps';
import { enforceFirestorePathUtils } from './rules/enforce-firestore-path-utils';
import { noCompositingLayerProps } from './rules/no-compositing-layer-props';
import { enforceFirestoreDocRefGeneric } from './rules/enforce-firestore-doc-ref-generic';
import { semanticFunctionPrefixes } from './rules/semantic-function-prefixes';
import { enforceFirestoreMock } from './rules/enforce-mock-firestore';
import { preferSettingsObject } from './rules/prefer-settings-object';
import { enforceFirestoreSetMerge } from './rules/enforce-firestore-set-merge';
import { enforceVerbNounNaming } from './rules/enforce-verb-noun-naming';
import { noExplicitReturnType } from './rules/no-explicit-return-type';
import { useCustomMemo } from './rules/use-custom-memo';
import { useCustomLink } from './rules/use-custom-link';
import { default as enforceSerializableParams } from './rules/enforce-serializable-params';
import { enforceRealtimedbPathUtils } from './rules/enforce-realtimedb-path-utils';
import { enforceMemoizeAsync } from './rules/enforce-memoize-async';
import { enforceExportedFunctionTypes } from './rules/enforce-exported-function-types';
import { noRedundantParamTypes } from './rules/no-redundant-param-types';
import { noClassInstanceDestructuring } from './rules/no-class-instance-destructuring';
import { noFirestoreObjectArrays } from './rules/no-firestore-object-arrays';
import { noMemoizeOnStatic } from './rules/no-memoize-on-static';
import { noUnsafeFirestoreSpread } from './rules/no-unsafe-firestore-spread';
import { noJsxInHooks } from './rules/no-jsx-in-hooks';
import { enforceAssertThrows } from './rules/enforce-assert-throws';
import { preferBatchOperations } from './rules/prefer-batch-operations';
import { noComplexCloudParams } from './rules/no-complex-cloud-params';
import { noMixedFirestoreTransactions } from './rules/no-mixed-firestore-transactions';
import { enforceFirestoreFacade } from './rules/enforce-firestore-facade';
import { syncOnwriteNameFunc } from './rules/sync-onwrite-name-func';
import { preferCloneDeep } from './rules/prefer-clone-deep';
import { noFirestoreJestMock } from './rules/no-firestore-jest-mock';
import { noMockFirebaseAdmin } from './rules/no-mock-firebase-admin';
import { enforceCentralizedMockFirestore } from './rules/enforce-centralized-mock-firestore';
import { requireHooksDefaultParams } from './rules/require-hooks-default-params';
import { preferDestructuringNoClass } from './rules/prefer-destructuring-no-class';
import { enforceRenderHitsMemoization } from './rules/enforce-render-hits-memoization';
import { preferFragmentComponent } from './rules/prefer-fragment-component';
import { reactUseMemoShouldBeComponent } from './rules/react-usememo-should-be-component';
import { noUnnecessaryVerbSuffix } from './rules/no-unnecessary-verb-suffix';
import { enforceAssertSafeObjectKey } from './rules/enforce-assertSafe-object-key';
import { enforceObjectLiteralAsConst } from './rules/enforce-object-literal-as-const';
import { enforcePositiveNaming } from './rules/enforce-positive-naming';
import { noTypeAssertionReturns } from './rules/no-type-assertion-returns';
import { preferUtilityFunctionOverPrivateStatic } from './rules/prefer-utility-function-over-private-static';
import { enforceMicrodiff } from './rules/enforce-microdiff';
import { enforceTimestampNow } from './rules/enforce-timestamp-now';
import { noAlwaysTrueFalseConditions } from './rules/no-always-true-false-conditions';
import { enforcePropsArgumentName } from './rules/enforce-props-argument-name';
import { preferGlobalRouterStateKey } from './rules/prefer-global-router-state-key';
import { preferUseMemoOverUseEffectUseState } from './rules/prefer-usememo-over-useeffect-usestate';
import enforceDynamicImports from './rules/enforce-dynamic-imports';
import { ensurePointerEventsNone } from './rules/ensure-pointer-events-none';
import { noObjectValuesOnStrings } from './rules/no-object-values-on-strings';
import { keyOnlyOutermostElement } from './rules/key-only-outermost-element';
import { noUnnecessaryDestructuring } from './rules/no-unnecessary-destructuring';
import { enforceSingularTypeNames } from './rules/enforce-singular-type-names';
import { enforceCssMediaQueries } from './rules/enforce-css-media-queries';
import { omitIndexHtml } from './rules/omit-index-html';
import { enforceIdCapitalization } from './rules/enforce-id-capitalization';
import { noUnusedUseState } from './rules/no-unused-usestate';
import { noUuidv4Base62AsKey } from './rules/no-uuidv4-base62-as-key';
<<<<<<< HEAD
import { default as preferUseCallbackOverUseMemoForFunctions } from './rules/prefer-usecallback-over-usememo-for-functions';
=======
import { noMarginProperties } from './rules/no-margin-properties';
>>>>>>> 50ea908b

module.exports = {
  meta: {
    name: '@blumintinc/eslint-plugin-blumint',
    version: '1.0.5',
  },
  parseOptions: {
    ecmaVersion: 2020,
  },
  configs: {
    recommended: {
      plugins: ['@blumintinc/blumint'],
      rules: {
        '@blumintinc/blumint/key-only-outermost-element': 'error',
        '@blumintinc/blumint/avoid-utils-directory': 'error',
        '@blumintinc/blumint/enforce-firestore-path-utils': 'error',
        '@blumintinc/blumint/no-jsx-whitespace-literal': 'error',
        '@blumintinc/blumint/array-methods-this-context': 'error',
        '@blumintinc/blumint/class-methods-read-top-to-bottom': 'error',
        '@blumintinc/blumint/consistent-callback-naming': 'error',
        '@blumintinc/blumint/dynamic-https-errors': 'error',
        '@blumintinc/blumint/enforce-mui-rounded-icons': 'error',
        '@blumintinc/blumint/enforce-identifiable-firestore-type': 'error',
        '@blumintinc/blumint/enforce-callback-memo': 'error',
        '@blumintinc/blumint/enforce-callable-types': 'error',
        '@blumintinc/blumint/enforce-dynamic-firebase-imports': 'error',
        '@blumintinc/blumint/enforce-react-type-naming': 'error',
        // '@blumintinc/blumint/export-if-in-doubt': 'warn',
        '@blumintinc/blumint/extract-global-constants': 'error',
        '@blumintinc/blumint/generic-starts-with-t': 'error',
        '@blumintinc/blumint/global-const-style': 'error',
        '@blumintinc/blumint/no-async-array-filter': 'error',
        '@blumintinc/blumint/no-async-foreach': 'error',
        '@blumintinc/blumint/no-conditional-literals-in-jsx': 'error',
        '@blumintinc/blumint/no-filter-without-return': 'error',
        '@blumintinc/blumint/no-hungarian': 'error',
        '@blumintinc/blumint/no-misused-switch-case': 'error',
        '@blumintinc/blumint/no-unpinned-dependencies': 'error',
        '@blumintinc/blumint/no-unused-props': 'error',
        '@blumintinc/blumint/no-uuidv4-base62-as-key': 'error',
        //'@blumintinc/blumint/no-useless-fragment': 'error',
        //'@blumintinc/blumint/prefer-fragment-shorthand': 'error',
        '@blumintinc/blumint/prefer-type-over-interface': 'error',
        '@blumintinc/blumint/require-memo': 'error',
        '@blumintinc/blumint/require-dynamic-firebase-imports': 'error',
        '@blumintinc/blumint/require-https-error': 'error',
        '@blumintinc/blumint/use-custom-router': 'error',
        '@blumintinc/blumint/require-image-optimized': 'error',
        '@blumintinc/blumint/require-usememo-object-literals': 'error',
        '@blumintinc/blumint/enforce-safe-stringify': 'error',
        '@blumintinc/blumint/no-entire-object-hook-deps': 'error',
        '@blumintinc/blumint/no-compositing-layer-props': 'error',
        '@blumintinc/blumint/enforce-firestore-doc-ref-generic': 'error',
        '@blumintinc/blumint/semantic-function-prefixes': 'error',
        '@blumintinc/blumint/enforce-mock-firestore': 'error',
        '@blumintinc/blumint/prefer-settings-object': 'error',
        '@blumintinc/blumint/enforce-firestore-set-merge': 'error',
        '@blumintinc/blumint/enforce-verb-noun-naming': 'error',
        '@blumintinc/blumint/no-explicit-return-type': 'error',
        '@blumintinc/blumint/use-custom-memo': 'error',
        '@blumintinc/blumint/use-custom-link': 'error',
        '@blumintinc/blumint/enforce-serializable-params': 'error',
        '@blumintinc/blumint/enforce-realtimedb-path-utils': 'error',
        '@blumintinc/blumint/enforce-memoize-async': 'error',
        '@blumintinc/blumint/enforce-exported-function-types': 'error',
        '@blumintinc/blumint/no-redundant-param-types': 'error',
        '@blumintinc/blumint/no-class-instance-destructuring': 'error',
        '@blumintinc/blumint/no-firestore-object-arrays': 'warn',
        '@blumintinc/blumint/no-memoize-on-static': 'error',
        '@blumintinc/blumint/no-unsafe-firestore-spread': 'error',
        '@blumintinc/blumint/no-jsx-in-hooks': 'error',
        '@blumintinc/blumint/enforce-assert-throws': 'error',
        '@blumintinc/blumint/prefer-batch-operations': 'error',
        '@blumintinc/blumint/no-complex-cloud-params': 'error',
        '@blumintinc/blumint/no-mixed-firestore-transactions': 'error',
        '@blumintinc/blumint/enforce-firestore-facade': 'error',
        '@blumintinc/blumint/sync-onwrite-name-func': 'error',
        '@blumintinc/blumint/prefer-clone-deep': 'error',
        '@blumintinc/blumint/no-firestore-jest-mock': 'error',
        '@blumintinc/blumint/no-mock-firebase-admin': 'error',
        '@blumintinc/blumint/enforce-centralized-mock-firestore': 'error',
        '@blumintinc/blumint/require-hooks-default-params': 'error',
        '@blumintinc/blumint/prefer-destructuring-no-class': 'error',
        '@blumintinc/blumint/enforce-render-hits-memoization': 'error',
        '@blumintinc/blumint/prefer-fragment-component': 'error',
        '@blumintinc/blumint/react-usememo-should-be-component': 'error',
        '@blumintinc/blumint/no-unnecessary-verb-suffix': 'error',
        '@blumintinc/blumint/enforce-assertSafe-object-key': 'error',
        '@blumintinc/blumint/enforce-object-literal-as-const': 'error',
        '@blumintinc/blumint/enforce-positive-naming': 'error',
        '@blumintinc/blumint/no-type-assertion-returns': 'error',
        '@blumintinc/blumint/prefer-utility-function-over-private-static':
          'error',
        '@blumintinc/blumint/enforce-microdiff': 'error',
        '@blumintinc/blumint/enforce-timestamp-now': 'error',
        '@blumintinc/blumint/no-always-true-false-conditions': 'error',
        '@blumintinc/blumint/enforce-props-argument-name': 'error',
        '@blumintinc/blumint/prefer-global-router-state-key': 'error',
        '@blumintinc/blumint/prefer-usememo-over-useeffect-usestate': 'error',
        '@blumintinc/blumint/enforce-dynamic-imports': [
          'error',
          {
            libraries: ['@stream-io/video-react-sdk', 'some-heavy-lib*'],
            allowImportType: true,
          },
        ],
        '@blumintinc/blumint/ensure-pointer-events-none': 'error',
        '@blumintinc/blumint/no-object-values-on-strings': 'error',
        '@blumintinc/blumint/no-unnecessary-destructuring': 'error',
        '@blumintinc/blumint/enforce-singular-type-names': 'error',
        '@blumintinc/blumint/enforce-css-media-queries': 'error',
        '@blumintinc/blumint/omit-index-html': 'error',
        '@blumintinc/blumint/enforce-id-capitalization': 'error',
        '@blumintinc/blumint/no-unused-usestate': 'error',
<<<<<<< HEAD
        '@blumintinc/blumint/prefer-usecallback-over-usememo-for-functions': 'error',
=======
        '@blumintinc/blumint/no-margin-properties': 'error',
>>>>>>> 50ea908b
      },
    },
  },

  rules: {
    'key-only-outermost-element': keyOnlyOutermostElement,
    'array-methods-this-context': arrayMethodsThisContext,
    'class-methods-read-top-to-bottom': classMethodsReadTopToBottom,
    'consistent-callback-naming': consistentCallbackNaming,
    'dynamic-https-errors': dynamicHttpsErrors,
    'enforce-identifiable-firestore-type': enforceIdentifiableFirestoreType,
    'enforce-callback-memo': enforceCallbackMemo,
    'enforce-react-type-naming': enforceReactTypeNaming,
    'enforce-callable-types': enforceCallableTypes,
    'enforce-dynamic-firebase-imports': enforceFirebaseImports,
    'enforce-mui-rounded-icons': enforceMuiRoundedIcons,
    'export-if-in-doubt': exportIfInDoubt,
    'extract-global-constants': extractGlobalConstants,
    'generic-starts-with-t': genericStartsWithT,
    'global-const-style': globalConstStyle,
    'no-async-array-filter': noAsyncArrayFilter,
    'no-async-foreach': noAsyncForEach,
    'no-conditional-literals-in-jsx': noConditionalLiteralsInJsx,
    'no-filter-without-return': noFilterWithoutReturn,
    'no-hungarian': noHungarian,
    'no-misused-switch-case': noMisusedSwitchCase,
    'no-unpinned-dependencies': noUnpinnedDependencies,
    'no-unused-props': noUnusedProps,
    'no-useless-fragment': noUselessFragment,
    'no-uuidv4-base62-as-key': noUuidv4Base62AsKey,
    'prefer-fragment-shorthand': preferFragmentShorthand,
    'prefer-type-over-interface': preferTypeOverInterface,
    'require-memo': requireMemo,
    'no-jsx-whitespace-literal': noJsxWhitespaceLiteral,
    'require-dynamic-firebase-imports': requireDynamicFirebaseImports,
    'require-https-error': requireHttpsError,
    'use-custom-router': useCustomRouter,
    'require-image-optimized': requireImageOptimized,
    'require-usememo-object-literals': requireUseMemoObjectLiterals,
    'enforce-safe-stringify': enforceStableStringify,
    'avoid-utils-directory': avoidUtilsDirectory,
    'no-entire-object-hook-deps': noEntireObjectHookDeps,
    'enforce-firestore-path-utils': enforceFirestorePathUtils,
    'no-compositing-layer-props': noCompositingLayerProps,
    'enforce-firestore-doc-ref-generic': enforceFirestoreDocRefGeneric,
    'semantic-function-prefixes': semanticFunctionPrefixes,
    'enforce-mock-firestore': enforceFirestoreMock,
    'prefer-settings-object': preferSettingsObject,
    'enforce-firestore-set-merge': enforceFirestoreSetMerge,
    'enforce-verb-noun-naming': enforceVerbNounNaming,
    'no-explicit-return-type': noExplicitReturnType,
    'use-custom-memo': useCustomMemo,
    'use-custom-link': useCustomLink,
    'enforce-serializable-params': enforceSerializableParams,
    'enforce-realtimedb-path-utils': enforceRealtimedbPathUtils,
    'enforce-memoize-async': enforceMemoizeAsync,
    'enforce-exported-function-types': enforceExportedFunctionTypes,
    'no-redundant-param-types': noRedundantParamTypes,
    'no-class-instance-destructuring': noClassInstanceDestructuring,
    'no-firestore-object-arrays': noFirestoreObjectArrays,
    'no-memoize-on-static': noMemoizeOnStatic,
    'no-unsafe-firestore-spread': noUnsafeFirestoreSpread,
    'no-jsx-in-hooks': noJsxInHooks,
    'enforce-assert-throws': enforceAssertThrows,
    'prefer-batch-operations': preferBatchOperations,
    'no-complex-cloud-params': noComplexCloudParams,
    'no-mixed-firestore-transactions': noMixedFirestoreTransactions,
    'enforce-firestore-facade': enforceFirestoreFacade,
    'sync-onwrite-name-func': syncOnwriteNameFunc,
    'prefer-clone-deep': preferCloneDeep,
    'no-firestore-jest-mock': noFirestoreJestMock,
    'no-mock-firebase-admin': noMockFirebaseAdmin,
    'enforce-centralized-mock-firestore': enforceCentralizedMockFirestore,
    'require-hooks-default-params': requireHooksDefaultParams,
    'prefer-destructuring-no-class': preferDestructuringNoClass,
    'enforce-render-hits-memoization': enforceRenderHitsMemoization,
    'prefer-fragment-component': preferFragmentComponent,
    'react-usememo-should-be-component': reactUseMemoShouldBeComponent,
    'no-unnecessary-verb-suffix': noUnnecessaryVerbSuffix,
    'enforce-assertSafe-object-key': enforceAssertSafeObjectKey,
    'enforce-object-literal-as-const': enforceObjectLiteralAsConst,
    'enforce-positive-naming': enforcePositiveNaming,
    'no-type-assertion-returns': noTypeAssertionReturns,
    'prefer-utility-function-over-private-static':
      preferUtilityFunctionOverPrivateStatic,
    'enforce-microdiff': enforceMicrodiff,
    'enforce-timestamp-now': enforceTimestampNow,
    'no-always-true-false-conditions': noAlwaysTrueFalseConditions,
    'enforce-props-argument-name': enforcePropsArgumentName,
    'prefer-global-router-state-key': preferGlobalRouterStateKey,
    'prefer-usememo-over-useeffect-usestate':
      preferUseMemoOverUseEffectUseState,
    'enforce-dynamic-imports': enforceDynamicImports,
    'ensure-pointer-events-none': ensurePointerEventsNone,
    'no-object-values-on-strings': noObjectValuesOnStrings,
    'no-unnecessary-destructuring': noUnnecessaryDestructuring,
    'enforce-singular-type-names': enforceSingularTypeNames,
    'enforce-css-media-queries': enforceCssMediaQueries,
    'omit-index-html': omitIndexHtml,
    'enforce-id-capitalization': enforceIdCapitalization,
    'no-unused-usestate': noUnusedUseState,
<<<<<<< HEAD
    'prefer-usecallback-over-usememo-for-functions': preferUseCallbackOverUseMemoForFunctions,
=======
    'no-margin-properties': noMarginProperties,
>>>>>>> 50ea908b
  },
};<|MERGE_RESOLUTION|>--- conflicted
+++ resolved
@@ -92,11 +92,8 @@
 import { enforceIdCapitalization } from './rules/enforce-id-capitalization';
 import { noUnusedUseState } from './rules/no-unused-usestate';
 import { noUuidv4Base62AsKey } from './rules/no-uuidv4-base62-as-key';
-<<<<<<< HEAD
 import { default as preferUseCallbackOverUseMemoForFunctions } from './rules/prefer-usecallback-over-usememo-for-functions';
-=======
 import { noMarginProperties } from './rules/no-margin-properties';
->>>>>>> 50ea908b
 
 module.exports = {
   meta: {
@@ -211,11 +208,8 @@
         '@blumintinc/blumint/omit-index-html': 'error',
         '@blumintinc/blumint/enforce-id-capitalization': 'error',
         '@blumintinc/blumint/no-unused-usestate': 'error',
-<<<<<<< HEAD
         '@blumintinc/blumint/prefer-usecallback-over-usememo-for-functions': 'error',
-=======
         '@blumintinc/blumint/no-margin-properties': 'error',
->>>>>>> 50ea908b
       },
     },
   },
@@ -317,10 +311,7 @@
     'omit-index-html': omitIndexHtml,
     'enforce-id-capitalization': enforceIdCapitalization,
     'no-unused-usestate': noUnusedUseState,
-<<<<<<< HEAD
     'prefer-usecallback-over-usememo-for-functions': preferUseCallbackOverUseMemoForFunctions,
-=======
     'no-margin-properties': noMarginProperties,
->>>>>>> 50ea908b
   },
 };