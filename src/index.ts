import { arrayMethodsThisContext } from './rules/array-methods-this-context';
import { classMethodsReadTopToBottom } from './rules/class-methods-read-top-to-bottom';
import { default as consistentCallbackNaming } from './rules/consistent-callback-naming';
import { dynamicHttpsErrors } from './rules/dynamic-https-errors';
import { default as enforceCallbackMemo } from './rules/enforce-callback-memo';
import { exportIfInDoubt } from './rules/export-if-in-doubt';
import { extractGlobalConstants } from './rules/extract-global-constants';
import { genericStartsWithT } from './rules/generic-starts-with-t';
import { default as globalConstStyle } from './rules/global-const-style';
import { noAsyncArrayFilter } from './rules/no-async-array-filter';
import { noAsyncForEach } from './rules/no-async-foreach';
import { noConditionalLiteralsInJsx } from './rules/no-conditional-literals-in-jsx';
import { noFilterWithoutReturn } from './rules/no-filter-without-return';
import { noMisusedSwitchCase } from './rules/no-misused-switch-case';
import { noUnpinnedDependencies } from './rules/no-unpinned-dependencies';
import { noUselessFragment } from './rules/no-useless-fragment';
import { preferFragmentShorthand } from './rules/prefer-fragment-shorthand';
import { preferTypeOverInterface } from './rules/prefer-type-over-interface';
import { requireMemo } from './rules/require-memo';
<<<<<<< HEAD
import { useCustomRouter } from './rules/use-custom-router';
=======
import { default as requireImageOverlayed } from './rules/require-image-overlayed';
>>>>>>> 24b22f03
import { requireUseMemoObjectLiterals } from './rules/require-usememo-object-literals';

module.exports = {
  meta: {
    name: '@blumintinc/eslint-plugin-blumint',
    version: '1.0.5',
  },
  parseOptions: {
    ecmaVersion: 2020,
  },
  configs: {
    recommended: {
      plugins: ['@blumintinc/blumint'],
      rules: {
        '@blumintinc/blumint/array-methods-this-context': 'warn',
        '@blumintinc/blumint/class-methods-read-top-to-bottom': 'warn',
        '@blumintinc/blumint/consistent-callback-naming': 'error',
        '@blumintinc/blumint/dynamic-https-errors': 'warn',
        '@blumintinc/blumint/enforce-callback-memo': 'error',
        // '@blumintinc/blumint/export-if-in-doubt': 'warn',
        // '@blumintinc/blumint/extract-global-constants': 'warn',
        '@blumintinc/blumint/generic-starts-with-t': 'warn',
        '@blumintinc/blumint/global-const-style': 'error',
        '@blumintinc/blumint/no-async-array-filter': 'error',
        '@blumintinc/blumint/no-async-foreach': 'error',
        '@blumintinc/blumint/no-conditional-literals-in-jsx': 'error',
        '@blumintinc/blumint/no-filter-without-return': 'error',
        '@blumintinc/blumint/no-misused-switch-case': 'error',
        '@blumintinc/blumint/no-unpinned-dependencies': 'error',
        '@blumintinc/blumint/no-useless-fragment': 'warn',
        '@blumintinc/blumint/prefer-fragment-shorthand': 'warn',
        '@blumintinc/blumint/prefer-type-over-interface': 'warn',
        '@blumintinc/blumint/require-memo': 'error',
<<<<<<< HEAD
        '@blumintinc/blumint/use-custom-router': 'error',
=======
        '@blumintinc/blumint/require-image-overlayed': 'error',
>>>>>>> 24b22f03
        '@blumintinc/blumint/require-usememo-object-literals': 'error',
      },
    },
  },
  rules: {
    'array-methods-this-context': arrayMethodsThisContext,
    'class-methods-read-top-to-bottom': classMethodsReadTopToBottom,
    'consistent-callback-naming': consistentCallbackNaming,
    'dynamic-https-errors': dynamicHttpsErrors,
    'enforce-callback-memo': enforceCallbackMemo,
    'export-if-in-doubt': exportIfInDoubt,
    'extract-global-constants': extractGlobalConstants,
    'generic-starts-with-t': genericStartsWithT,
    'global-const-style': globalConstStyle,
    'no-async-array-filter': noAsyncArrayFilter,
    'no-async-foreach': noAsyncForEach,
    'no-conditional-literals-in-jsx': noConditionalLiteralsInJsx,
    'no-filter-without-return': noFilterWithoutReturn,
    'no-misused-switch-case': noMisusedSwitchCase,
    'no-unpinned-dependencies': noUnpinnedDependencies,
    'no-useless-fragment': noUselessFragment,
    'prefer-fragment-shorthand': preferFragmentShorthand,
    'prefer-type-over-interface': preferTypeOverInterface,
    'require-memo': requireMemo,
<<<<<<< HEAD
    'use-custom-router': useCustomRouter,
=======
    'require-image-overlayed': requireImageOverlayed,
>>>>>>> 24b22f03
    'require-usememo-object-literals': requireUseMemoObjectLiterals,
  },
};<|MERGE_RESOLUTION|>--- conflicted
+++ resolved
@@ -17,11 +17,8 @@
 import { preferFragmentShorthand } from './rules/prefer-fragment-shorthand';
 import { preferTypeOverInterface } from './rules/prefer-type-over-interface';
 import { requireMemo } from './rules/require-memo';
-<<<<<<< HEAD
 import { useCustomRouter } from './rules/use-custom-router';
-=======
 import { default as requireImageOverlayed } from './rules/require-image-overlayed';
->>>>>>> 24b22f03
 import { requireUseMemoObjectLiterals } from './rules/require-usememo-object-literals';
 
 module.exports = {
@@ -55,11 +52,8 @@
         '@blumintinc/blumint/prefer-fragment-shorthand': 'warn',
         '@blumintinc/blumint/prefer-type-over-interface': 'warn',
         '@blumintinc/blumint/require-memo': 'error',
-<<<<<<< HEAD
         '@blumintinc/blumint/use-custom-router': 'error',
-=======
         '@blumintinc/blumint/require-image-overlayed': 'error',
->>>>>>> 24b22f03
         '@blumintinc/blumint/require-usememo-object-literals': 'error',
       },
     },
@@ -84,11 +78,8 @@
     'prefer-fragment-shorthand': preferFragmentShorthand,
     'prefer-type-over-interface': preferTypeOverInterface,
     'require-memo': requireMemo,
-<<<<<<< HEAD
     'use-custom-router': useCustomRouter,
-=======
     'require-image-overlayed': requireImageOverlayed,
->>>>>>> 24b22f03
     'require-usememo-object-literals': requireUseMemoObjectLiterals,
   },
 };