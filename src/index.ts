--- conflicted
+++ resolved
@@ -69,11 +69,8 @@
 import { noUnnecessaryVerbSuffix } from './rules/no-unnecessary-verb-suffix';
 import { enforceAssertSafeObjectKey } from './rules/enforce-assertSafe-object-key';
 import { enforceObjectLiteralAsConst } from './rules/enforce-object-literal-as-const';
-<<<<<<< HEAD
 import { enforcePositiveNaming } from './rules/enforce-positive-naming';
-=======
 import { preferUtilityFunctionOverPrivateStatic } from './rules/prefer-utility-function-over-private-static';
->>>>>>> e51a7694
 
 module.exports = {
   meta: {
@@ -158,11 +155,8 @@
         '@blumintinc/blumint/no-unnecessary-verb-suffix': 'error',
         '@blumintinc/blumint/enforce-assertSafe-object-key': 'error',
         '@blumintinc/blumint/enforce-object-literal-as-const': 'error',
-<<<<<<< HEAD
         '@blumintinc/blumint/enforce-positive-naming': 'error',
-=======
         '@blumintinc/blumint/prefer-utility-function-over-private-static': 'error',
->>>>>>> e51a7694
       },
     },
   },
@@ -239,10 +233,7 @@
     'no-unnecessary-verb-suffix': noUnnecessaryVerbSuffix,
     'enforce-assertSafe-object-key': enforceAssertSafeObjectKey,
     'enforce-object-literal-as-const': enforceObjectLiteralAsConst,
-<<<<<<< HEAD
     'enforce-positive-naming': enforcePositiveNaming,
-=======
     'prefer-utility-function-over-private-static': preferUtilityFunctionOverPrivateStatic,
->>>>>>> e51a7694
   },
 };