import { arrayMethodsThisContext } from './rules/array-methods-this-context';
import { classMethodsReadTopToBottom } from './rules/class-methods-read-top-to-bottom';
import { default as consistentCallbackNaming } from './rules/consistent-callback-naming';
import { parallelizeAsyncOperations } from './rules/parallelize-async-operations';
import { dynamicHttpsErrors } from './rules/dynamic-https-errors';
import { enforceIdentifiableFirestoreType } from './rules/enforce-identifiable-firestore-type';
import { default as enforceCallbackMemo } from './rules/enforce-callback-memo';
import { enforceCallableTypes } from './rules/enforce-callable-types';
import { enforceFirebaseImports } from './rules/enforce-dynamic-firebase-imports';
import { enforceMuiRoundedIcons } from './rules/enforce-mui-rounded-icons';
import { enforceReactTypeNaming } from './rules/enforce-react-type-naming';
import { exportIfInDoubt } from './rules/export-if-in-doubt';
import { extractGlobalConstants } from './rules/extract-global-constants';
import { enforceGlobalConstants } from './rules/enforce-global-constants';
import { genericStartsWithT } from './rules/generic-starts-with-t';
import { default as globalConstStyle } from './rules/global-const-style';
import { noAsyncArrayFilter } from './rules/no-async-array-filter';
import { noAsyncForEach } from './rules/no-async-foreach';
import { noConditionalLiteralsInJsx } from './rules/no-conditional-literals-in-jsx';
import { noFilterWithoutReturn } from './rules/no-filter-without-return';
import { noHungarian } from './rules/no-hungarian';
import { noMisusedSwitchCase } from './rules/no-misused-switch-case';
import { noUnpinnedDependencies } from './rules/no-unpinned-dependencies';
import { noUnusedProps } from './rules/no-unused-props';
import { noUselessFragment } from './rules/no-useless-fragment';
import { preferFragmentShorthand } from './rules/prefer-fragment-shorthand';
import { preferTypeOverInterface } from './rules/prefer-type-over-interface';
import { requireMemo } from './rules/require-memo';
import { noJsxWhitespaceLiteral } from './rules/no-jsx-whitespace-literal';
import { default as requireDynamicFirebaseImports } from './rules/require-dynamic-firebase-imports';
import { default as requireHttpsError } from './rules/require-https-error';
import { useCustomRouter } from './rules/use-custom-router';
import { default as requireImageOptimized } from './rules/require-image-optimized';
import { requireUseMemoObjectLiterals } from './rules/require-usememo-object-literals';
import { enforceStableStringify } from './rules/enforce-safe-stringify';
import { avoidUtilsDirectory } from './rules/avoid-utils-directory';
import { noEntireObjectHookDeps } from './rules/no-entire-object-hook-deps';
import { enforceFirestorePathUtils } from './rules/enforce-firestore-path-utils';
import { noCompositingLayerProps } from './rules/no-compositing-layer-props';
import { enforceFirestoreDocRefGeneric } from './rules/enforce-firestore-doc-ref-generic';
import { semanticFunctionPrefixes } from './rules/semantic-function-prefixes';
import { enforceFirestoreMock } from './rules/enforce-mock-firestore';
import { preferSettingsObject } from './rules/prefer-settings-object';
import { enforceFirestoreSetMerge } from './rules/enforce-firestore-set-merge';
import { enforceVerbNounNaming } from './rules/enforce-verb-noun-naming';
import { noExplicitReturnType } from './rules/no-explicit-return-type';
import { useCustomMemo } from './rules/use-custom-memo';
import { useCustomLink } from './rules/use-custom-link';
import { default as enforceSerializableParams } from './rules/enforce-serializable-params';
import { enforceRealtimedbPathUtils } from './rules/enforce-realtimedb-path-utils';
import { enforceMemoizeAsync } from './rules/enforce-memoize-async';
import { enforceExportedFunctionTypes } from './rules/enforce-exported-function-types';
import { noRedundantParamTypes } from './rules/no-redundant-param-types';
import { noClassInstanceDestructuring } from './rules/no-class-instance-destructuring';
import { noFirestoreObjectArrays } from './rules/no-firestore-object-arrays';
import { noMemoizeOnStatic } from './rules/no-memoize-on-static';
import { noUnsafeFirestoreSpread } from './rules/no-unsafe-firestore-spread';
import { noJsxInHooks } from './rules/no-jsx-in-hooks';
import { enforceAssertThrows } from './rules/enforce-assert-throws';
import { preferBatchOperations } from './rules/prefer-batch-operations';
import { noComplexCloudParams } from './rules/no-complex-cloud-params';
import { noMixedFirestoreTransactions } from './rules/no-mixed-firestore-transactions';
import { enforceFirestoreFacade } from './rules/enforce-firestore-facade';
import { syncOnwriteNameFunc } from './rules/sync-onwrite-name-func';
import { preferCloneDeep } from './rules/prefer-clone-deep';
import { noFirestoreJestMock } from './rules/no-firestore-jest-mock';
import { noMockFirebaseAdmin } from './rules/no-mock-firebase-admin';
import { enforceCentralizedMockFirestore } from './rules/enforce-centralized-mock-firestore';
import { requireHooksDefaultParams } from './rules/require-hooks-default-params';
import { preferDestructuringNoClass } from './rules/prefer-destructuring-no-class';
import { enforceRenderHitsMemoization } from './rules/enforce-render-hits-memoization';
import { preferFragmentComponent } from './rules/prefer-fragment-component';
import { reactUseMemoShouldBeComponent } from './rules/react-usememo-should-be-component';
import { noUnnecessaryVerbSuffix } from './rules/no-unnecessary-verb-suffix';
import { enforceAssertSafeObjectKey } from './rules/enforce-assertSafe-object-key';
import { enforceObjectLiteralAsConst } from './rules/enforce-object-literal-as-const';
import { enforcePositiveNaming } from './rules/enforce-positive-naming';
import { noTypeAssertionReturns } from './rules/no-type-assertion-returns';
import { preferUtilityFunctionOverPrivateStatic } from './rules/prefer-utility-function-over-private-static';
import { enforceMicrodiff } from './rules/enforce-microdiff';
import { fastDeepEqualOverMicrodiff } from './rules/fast-deep-equal-over-microdiff';
import { enforceTimestampNow } from './rules/enforce-timestamp-now';
import { noAlwaysTrueFalseConditions } from './rules/no-always-true-false-conditions';
import { enforcePropsArgumentName } from './rules/enforce-props-argument-name';
import { preferGlobalRouterStateKey } from './rules/prefer-global-router-state-key';
import { preferUseMemoOverUseEffectUseState } from './rules/prefer-usememo-over-useeffect-usestate';
import enforceDynamicImports from './rules/enforce-dynamic-imports';
import { ensurePointerEventsNone } from './rules/ensure-pointer-events-none';
import { noObjectValuesOnStrings } from './rules/no-object-values-on-strings';
import { keyOnlyOutermostElement } from './rules/key-only-outermost-element';
import { noUnnecessaryDestructuring } from './rules/no-unnecessary-destructuring';
import { enforceSingularTypeNames } from './rules/enforce-singular-type-names';
import { enforceCssMediaQueries } from './rules/enforce-css-media-queries';
import { omitIndexHtml } from './rules/omit-index-html';
import { enforceIdCapitalization } from './rules/enforce-id-capitalization';
import { noUnusedUseState } from './rules/no-unused-usestate';
import { noUuidv4Base62AsKey } from './rules/no-uuidv4-base62-as-key';
import enforceDynamicFileNaming from './rules/enforce-dynamic-file-naming';
import { default as preferUseCallbackOverUseMemoForFunctions } from './rules/prefer-usecallback-over-usememo-for-functions';
import { noMarginProperties } from './rules/no-margin-properties';
import { enforceBooleanNamingPrefixes } from './rules/enforce-boolean-naming-prefixes';
import { preferBlockCommentsForDeclarations } from './rules/prefer-block-comments-for-declarations';
import { noUndefinedNullPassthrough } from './rules/no-undefined-null-passthrough';
<<<<<<< HEAD
import { noStaleStateAcrossAwait } from './rules/no-stale-state-across-await';
=======
import { noSeparateLoadingState } from './rules/no-separate-loading-state';
import { optimizeObjectBooleanConditions } from './rules/optimize-object-boolean-conditions';
>>>>>>> 34e3617b

module.exports = {
  meta: {
    name: '@blumintinc/eslint-plugin-blumint',
    version: '1.10.0',
  },
  parseOptions: {
    ecmaVersion: 2020,
  },
  configs: {
    recommended: {
      plugins: ['@blumintinc/blumint'],
      rules: {
        '@blumintinc/blumint/prefer-block-comments-for-declarations': 'error',
        '@blumintinc/blumint/key-only-outermost-element': 'error',
        '@blumintinc/blumint/parallelize-async-operations': 'error',
        '@blumintinc/blumint/avoid-utils-directory': 'error',
        '@blumintinc/blumint/enforce-firestore-path-utils': 'error',
        '@blumintinc/blumint/no-jsx-whitespace-literal': 'error',
        '@blumintinc/blumint/array-methods-this-context': 'error',
        '@blumintinc/blumint/class-methods-read-top-to-bottom': 'error',
        '@blumintinc/blumint/consistent-callback-naming': 'error',
        '@blumintinc/blumint/dynamic-https-errors': 'error',
        '@blumintinc/blumint/enforce-mui-rounded-icons': 'error',
        '@blumintinc/blumint/enforce-identifiable-firestore-type': 'error',
        '@blumintinc/blumint/enforce-callback-memo': 'error',
        '@blumintinc/blumint/enforce-callable-types': 'error',
        '@blumintinc/blumint/enforce-dynamic-firebase-imports': 'error',
        '@blumintinc/blumint/enforce-react-type-naming': 'error',
        // '@blumintinc/blumint/export-if-in-doubt': 'warn',
        '@blumintinc/blumint/extract-global-constants': 'error',
        '@blumintinc/blumint/enforce-global-constants': 'error',
        '@blumintinc/blumint/generic-starts-with-t': 'error',
        '@blumintinc/blumint/global-const-style': 'error',
        '@blumintinc/blumint/no-async-array-filter': 'error',
        '@blumintinc/blumint/no-async-foreach': 'error',
        '@blumintinc/blumint/no-conditional-literals-in-jsx': 'error',
        '@blumintinc/blumint/no-filter-without-return': 'error',
        '@blumintinc/blumint/no-hungarian': 'error',
        '@blumintinc/blumint/no-misused-switch-case': 'error',
        '@blumintinc/blumint/no-unpinned-dependencies': 'error',
        '@blumintinc/blumint/no-unused-props': 'error',
        '@blumintinc/blumint/no-uuidv4-base62-as-key': 'error',
        //'@blumintinc/blumint/no-useless-fragment': 'error',
        //'@blumintinc/blumint/prefer-fragment-shorthand': 'error',
        '@blumintinc/blumint/prefer-type-over-interface': 'error',
        '@blumintinc/blumint/require-memo': 'error',
        '@blumintinc/blumint/require-dynamic-firebase-imports': 'error',
        '@blumintinc/blumint/require-https-error': 'error',
        '@blumintinc/blumint/use-custom-router': 'error',
        '@blumintinc/blumint/require-image-optimized': 'error',
        '@blumintinc/blumint/require-usememo-object-literals': 'error',
        '@blumintinc/blumint/enforce-safe-stringify': 'error',
        '@blumintinc/blumint/no-entire-object-hook-deps': 'error',
        '@blumintinc/blumint/no-compositing-layer-props': 'error',
        '@blumintinc/blumint/enforce-firestore-doc-ref-generic': 'error',
        '@blumintinc/blumint/semantic-function-prefixes': 'error',
        '@blumintinc/blumint/enforce-mock-firestore': 'error',
        '@blumintinc/blumint/prefer-settings-object': 'error',
        '@blumintinc/blumint/enforce-firestore-set-merge': 'error',
        '@blumintinc/blumint/enforce-verb-noun-naming': 'error',
        '@blumintinc/blumint/no-explicit-return-type': 'error',
        '@blumintinc/blumint/use-custom-memo': 'error',
        '@blumintinc/blumint/use-custom-link': 'error',
        '@blumintinc/blumint/enforce-serializable-params': 'error',
        '@blumintinc/blumint/enforce-realtimedb-path-utils': 'error',
        '@blumintinc/blumint/enforce-memoize-async': 'error',
        '@blumintinc/blumint/enforce-exported-function-types': 'error',
        '@blumintinc/blumint/no-redundant-param-types': 'error',
        '@blumintinc/blumint/no-class-instance-destructuring': 'error',
        '@blumintinc/blumint/no-firestore-object-arrays': 'error',
        '@blumintinc/blumint/no-memoize-on-static': 'error',
        '@blumintinc/blumint/no-unsafe-firestore-spread': 'error',
        '@blumintinc/blumint/no-jsx-in-hooks': 'error',
        '@blumintinc/blumint/enforce-assert-throws': 'error',
        '@blumintinc/blumint/prefer-batch-operations': 'error',
        '@blumintinc/blumint/no-complex-cloud-params': 'error',
        '@blumintinc/blumint/no-mixed-firestore-transactions': 'error',
        '@blumintinc/blumint/enforce-firestore-facade': 'error',
        '@blumintinc/blumint/sync-onwrite-name-func': 'error',
        '@blumintinc/blumint/prefer-clone-deep': 'error',
        '@blumintinc/blumint/no-firestore-jest-mock': 'error',
        '@blumintinc/blumint/no-mock-firebase-admin': 'error',
        '@blumintinc/blumint/enforce-centralized-mock-firestore': 'error',
        '@blumintinc/blumint/require-hooks-default-params': 'error',
        '@blumintinc/blumint/prefer-destructuring-no-class': 'error',
        '@blumintinc/blumint/enforce-render-hits-memoization': 'error',
        '@blumintinc/blumint/prefer-fragment-component': 'error',
        '@blumintinc/blumint/react-usememo-should-be-component': 'error',
        '@blumintinc/blumint/no-unnecessary-verb-suffix': 'error',
        '@blumintinc/blumint/enforce-assertSafe-object-key': 'error',
        '@blumintinc/blumint/enforce-object-literal-as-const': 'error',
        '@blumintinc/blumint/enforce-positive-naming': 'error',
        '@blumintinc/blumint/no-type-assertion-returns': 'error',
        '@blumintinc/blumint/prefer-utility-function-over-private-static':
          'error',
        '@blumintinc/blumint/enforce-microdiff': 'error',
        '@blumintinc/blumint/fast-deep-equal-over-microdiff': 'error',
        '@blumintinc/blumint/enforce-timestamp-now': 'error',
        '@blumintinc/blumint/no-always-true-false-conditions': 'error',
        '@blumintinc/blumint/enforce-props-argument-name': 'error',
        '@blumintinc/blumint/prefer-global-router-state-key': 'error',
        '@blumintinc/blumint/prefer-usememo-over-useeffect-usestate': 'error',
        '@blumintinc/blumint/enforce-dynamic-imports': [
          'error',
          {
            libraries: ['@stream-io/video-react-sdk', 'some-heavy-lib*'],
            allowImportType: true,
          },
        ],
        '@blumintinc/blumint/ensure-pointer-events-none': 'error',
        '@blumintinc/blumint/no-object-values-on-strings': 'error',
        '@blumintinc/blumint/no-unnecessary-destructuring': 'error',
        '@blumintinc/blumint/enforce-singular-type-names': 'error',
        '@blumintinc/blumint/enforce-css-media-queries': 'error',
        '@blumintinc/blumint/omit-index-html': 'error',
        '@blumintinc/blumint/enforce-id-capitalization': 'error',
        '@blumintinc/blumint/no-unused-usestate': 'error',
        '@blumintinc/blumint/enforce-dynamic-file-naming': 'error',
        '@blumintinc/blumint/prefer-usecallback-over-usememo-for-functions':
          'error',
        '@blumintinc/blumint/no-margin-properties': 'error',
        '@blumintinc/blumint/enforce-boolean-naming-prefixes': 'error',
        '@blumintinc/blumint/no-undefined-null-passthrough': 'error',
<<<<<<< HEAD
        '@blumintinc/blumint/no-stale-state-across-await': 'error',
=======
        '@blumintinc/blumint/no-separate-loading-state': 'error',
        '@blumintinc/blumint/optimize-object-boolean-conditions': 'error',
>>>>>>> 34e3617b
      },
    },
  },

  rules: {
    'prefer-block-comments-for-declarations':
      preferBlockCommentsForDeclarations,
    'key-only-outermost-element': keyOnlyOutermostElement,
    'array-methods-this-context': arrayMethodsThisContext,
    'class-methods-read-top-to-bottom': classMethodsReadTopToBottom,
    'consistent-callback-naming': consistentCallbackNaming,
    'parallelize-async-operations': parallelizeAsyncOperations,
    'dynamic-https-errors': dynamicHttpsErrors,
    'enforce-identifiable-firestore-type': enforceIdentifiableFirestoreType,
    'enforce-callback-memo': enforceCallbackMemo,
    'enforce-react-type-naming': enforceReactTypeNaming,
    'enforce-callable-types': enforceCallableTypes,
    'enforce-dynamic-firebase-imports': enforceFirebaseImports,
    'enforce-mui-rounded-icons': enforceMuiRoundedIcons,
    'export-if-in-doubt': exportIfInDoubt,
    'extract-global-constants': extractGlobalConstants,
    'enforce-global-constants': enforceGlobalConstants,
    'generic-starts-with-t': genericStartsWithT,
    'global-const-style': globalConstStyle,
    'no-async-array-filter': noAsyncArrayFilter,
    'no-async-foreach': noAsyncForEach,
    'no-conditional-literals-in-jsx': noConditionalLiteralsInJsx,
    'no-filter-without-return': noFilterWithoutReturn,
    'no-hungarian': noHungarian,
    'no-misused-switch-case': noMisusedSwitchCase,
    'no-unpinned-dependencies': noUnpinnedDependencies,
    'no-unused-props': noUnusedProps,
    'no-useless-fragment': noUselessFragment,
    'no-uuidv4-base62-as-key': noUuidv4Base62AsKey,
    'enforce-dynamic-file-naming': enforceDynamicFileNaming,
    'prefer-fragment-shorthand': preferFragmentShorthand,
    'prefer-type-over-interface': preferTypeOverInterface,
    'require-memo': requireMemo,
    'no-jsx-whitespace-literal': noJsxWhitespaceLiteral,
    'require-dynamic-firebase-imports': requireDynamicFirebaseImports,
    'require-https-error': requireHttpsError,
    'use-custom-router': useCustomRouter,
    'require-image-optimized': requireImageOptimized,
    'require-usememo-object-literals': requireUseMemoObjectLiterals,
    'enforce-safe-stringify': enforceStableStringify,
    'avoid-utils-directory': avoidUtilsDirectory,
    'no-entire-object-hook-deps': noEntireObjectHookDeps,
    'enforce-firestore-path-utils': enforceFirestorePathUtils,
    'no-compositing-layer-props': noCompositingLayerProps,
    'enforce-firestore-doc-ref-generic': enforceFirestoreDocRefGeneric,
    'semantic-function-prefixes': semanticFunctionPrefixes,
    'enforce-mock-firestore': enforceFirestoreMock,
    'prefer-settings-object': preferSettingsObject,
    'enforce-firestore-set-merge': enforceFirestoreSetMerge,
    'enforce-verb-noun-naming': enforceVerbNounNaming,
    'no-explicit-return-type': noExplicitReturnType,
    'use-custom-memo': useCustomMemo,
    'use-custom-link': useCustomLink,
    'enforce-serializable-params': enforceSerializableParams,
    'enforce-realtimedb-path-utils': enforceRealtimedbPathUtils,
    'enforce-memoize-async': enforceMemoizeAsync,
    'enforce-exported-function-types': enforceExportedFunctionTypes,
    'no-redundant-param-types': noRedundantParamTypes,
    'no-class-instance-destructuring': noClassInstanceDestructuring,
    'no-firestore-object-arrays': noFirestoreObjectArrays,
    'no-memoize-on-static': noMemoizeOnStatic,
    'no-unsafe-firestore-spread': noUnsafeFirestoreSpread,
    'no-jsx-in-hooks': noJsxInHooks,
    'enforce-assert-throws': enforceAssertThrows,
    'prefer-batch-operations': preferBatchOperations,
    'no-complex-cloud-params': noComplexCloudParams,
    'no-mixed-firestore-transactions': noMixedFirestoreTransactions,
    'enforce-firestore-facade': enforceFirestoreFacade,
    'sync-onwrite-name-func': syncOnwriteNameFunc,
    'prefer-clone-deep': preferCloneDeep,
    'no-firestore-jest-mock': noFirestoreJestMock,
    'no-mock-firebase-admin': noMockFirebaseAdmin,
    'enforce-centralized-mock-firestore': enforceCentralizedMockFirestore,
    'require-hooks-default-params': requireHooksDefaultParams,
    'prefer-destructuring-no-class': preferDestructuringNoClass,
    'enforce-render-hits-memoization': enforceRenderHitsMemoization,
    'prefer-fragment-component': preferFragmentComponent,
    'react-usememo-should-be-component': reactUseMemoShouldBeComponent,
    'no-unnecessary-verb-suffix': noUnnecessaryVerbSuffix,
    'enforce-assertSafe-object-key': enforceAssertSafeObjectKey,
    'enforce-object-literal-as-const': enforceObjectLiteralAsConst,
    'enforce-positive-naming': enforcePositiveNaming,
    'no-type-assertion-returns': noTypeAssertionReturns,
    'prefer-utility-function-over-private-static':
      preferUtilityFunctionOverPrivateStatic,
    'enforce-microdiff': enforceMicrodiff,
    'fast-deep-equal-over-microdiff': fastDeepEqualOverMicrodiff,
    'enforce-timestamp-now': enforceTimestampNow,
    'no-always-true-false-conditions': noAlwaysTrueFalseConditions,
    'enforce-props-argument-name': enforcePropsArgumentName,
    'prefer-global-router-state-key': preferGlobalRouterStateKey,
    'prefer-usememo-over-useeffect-usestate':
      preferUseMemoOverUseEffectUseState,
    'enforce-dynamic-imports': enforceDynamicImports,
    'ensure-pointer-events-none': ensurePointerEventsNone,
    'no-object-values-on-strings': noObjectValuesOnStrings,
    'no-unnecessary-destructuring': noUnnecessaryDestructuring,
    'enforce-singular-type-names': enforceSingularTypeNames,
    'enforce-css-media-queries': enforceCssMediaQueries,
    'omit-index-html': omitIndexHtml,
    'enforce-id-capitalization': enforceIdCapitalization,
    'no-unused-usestate': noUnusedUseState,
    'prefer-usecallback-over-usememo-for-functions':
      preferUseCallbackOverUseMemoForFunctions,
    'no-margin-properties': noMarginProperties,
    'enforce-boolean-naming-prefixes': enforceBooleanNamingPrefixes,
    'no-undefined-null-passthrough': noUndefinedNullPassthrough,
<<<<<<< HEAD
    'no-stale-state-across-await': noStaleStateAcrossAwait,
=======
    'no-separate-loading-state': noSeparateLoadingState,
    'optimize-object-boolean-conditions': optimizeObjectBooleanConditions,
>>>>>>> 34e3617b
  },
};<|MERGE_RESOLUTION|>--- conflicted
+++ resolved
@@ -101,12 +101,9 @@
 import { enforceBooleanNamingPrefixes } from './rules/enforce-boolean-naming-prefixes';
 import { preferBlockCommentsForDeclarations } from './rules/prefer-block-comments-for-declarations';
 import { noUndefinedNullPassthrough } from './rules/no-undefined-null-passthrough';
-<<<<<<< HEAD
 import { noStaleStateAcrossAwait } from './rules/no-stale-state-across-await';
-=======
 import { noSeparateLoadingState } from './rules/no-separate-loading-state';
 import { optimizeObjectBooleanConditions } from './rules/optimize-object-boolean-conditions';
->>>>>>> 34e3617b
 
 module.exports = {
   meta: {
@@ -231,12 +228,9 @@
         '@blumintinc/blumint/no-margin-properties': 'error',
         '@blumintinc/blumint/enforce-boolean-naming-prefixes': 'error',
         '@blumintinc/blumint/no-undefined-null-passthrough': 'error',
-<<<<<<< HEAD
         '@blumintinc/blumint/no-stale-state-across-await': 'error',
-=======
         '@blumintinc/blumint/no-separate-loading-state': 'error',
         '@blumintinc/blumint/optimize-object-boolean-conditions': 'error',
->>>>>>> 34e3617b
       },
     },
   },
@@ -349,11 +343,8 @@
     'no-margin-properties': noMarginProperties,
     'enforce-boolean-naming-prefixes': enforceBooleanNamingPrefixes,
     'no-undefined-null-passthrough': noUndefinedNullPassthrough,
-<<<<<<< HEAD
     'no-stale-state-across-await': noStaleStateAcrossAwait,
-=======
     'no-separate-loading-state': noSeparateLoadingState,
     'optimize-object-boolean-conditions': optimizeObjectBooleanConditions,
->>>>>>> 34e3617b
   },
 };