--- conflicted
+++ resolved
@@ -103,9 +103,6 @@
 import { enforceBooleanNamingPrefixes } from './rules/enforce-boolean-naming-prefixes';
 import { preferBlockCommentsForDeclarations } from './rules/prefer-block-comments-for-declarations';
 import { noUndefinedNullPassthrough } from './rules/no-undefined-null-passthrough';
-<<<<<<< HEAD
-import { noPassthroughGetters } from './rules/no-passthrough-getters';
-=======
 import { preferNullishCoalescingOverride } from './rules/prefer-nullish-coalescing-override';
 import { preferNullishCoalescingBooleanProps } from './rules/prefer-nullish-coalescing-boolean-props';
 import { noRestrictedPropertiesFix } from './rules/no-restricted-properties-fix';
@@ -117,7 +114,6 @@
 import { noSeparateLoadingState } from './rules/no-separate-loading-state';
 import { optimizeObjectBooleanConditions } from './rules/optimize-object-boolean-conditions';
 import { preferParamsOverParentId } from './rules/prefer-params-over-parent-id';
->>>>>>> 95fe49ac
 
 module.exports = {
   meta: {
@@ -246,9 +242,6 @@
         '@blumintinc/blumint/no-margin-properties': 'warn',
         '@blumintinc/blumint/enforce-boolean-naming-prefixes': 'error',
         '@blumintinc/blumint/no-undefined-null-passthrough': 'error',
-<<<<<<< HEAD
-        '@blumintinc/blumint/no-passthrough-getters': 'error',
-=======
         '@blumintinc/blumint/prefer-nullish-coalescing-boolean-props': 'error',
         '@blumintinc/blumint/no-restricted-properties-fix': 'error',
         '@blumintinc/blumint/no-excessive-parent-chain': 'error',
@@ -261,19 +254,15 @@
         '@blumintinc/blumint/no-separate-loading-state': 'error',
         '@blumintinc/blumint/optimize-object-boolean-conditions': 'error',
         '@blumintinc/blumint/prefer-params-over-parent-id': 'error',
->>>>>>> 95fe49ac
       },
     },
   },
 
   rules: {
-<<<<<<< HEAD
-=======
     'prefer-nullish-coalescing-override': preferNullishCoalescingOverride,
     'no-restricted-properties-fix': noRestrictedPropertiesFix,
     'no-excessive-parent-chain': noExcessiveParentChain,
     'prefer-document-flattening': preferDocumentFlattening,
->>>>>>> 95fe49ac
     'prefer-block-comments-for-declarations':
       preferBlockCommentsForDeclarations,
     'key-only-outermost-element': keyOnlyOutermostElement,
@@ -382,9 +371,6 @@
     'no-margin-properties': noMarginProperties,
     'enforce-boolean-naming-prefixes': enforceBooleanNamingPrefixes,
     'no-undefined-null-passthrough': noUndefinedNullPassthrough,
-<<<<<<< HEAD
-    'no-passthrough-getters': noPassthroughGetters,
-=======
     'prefer-nullish-coalescing-boolean-props':
       preferNullishCoalescingBooleanProps,
     'no-overridable-method-calls-in-constructor':
@@ -395,6 +381,5 @@
     'no-separate-loading-state': noSeparateLoadingState,
     'optimize-object-boolean-conditions': optimizeObjectBooleanConditions,
     'prefer-params-over-parent-id': preferParamsOverParentId,
->>>>>>> 95fe49ac
   },
 };