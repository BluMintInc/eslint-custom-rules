import { arrayMethodsThisContext } from './rules/array-methods-this-context';
import { classMethodsReadTopToBottom } from './rules/class-methods-read-top-to-bottom';
import { default as consistentCallbackNaming } from './rules/consistent-callback-naming';
import { dynamicHttpsErrors } from './rules/dynamic-https-errors';
import { enforceIdentifiableFirestoreType } from './rules/enforce-identifiable-firestore-type';
import { default as enforceCallbackMemo } from './rules/enforce-callback-memo';
import { enforceCallableTypes } from './rules/enforce-callable-types';
import { enforceFirebaseImports } from './rules/enforce-dynamic-firebase-imports';
import { exportIfInDoubt } from './rules/export-if-in-doubt';
import { extractGlobalConstants } from './rules/extract-global-constants';
import { genericStartsWithT } from './rules/generic-starts-with-t';
import { default as globalConstStyle } from './rules/global-const-style';
import { noAsyncArrayFilter } from './rules/no-async-array-filter';
import { noAsyncForEach } from './rules/no-async-foreach';
import { noConditionalLiteralsInJsx } from './rules/no-conditional-literals-in-jsx';
import { noFilterWithoutReturn } from './rules/no-filter-without-return';
import { noMisusedSwitchCase } from './rules/no-misused-switch-case';
import { noUnpinnedDependencies } from './rules/no-unpinned-dependencies';
import { noUnusedProps } from './rules/no-unused-props';
import { noUselessFragment } from './rules/no-useless-fragment';
import { preferFragmentShorthand } from './rules/prefer-fragment-shorthand';
import { preferTypeOverInterface } from './rules/prefer-type-over-interface';
import { requireMemo } from './rules/require-memo';
import { noJsxWhitespaceLiteral } from './rules/no-jsx-whitespace-literal';
import { default as requireDynamicFirebaseImports } from './rules/require-dynamic-firebase-imports';
import { default as requireHttpsError } from './rules/require-https-error';
import { useCustomRouter } from './rules/use-custom-router';
import { default as requireImageOptimized } from './rules/require-image-optimized';
import { requireUseMemoObjectLiterals } from './rules/require-usememo-object-literals';
import { enforceStableStringify } from './rules/enforce-safe-stringify';
import { avoidUtilsDirectory } from './rules/avoid-utils-directory';
import { noEntireObjectHookDeps } from './rules/no-entire-object-hook-deps';
import { enforceFirestorePathUtils } from './rules/enforce-firestore-path-utils';
import { noCompositingLayerProps } from './rules/no-compositing-layer-props';
import { enforceFirestoreDocRefGeneric } from './rules/enforce-firestore-doc-ref-generic';
import { semanticFunctionPrefixes } from './rules/semantic-function-prefixes';
import { enforceFirestoreMock } from './rules/enforce-mock-firestore';
import { preferSettingsObject } from './rules/prefer-settings-object';
import { enforceFirestoreSetMerge } from './rules/enforce-firestore-set-merge';
import { enforceVerbNounNaming } from './rules/enforce-verb-noun-naming';
import { noExplicitReturnType } from './rules/no-explicit-return-type';
import { useCustomMemo } from './rules/use-custom-memo';
import { useCustomLink } from './rules/use-custom-link';
import { default as enforceSerializableParams } from './rules/enforce-serializable-params';
import { enforceRealtimedbPathUtils } from './rules/enforce-realtimedb-path-utils';
import { enforceMemoizeAsync } from './rules/enforce-memoize-async';
import { enforceExportedFunctionTypes } from './rules/enforce-exported-function-types';
import { noRedundantParamTypes } from './rules/no-redundant-param-types';
import { noClassInstanceDestructuring } from './rules/no-class-instance-destructuring';
import { noFirestoreObjectArrays } from './rules/no-firestore-object-arrays';
import { noMemoizeOnStatic } from './rules/no-memoize-on-static';
import { noUnsafeFirestoreSpread } from './rules/no-unsafe-firestore-spread';
import { noJsxInHooks } from './rules/no-jsx-in-hooks';
import { enforceAssertThrows } from './rules/enforce-assert-throws';
import { preferBatchOperations } from './rules/prefer-batch-operations';
import { noComplexCloudParams } from './rules/no-complex-cloud-params';
import { noMixedFirestoreTransactions } from './rules/no-mixed-firestore-transactions';
import { enforceFirestoreFacade } from './rules/enforce-firestore-facade';
import { syncOnwriteNameFunc } from './rules/sync-onwrite-name-func';
import { preferCloneDeep } from './rules/prefer-clone-deep';
import { noFirestoreJestMock } from './rules/no-firestore-jest-mock';
import { noMockFirebaseAdmin } from './rules/no-mock-firebase-admin';
import { enforceCentralizedMockFirestore } from './rules/enforce-centralized-mock-firestore';
import { requireHooksDefaultParams } from './rules/require-hooks-default-params';
import { preferDestructuringNoClass } from './rules/prefer-destructuring-no-class';
import { enforceRenderHitsMemoization } from './rules/enforce-render-hits-memoization';
import { preferFragmentComponent } from './rules/prefer-fragment-component';
import { reactUseMemoShouldBeComponent } from './rules/react-usememo-should-be-component';
import { noUnnecessaryVerbSuffix } from './rules/no-unnecessary-verb-suffix';
<<<<<<< HEAD
import { enforceAssertSafeObjectKey } from './rules/enforce-assertSafe-object-key';
=======
import { enforceObjectLiteralAsConst } from './rules/enforce-object-literal-as-const';
>>>>>>> 06017fa8

module.exports = {
  meta: {
    name: '@blumintinc/eslint-plugin-blumint',
    version: '1.0.5',
  },
  parseOptions: {
    ecmaVersion: 2020,
  },
  configs: {
    recommended: {
      plugins: ['@blumintinc/blumint'],
      rules: {
        '@blumintinc/blumint/avoid-utils-directory': 'error',
        '@blumintinc/blumint/enforce-firestore-path-utils': 'error',
        '@blumintinc/blumint/no-jsx-whitespace-literal': 'error',
        '@blumintinc/blumint/array-methods-this-context': 'error',
        '@blumintinc/blumint/class-methods-read-top-to-bottom': 'error',
        '@blumintinc/blumint/consistent-callback-naming': 'error',
        '@blumintinc/blumint/dynamic-https-errors': 'error',
        '@blumintinc/blumint/enforce-identifiable-firestore-type': 'error',
        '@blumintinc/blumint/enforce-callback-memo': 'error',
        '@blumintinc/blumint/enforce-callable-types': 'error',
        '@blumintinc/blumint/enforce-dynamic-firebase-imports': 'error',
        // '@blumintinc/blumint/export-if-in-doubt': 'warn',
        '@blumintinc/blumint/extract-global-constants': 'error',
        '@blumintinc/blumint/generic-starts-with-t': 'error',
        '@blumintinc/blumint/global-const-style': 'error',
        '@blumintinc/blumint/no-async-array-filter': 'error',
        '@blumintinc/blumint/no-async-foreach': 'error',
        '@blumintinc/blumint/no-conditional-literals-in-jsx': 'error',
        '@blumintinc/blumint/no-filter-without-return': 'error',
        '@blumintinc/blumint/no-misused-switch-case': 'error',
        '@blumintinc/blumint/no-unpinned-dependencies': 'error',
        '@blumintinc/blumint/no-unused-props': 'error',
        //'@blumintinc/blumint/no-useless-fragment': 'error',
        //'@blumintinc/blumint/prefer-fragment-shorthand': 'error',
        '@blumintinc/blumint/prefer-type-over-interface': 'error',
        '@blumintinc/blumint/require-memo': 'error',
        '@blumintinc/blumint/require-dynamic-firebase-imports': 'error',
        '@blumintinc/blumint/require-https-error': 'error',
        '@blumintinc/blumint/use-custom-router': 'error',
        '@blumintinc/blumint/require-image-optimized': 'error',
        '@blumintinc/blumint/require-usememo-object-literals': 'error',
        '@blumintinc/blumint/enforce-safe-stringify': 'error',
        '@blumintinc/blumint/no-entire-object-hook-deps': 'error',
        '@blumintinc/blumint/no-compositing-layer-props': 'error',
        '@blumintinc/blumint/enforce-firestore-doc-ref-generic': 'error',
        '@blumintinc/blumint/semantic-function-prefixes': 'error',
        '@blumintinc/blumint/enforce-mock-firestore': 'error',
        '@blumintinc/blumint/prefer-settings-object': 'error',
        '@blumintinc/blumint/enforce-firestore-set-merge': 'error',
        '@blumintinc/blumint/enforce-verb-noun-naming': 'error',
        '@blumintinc/blumint/no-explicit-return-type': 'error',
        '@blumintinc/blumint/use-custom-memo': 'error',
        '@blumintinc/blumint/use-custom-link': 'error',
        '@blumintinc/blumint/enforce-serializable-params': 'error',
        '@blumintinc/blumint/enforce-realtimedb-path-utils': 'error',
        '@blumintinc/blumint/enforce-memoize-async': 'error',
        '@blumintinc/blumint/enforce-exported-function-types': 'error',
        '@blumintinc/blumint/no-redundant-param-types': 'error',
        '@blumintinc/blumint/no-class-instance-destructuring': 'error',
        '@blumintinc/blumint/no-firestore-object-arrays': 'warn',
        '@blumintinc/blumint/no-memoize-on-static': 'error',
        '@blumintinc/blumint/no-unsafe-firestore-spread': 'error',
        '@blumintinc/blumint/no-jsx-in-hooks': 'error',
        '@blumintinc/blumint/enforce-assert-throws': 'error',
        '@blumintinc/blumint/prefer-batch-operations': 'error',
        '@blumintinc/blumint/no-complex-cloud-params': 'error',
        '@blumintinc/blumint/no-mixed-firestore-transactions': 'error',
        '@blumintinc/blumint/enforce-firestore-facade': 'error',
        '@blumintinc/blumint/sync-onwrite-name-func': 'error',
        '@blumintinc/blumint/prefer-clone-deep': 'error',
        '@blumintinc/blumint/no-firestore-jest-mock': 'error',
        '@blumintinc/blumint/no-mock-firebase-admin': 'error',
        '@blumintinc/blumint/enforce-centralized-mock-firestore': 'error',
        '@blumintinc/blumint/require-hooks-default-params': 'error',
        '@blumintinc/blumint/prefer-destructuring-no-class': 'error',
        '@blumintinc/blumint/enforce-render-hits-memoization': 'error',
        '@blumintinc/blumint/prefer-fragment-component': 'error',
        '@blumintinc/blumint/react-usememo-should-be-component': 'error',
        '@blumintinc/blumint/no-unnecessary-verb-suffix': 'error',
<<<<<<< HEAD
        '@blumintinc/blumint/enforce-assertSafe-object-key': 'error',
=======
        '@blumintinc/blumint/enforce-object-literal-as-const': 'error',
>>>>>>> 06017fa8
      },
    },
  },

  rules: {
    'array-methods-this-context': arrayMethodsThisContext,
    'class-methods-read-top-to-bottom': classMethodsReadTopToBottom,
    'consistent-callback-naming': consistentCallbackNaming,
    'dynamic-https-errors': dynamicHttpsErrors,
    'enforce-identifiable-firestore-type': enforceIdentifiableFirestoreType,
    'enforce-callback-memo': enforceCallbackMemo,
    'enforce-callable-types': enforceCallableTypes,
    'enforce-dynamic-firebase-imports': enforceFirebaseImports,
    'export-if-in-doubt': exportIfInDoubt,
    'extract-global-constants': extractGlobalConstants,
    'generic-starts-with-t': genericStartsWithT,
    'global-const-style': globalConstStyle,
    'no-async-array-filter': noAsyncArrayFilter,
    'no-async-foreach': noAsyncForEach,
    'no-conditional-literals-in-jsx': noConditionalLiteralsInJsx,
    'no-filter-without-return': noFilterWithoutReturn,
    'no-misused-switch-case': noMisusedSwitchCase,
    'no-unpinned-dependencies': noUnpinnedDependencies,
    'no-unused-props': noUnusedProps,
    'no-useless-fragment': noUselessFragment,
    'prefer-fragment-shorthand': preferFragmentShorthand,
    'prefer-type-over-interface': preferTypeOverInterface,
    'require-memo': requireMemo,
    'no-jsx-whitespace-literal': noJsxWhitespaceLiteral,
    'require-dynamic-firebase-imports': requireDynamicFirebaseImports,
    'require-https-error': requireHttpsError,
    'use-custom-router': useCustomRouter,
    'require-image-optimized': requireImageOptimized,
    'require-usememo-object-literals': requireUseMemoObjectLiterals,
    'enforce-safe-stringify': enforceStableStringify,
    'avoid-utils-directory': avoidUtilsDirectory,
    'no-entire-object-hook-deps': noEntireObjectHookDeps,
    'enforce-firestore-path-utils': enforceFirestorePathUtils,
    'no-compositing-layer-props': noCompositingLayerProps,
    'enforce-firestore-doc-ref-generic': enforceFirestoreDocRefGeneric,
    'semantic-function-prefixes': semanticFunctionPrefixes,
    'enforce-mock-firestore': enforceFirestoreMock,
    'prefer-settings-object': preferSettingsObject,
    'enforce-firestore-set-merge': enforceFirestoreSetMerge,
    'enforce-verb-noun-naming': enforceVerbNounNaming,
    'no-explicit-return-type': noExplicitReturnType,
    'use-custom-memo': useCustomMemo,
    'use-custom-link': useCustomLink,
    'enforce-serializable-params': enforceSerializableParams,
    'enforce-realtimedb-path-utils': enforceRealtimedbPathUtils,
    'enforce-memoize-async': enforceMemoizeAsync,
    'enforce-exported-function-types': enforceExportedFunctionTypes,
    'no-redundant-param-types': noRedundantParamTypes,
    'no-class-instance-destructuring': noClassInstanceDestructuring,
    'no-firestore-object-arrays': noFirestoreObjectArrays,
    'no-memoize-on-static': noMemoizeOnStatic,
    'no-unsafe-firestore-spread': noUnsafeFirestoreSpread,
    'no-jsx-in-hooks': noJsxInHooks,
    'enforce-assert-throws': enforceAssertThrows,
    'prefer-batch-operations': preferBatchOperations,
    'no-complex-cloud-params': noComplexCloudParams,
    'no-mixed-firestore-transactions': noMixedFirestoreTransactions,
    'enforce-firestore-facade': enforceFirestoreFacade,
    'sync-onwrite-name-func': syncOnwriteNameFunc,
    'prefer-clone-deep': preferCloneDeep,
    'no-firestore-jest-mock': noFirestoreJestMock,
    'no-mock-firebase-admin': noMockFirebaseAdmin,
    'enforce-centralized-mock-firestore': enforceCentralizedMockFirestore,
    'require-hooks-default-params': requireHooksDefaultParams,
    'prefer-destructuring-no-class': preferDestructuringNoClass,
    'enforce-render-hits-memoization': enforceRenderHitsMemoization,
    'prefer-fragment-component': preferFragmentComponent,
    'react-usememo-should-be-component': reactUseMemoShouldBeComponent,
    'no-unnecessary-verb-suffix': noUnnecessaryVerbSuffix,
<<<<<<< HEAD
    'enforce-assertSafe-object-key': enforceAssertSafeObjectKey,
=======
    'enforce-object-literal-as-const': enforceObjectLiteralAsConst,
>>>>>>> 06017fa8
  },
};<|MERGE_RESOLUTION|>--- conflicted
+++ resolved
@@ -67,11 +67,8 @@
 import { preferFragmentComponent } from './rules/prefer-fragment-component';
 import { reactUseMemoShouldBeComponent } from './rules/react-usememo-should-be-component';
 import { noUnnecessaryVerbSuffix } from './rules/no-unnecessary-verb-suffix';
-<<<<<<< HEAD
 import { enforceAssertSafeObjectKey } from './rules/enforce-assertSafe-object-key';
-=======
 import { enforceObjectLiteralAsConst } from './rules/enforce-object-literal-as-const';
->>>>>>> 06017fa8
 
 module.exports = {
   meta: {
@@ -154,11 +151,8 @@
         '@blumintinc/blumint/prefer-fragment-component': 'error',
         '@blumintinc/blumint/react-usememo-should-be-component': 'error',
         '@blumintinc/blumint/no-unnecessary-verb-suffix': 'error',
-<<<<<<< HEAD
         '@blumintinc/blumint/enforce-assertSafe-object-key': 'error',
-=======
         '@blumintinc/blumint/enforce-object-literal-as-const': 'error',
->>>>>>> 06017fa8
       },
     },
   },
@@ -233,10 +227,7 @@
     'prefer-fragment-component': preferFragmentComponent,
     'react-usememo-should-be-component': reactUseMemoShouldBeComponent,
     'no-unnecessary-verb-suffix': noUnnecessaryVerbSuffix,
-<<<<<<< HEAD
     'enforce-assertSafe-object-key': enforceAssertSafeObjectKey,
-=======
     'enforce-object-literal-as-const': enforceObjectLiteralAsConst,
->>>>>>> 06017fa8
   },
 };