--- conflicted
+++ resolved
@@ -78,11 +78,8 @@
 import { noAlwaysTrueFalseConditions } from './rules/no-always-true-false-conditions';
 import { enforcePropsArgumentName } from './rules/enforce-props-argument-name';
 import { preferGlobalRouterStateKey } from './rules/prefer-global-router-state-key';
-<<<<<<< HEAD
 import { omitIndexHtml } from './rules/omit-index-html';
-=======
 import { noUnusedUseState } from './rules/no-unused-usestate';
->>>>>>> 1bcf885e
 
 module.exports = {
   meta: {
@@ -176,11 +173,8 @@
         '@blumintinc/blumint/no-always-true-false-conditions': 'error',
         '@blumintinc/blumint/enforce-props-argument-name': 'error',
         '@blumintinc/blumint/prefer-global-router-state-key': 'warn',
-<<<<<<< HEAD
         '@blumintinc/blumint/omit-index-html': 'error',
-=======
         '@blumintinc/blumint/no-unused-usestate': 'error',
->>>>>>> 1bcf885e
       },
     },
   },
@@ -266,10 +260,7 @@
     'no-always-true-false-conditions': noAlwaysTrueFalseConditions,
     'enforce-props-argument-name': enforcePropsArgumentName,
     'prefer-global-router-state-key': preferGlobalRouterStateKey,
-<<<<<<< HEAD
     'omit-index-html': omitIndexHtml,
-=======
     'no-unused-usestate': noUnusedUseState,
->>>>>>> 1bcf885e
   },
 };