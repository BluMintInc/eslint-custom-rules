import { arrayMethodsThisContext } from './rules/array-methods-this-context';
import { classMethodsReadTopToBottom } from './rules/class-methods-read-top-to-bottom';
import { default as consistentCallbackNaming } from './rules/consistent-callback-naming';
import { dynamicHttpsErrors } from './rules/dynamic-https-errors';
import { enforceIdentifiableFirestoreType } from './rules/enforce-identifiable-firestore-type';
import { default as enforceCallbackMemo } from './rules/enforce-callback-memo';
import { enforceCallableTypes } from './rules/enforce-callable-types';
import { enforceFirebaseImports } from './rules/enforce-dynamic-firebase-imports';
import { exportIfInDoubt } from './rules/export-if-in-doubt';
import { extractGlobalConstants } from './rules/extract-global-constants';
import { genericStartsWithT } from './rules/generic-starts-with-t';
import { default as globalConstStyle } from './rules/global-const-style';
import { noAsyncArrayFilter } from './rules/no-async-array-filter';
import { noAsyncForEach } from './rules/no-async-foreach';
import { noConditionalLiteralsInJsx } from './rules/no-conditional-literals-in-jsx';
import { noFilterWithoutReturn } from './rules/no-filter-without-return';
import { noMisusedSwitchCase } from './rules/no-misused-switch-case';
import { noUnpinnedDependencies } from './rules/no-unpinned-dependencies';
import { noUnusedProps } from './rules/no-unused-props';
import { noUselessFragment } from './rules/no-useless-fragment';
import { preferFragmentShorthand } from './rules/prefer-fragment-shorthand';
import { preferTypeOverInterface } from './rules/prefer-type-over-interface';
import { requireMemo } from './rules/require-memo';
import { noJsxWhitespaceLiteral } from './rules/no-jsx-whitespace-literal';
import { default as requireDynamicFirebaseImports } from './rules/require-dynamic-firebase-imports';
import { default as requireHttpsError } from './rules/require-https-error';
import { useCustomRouter } from './rules/use-custom-router';
import { default as requireImageOptimized } from './rules/require-image-optimized';
import { requireUseMemoObjectLiterals } from './rules/require-usememo-object-literals';
import { enforceStableStringify } from './rules/enforce-safe-stringify';
import { avoidUtilsDirectory } from './rules/avoid-utils-directory';
import { noEntireObjectHookDeps } from './rules/no-entire-object-hook-deps';
import { enforceFirestorePathUtils } from './rules/enforce-firestore-path-utils';
import { noCompositingLayerProps } from './rules/no-compositing-layer-props';
import { enforceFirestoreDocRefGeneric } from './rules/enforce-firestore-doc-ref-generic';
import { semanticFunctionPrefixes } from './rules/semantic-function-prefixes';
import { enforceFirestoreMock } from './rules/enforce-mock-firestore';
import { preferSettingsObject } from './rules/prefer-settings-object';
import { enforceFirestoreSetMerge } from './rules/enforce-firestore-set-merge';
import { enforceVerbNounNaming } from './rules/enforce-verb-noun-naming';
import { noExplicitReturnType } from './rules/no-explicit-return-type';
import { useCustomMemo } from './rules/use-custom-memo';
import { useCustomLink } from './rules/use-custom-link';
import { default as enforceSerializableParams } from './rules/enforce-serializable-params';
import { enforceRealtimedbPathUtils } from './rules/enforce-realtimedb-path-utils';
import { enforceMemoizeAsync } from './rules/enforce-memoize-async';
import { enforceExportedFunctionTypes } from './rules/enforce-exported-function-types';
import { noRedundantParamTypes } from './rules/no-redundant-param-types';
import { noClassInstanceDestructuring } from './rules/no-class-instance-destructuring';
import { noFirestoreObjectArrays } from './rules/no-firestore-object-arrays';
import { noMemoizeOnStatic } from './rules/no-memoize-on-static';
import { noUnsafeFirestoreSpread } from './rules/no-unsafe-firestore-spread';
import { noJsxInHooks } from './rules/no-jsx-in-hooks';
import { enforceAssertThrows } from './rules/enforce-assert-throws';
import { preferBatchOperations } from './rules/prefer-batch-operations';
import { noComplexCloudParams } from './rules/no-complex-cloud-params';
import { noMixedFirestoreTransactions } from './rules/no-mixed-firestore-transactions';
import { enforceFirestoreFacade } from './rules/enforce-firestore-facade';
import { syncOnwriteNameFunc } from './rules/sync-onwrite-name-func';
import { preferCloneDeep } from './rules/prefer-clone-deep';
import { noFirestoreJestMock } from './rules/no-firestore-jest-mock';
import { noMockFirebaseAdmin } from './rules/no-mock-firebase-admin';
import { enforceCentralizedMockFirestore } from './rules/enforce-centralized-mock-firestore';
import { requireHooksDefaultParams } from './rules/require-hooks-default-params';
import { preferDestructuringNoClass } from './rules/prefer-destructuring-no-class';
import { enforceRenderHitsMemoization } from './rules/enforce-render-hits-memoization';
import { preferFragmentComponent } from './rules/prefer-fragment-component';
import { reactUseMemoShouldBeComponent } from './rules/react-usememo-should-be-component';
import { noUnnecessaryVerbSuffix } from './rules/no-unnecessary-verb-suffix';
import { enforceAssertSafeObjectKey } from './rules/enforce-assertSafe-object-key';
import { enforceObjectLiteralAsConst } from './rules/enforce-object-literal-as-const';
import { enforcePositiveNaming } from './rules/enforce-positive-naming';
import { noTypeAssertionReturns } from './rules/no-type-assertion-returns';
import { preferUtilityFunctionOverPrivateStatic } from './rules/prefer-utility-function-over-private-static';
import { enforceMicrodiff } from './rules/enforce-microdiff';
import { enforceTimestampNow } from './rules/enforce-timestamp-now';
<<<<<<< HEAD
import { noAlwaysTrueFalseConditions } from './rules/no-always-true-false-conditions';
=======
import { enforcePropsArgumentName } from './rules/enforce-props-argument-name';
import { preferGlobalRouterStateKey } from './rules/prefer-global-router-state-key';
>>>>>>> 566d7d02

module.exports = {
  meta: {
    name: '@blumintinc/eslint-plugin-blumint',
    version: '1.0.5',
  },
  parseOptions: {
    ecmaVersion: 2020,
  },
  configs: {
    recommended: {
      plugins: ['@blumintinc/blumint'],
      rules: {
        '@blumintinc/blumint/avoid-utils-directory': 'error',
        '@blumintinc/blumint/enforce-firestore-path-utils': 'error',
        '@blumintinc/blumint/no-jsx-whitespace-literal': 'error',
        '@blumintinc/blumint/array-methods-this-context': 'error',
        '@blumintinc/blumint/class-methods-read-top-to-bottom': 'error',
        '@blumintinc/blumint/consistent-callback-naming': 'error',
        '@blumintinc/blumint/dynamic-https-errors': 'error',
        '@blumintinc/blumint/enforce-identifiable-firestore-type': 'error',
        '@blumintinc/blumint/enforce-callback-memo': 'error',
        '@blumintinc/blumint/enforce-callable-types': 'error',
        '@blumintinc/blumint/enforce-dynamic-firebase-imports': 'error',
        // '@blumintinc/blumint/export-if-in-doubt': 'warn',
        '@blumintinc/blumint/extract-global-constants': 'error',
        '@blumintinc/blumint/generic-starts-with-t': 'error',
        '@blumintinc/blumint/global-const-style': 'error',
        '@blumintinc/blumint/no-async-array-filter': 'error',
        '@blumintinc/blumint/no-async-foreach': 'error',
        '@blumintinc/blumint/no-conditional-literals-in-jsx': 'error',
        '@blumintinc/blumint/no-filter-without-return': 'error',
        '@blumintinc/blumint/no-misused-switch-case': 'error',
        '@blumintinc/blumint/no-unpinned-dependencies': 'error',
        '@blumintinc/blumint/no-unused-props': 'error',
        //'@blumintinc/blumint/no-useless-fragment': 'error',
        //'@blumintinc/blumint/prefer-fragment-shorthand': 'error',
        '@blumintinc/blumint/prefer-type-over-interface': 'error',
        '@blumintinc/blumint/require-memo': 'error',
        '@blumintinc/blumint/require-dynamic-firebase-imports': 'error',
        '@blumintinc/blumint/require-https-error': 'error',
        '@blumintinc/blumint/use-custom-router': 'error',
        '@blumintinc/blumint/require-image-optimized': 'error',
        '@blumintinc/blumint/require-usememo-object-literals': 'error',
        '@blumintinc/blumint/enforce-safe-stringify': 'error',
        '@blumintinc/blumint/no-entire-object-hook-deps': 'error',
        '@blumintinc/blumint/no-compositing-layer-props': 'error',
        '@blumintinc/blumint/enforce-firestore-doc-ref-generic': 'error',
        '@blumintinc/blumint/semantic-function-prefixes': 'error',
        '@blumintinc/blumint/enforce-mock-firestore': 'error',
        '@blumintinc/blumint/prefer-settings-object': 'error',
        '@blumintinc/blumint/enforce-firestore-set-merge': 'error',
        '@blumintinc/blumint/enforce-verb-noun-naming': 'error',
        '@blumintinc/blumint/no-explicit-return-type': 'error',
        '@blumintinc/blumint/use-custom-memo': 'error',
        '@blumintinc/blumint/use-custom-link': 'error',
        '@blumintinc/blumint/enforce-serializable-params': 'error',
        '@blumintinc/blumint/enforce-realtimedb-path-utils': 'error',
        '@blumintinc/blumint/enforce-memoize-async': 'error',
        '@blumintinc/blumint/enforce-exported-function-types': 'error',
        '@blumintinc/blumint/no-redundant-param-types': 'error',
        '@blumintinc/blumint/no-class-instance-destructuring': 'error',
        '@blumintinc/blumint/no-firestore-object-arrays': 'warn',
        '@blumintinc/blumint/no-memoize-on-static': 'error',
        '@blumintinc/blumint/no-unsafe-firestore-spread': 'error',
        '@blumintinc/blumint/no-jsx-in-hooks': 'error',
        '@blumintinc/blumint/enforce-assert-throws': 'error',
        '@blumintinc/blumint/prefer-batch-operations': 'error',
        '@blumintinc/blumint/no-complex-cloud-params': 'error',
        '@blumintinc/blumint/no-mixed-firestore-transactions': 'error',
        '@blumintinc/blumint/enforce-firestore-facade': 'error',
        '@blumintinc/blumint/sync-onwrite-name-func': 'error',
        '@blumintinc/blumint/prefer-clone-deep': 'error',
        '@blumintinc/blumint/no-firestore-jest-mock': 'error',
        '@blumintinc/blumint/no-mock-firebase-admin': 'error',
        '@blumintinc/blumint/enforce-centralized-mock-firestore': 'error',
        '@blumintinc/blumint/require-hooks-default-params': 'error',
        '@blumintinc/blumint/prefer-destructuring-no-class': 'error',
        '@blumintinc/blumint/enforce-render-hits-memoization': 'error',
        '@blumintinc/blumint/prefer-fragment-component': 'error',
        '@blumintinc/blumint/react-usememo-should-be-component': 'error',
        '@blumintinc/blumint/no-unnecessary-verb-suffix': 'error',
        '@blumintinc/blumint/enforce-assertSafe-object-key': 'error',
        '@blumintinc/blumint/enforce-object-literal-as-const': 'error',
        '@blumintinc/blumint/enforce-positive-naming': 'error',
        '@blumintinc/blumint/no-type-assertion-returns': 'error',
        '@blumintinc/blumint/prefer-utility-function-over-private-static': 'error',
        '@blumintinc/blumint/enforce-microdiff': 'error',
        '@blumintinc/blumint/enforce-timestamp-now': 'error',
<<<<<<< HEAD
        '@blumintinc/blumint/no-always-true-false-conditions': 'error',
=======
        '@blumintinc/blumint/enforce-props-argument-name': 'error',
        '@blumintinc/blumint/prefer-global-router-state-key': 'warn',
>>>>>>> 566d7d02
      },
    },
  },

  rules: {
    'array-methods-this-context': arrayMethodsThisContext,
    'class-methods-read-top-to-bottom': classMethodsReadTopToBottom,
    'consistent-callback-naming': consistentCallbackNaming,
    'dynamic-https-errors': dynamicHttpsErrors,
    'enforce-identifiable-firestore-type': enforceIdentifiableFirestoreType,
    'enforce-callback-memo': enforceCallbackMemo,
    'enforce-callable-types': enforceCallableTypes,
    'enforce-dynamic-firebase-imports': enforceFirebaseImports,
    'export-if-in-doubt': exportIfInDoubt,
    'extract-global-constants': extractGlobalConstants,
    'generic-starts-with-t': genericStartsWithT,
    'global-const-style': globalConstStyle,
    'no-async-array-filter': noAsyncArrayFilter,
    'no-async-foreach': noAsyncForEach,
    'no-conditional-literals-in-jsx': noConditionalLiteralsInJsx,
    'no-filter-without-return': noFilterWithoutReturn,
    'no-misused-switch-case': noMisusedSwitchCase,
    'no-unpinned-dependencies': noUnpinnedDependencies,
    'no-unused-props': noUnusedProps,
    'no-useless-fragment': noUselessFragment,
    'prefer-fragment-shorthand': preferFragmentShorthand,
    'prefer-type-over-interface': preferTypeOverInterface,
    'require-memo': requireMemo,
    'no-jsx-whitespace-literal': noJsxWhitespaceLiteral,
    'require-dynamic-firebase-imports': requireDynamicFirebaseImports,
    'require-https-error': requireHttpsError,
    'use-custom-router': useCustomRouter,
    'require-image-optimized': requireImageOptimized,
    'require-usememo-object-literals': requireUseMemoObjectLiterals,
    'enforce-safe-stringify': enforceStableStringify,
    'avoid-utils-directory': avoidUtilsDirectory,
    'no-entire-object-hook-deps': noEntireObjectHookDeps,
    'enforce-firestore-path-utils': enforceFirestorePathUtils,
    'no-compositing-layer-props': noCompositingLayerProps,
    'enforce-firestore-doc-ref-generic': enforceFirestoreDocRefGeneric,
    'semantic-function-prefixes': semanticFunctionPrefixes,
    'enforce-mock-firestore': enforceFirestoreMock,
    'prefer-settings-object': preferSettingsObject,
    'enforce-firestore-set-merge': enforceFirestoreSetMerge,
    'enforce-verb-noun-naming': enforceVerbNounNaming,
    'no-explicit-return-type': noExplicitReturnType,
    'use-custom-memo': useCustomMemo,
    'use-custom-link': useCustomLink,
    'enforce-serializable-params': enforceSerializableParams,
    'enforce-realtimedb-path-utils': enforceRealtimedbPathUtils,
    'enforce-memoize-async': enforceMemoizeAsync,
    'enforce-exported-function-types': enforceExportedFunctionTypes,
    'no-redundant-param-types': noRedundantParamTypes,
    'no-class-instance-destructuring': noClassInstanceDestructuring,
    'no-firestore-object-arrays': noFirestoreObjectArrays,
    'no-memoize-on-static': noMemoizeOnStatic,
    'no-unsafe-firestore-spread': noUnsafeFirestoreSpread,
    'no-jsx-in-hooks': noJsxInHooks,
    'enforce-assert-throws': enforceAssertThrows,
    'prefer-batch-operations': preferBatchOperations,
    'no-complex-cloud-params': noComplexCloudParams,
    'no-mixed-firestore-transactions': noMixedFirestoreTransactions,
    'enforce-firestore-facade': enforceFirestoreFacade,
    'sync-onwrite-name-func': syncOnwriteNameFunc,
    'prefer-clone-deep': preferCloneDeep,
    'no-firestore-jest-mock': noFirestoreJestMock,
    'no-mock-firebase-admin': noMockFirebaseAdmin,
    'enforce-centralized-mock-firestore': enforceCentralizedMockFirestore,
    'require-hooks-default-params': requireHooksDefaultParams,
    'prefer-destructuring-no-class': preferDestructuringNoClass,
    'enforce-render-hits-memoization': enforceRenderHitsMemoization,
    'prefer-fragment-component': preferFragmentComponent,
    'react-usememo-should-be-component': reactUseMemoShouldBeComponent,
    'no-unnecessary-verb-suffix': noUnnecessaryVerbSuffix,
    'enforce-assertSafe-object-key': enforceAssertSafeObjectKey,
    'enforce-object-literal-as-const': enforceObjectLiteralAsConst,
    'enforce-positive-naming': enforcePositiveNaming,
    'no-type-assertion-returns': noTypeAssertionReturns,
    'prefer-utility-function-over-private-static': preferUtilityFunctionOverPrivateStatic,
    'enforce-microdiff': enforceMicrodiff,
    'enforce-timestamp-now': enforceTimestampNow,
<<<<<<< HEAD
    'no-always-true-false-conditions': noAlwaysTrueFalseConditions,
=======
    'enforce-props-argument-name': enforcePropsArgumentName,
    'prefer-global-router-state-key': preferGlobalRouterStateKey,
>>>>>>> 566d7d02
  },
};<|MERGE_RESOLUTION|>--- conflicted
+++ resolved
@@ -74,12 +74,9 @@
 import { preferUtilityFunctionOverPrivateStatic } from './rules/prefer-utility-function-over-private-static';
 import { enforceMicrodiff } from './rules/enforce-microdiff';
 import { enforceTimestampNow } from './rules/enforce-timestamp-now';
-<<<<<<< HEAD
 import { noAlwaysTrueFalseConditions } from './rules/no-always-true-false-conditions';
-=======
 import { enforcePropsArgumentName } from './rules/enforce-props-argument-name';
 import { preferGlobalRouterStateKey } from './rules/prefer-global-router-state-key';
->>>>>>> 566d7d02
 
 module.exports = {
   meta: {
@@ -169,12 +166,9 @@
         '@blumintinc/blumint/prefer-utility-function-over-private-static': 'error',
         '@blumintinc/blumint/enforce-microdiff': 'error',
         '@blumintinc/blumint/enforce-timestamp-now': 'error',
-<<<<<<< HEAD
         '@blumintinc/blumint/no-always-true-false-conditions': 'error',
-=======
         '@blumintinc/blumint/enforce-props-argument-name': 'error',
         '@blumintinc/blumint/prefer-global-router-state-key': 'warn',
->>>>>>> 566d7d02
       },
     },
   },
@@ -256,11 +250,8 @@
     'prefer-utility-function-over-private-static': preferUtilityFunctionOverPrivateStatic,
     'enforce-microdiff': enforceMicrodiff,
     'enforce-timestamp-now': enforceTimestampNow,
-<<<<<<< HEAD
     'no-always-true-false-conditions': noAlwaysTrueFalseConditions,
-=======
     'enforce-props-argument-name': enforcePropsArgumentName,
     'prefer-global-router-state-key': preferGlobalRouterStateKey,
->>>>>>> 566d7d02
   },
 };