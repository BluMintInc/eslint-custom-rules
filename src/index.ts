import { arrayMethodsThisContext } from './rules/array-methods-this-context';
import { classMethodsReadTopToBottom } from './rules/class-methods-read-top-to-bottom';
import { default as consistentCallbackNaming } from './rules/consistent-callback-naming';
import { dynamicHttpsErrors } from './rules/dynamic-https-errors';
import { enforceIdentifiableFirestoreType } from './rules/enforce-identifiable-firestore-type';
import { default as enforceCallbackMemo } from './rules/enforce-callback-memo';
import { enforceCallableTypes } from './rules/enforce-callable-types';
import { enforceFirebaseImports } from './rules/enforce-dynamic-firebase-imports';
import { exportIfInDoubt } from './rules/export-if-in-doubt';
import { extractGlobalConstants } from './rules/extract-global-constants';
import { genericStartsWithT } from './rules/generic-starts-with-t';
import { default as globalConstStyle } from './rules/global-const-style';
import { noAsyncArrayFilter } from './rules/no-async-array-filter';
import { noAsyncForEach } from './rules/no-async-foreach';
import { noConditionalLiteralsInJsx } from './rules/no-conditional-literals-in-jsx';
import { noFilterWithoutReturn } from './rules/no-filter-without-return';
import { noMisusedSwitchCase } from './rules/no-misused-switch-case';
import { noUnpinnedDependencies } from './rules/no-unpinned-dependencies';
import { noUnusedProps } from './rules/no-unused-props';
import { noUselessFragment } from './rules/no-useless-fragment';
import { preferFragmentShorthand } from './rules/prefer-fragment-shorthand';
import { preferTypeOverInterface } from './rules/prefer-type-over-interface';
import { requireMemo } from './rules/require-memo';
import { noJsxWhitespaceLiteral } from './rules/no-jsx-whitespace-literal';
import { default as requireDynamicFirebaseImports } from './rules/require-dynamic-firebase-imports';
import { default as requireHttpsError } from './rules/require-https-error';
import { useCustomRouter } from './rules/use-custom-router';
import { default as requireImageOptimized } from './rules/require-image-optimized';
import { requireUseMemoObjectLiterals } from './rules/require-usememo-object-literals';
import { enforceStableStringify } from './rules/enforce-safe-stringify';
import { avoidUtilsDirectory } from './rules/avoid-utils-directory';
import { noEntireObjectHookDeps } from './rules/no-entire-object-hook-deps';
import { enforceFirestorePathUtils } from './rules/enforce-firestore-path-utils';
import { noCompositingLayerProps } from './rules/no-compositing-layer-props';
import { enforceFirestoreDocRefGeneric } from './rules/enforce-firestore-doc-ref-generic';
import { semanticFunctionPrefixes } from './rules/semantic-function-prefixes';
import { enforceFirestoreMock } from './rules/enforce-mock-firestore';
import { preferSettingsObject } from './rules/prefer-settings-object';
import { enforceFirestoreSetMerge } from './rules/enforce-firestore-set-merge';
import { enforceVerbNounNaming } from './rules/enforce-verb-noun-naming';
import { noExplicitReturnType } from './rules/no-explicit-return-type';
import { useCustomMemo } from './rules/use-custom-memo';
import { useCustomLink } from './rules/use-custom-link';
import { default as enforceSerializableParams } from './rules/enforce-serializable-params';
import { enforceRealtimedbPathUtils } from './rules/enforce-realtimedb-path-utils';
import { enforceMemoizeAsync } from './rules/enforce-memoize-async';
import { enforceExportedFunctionTypes } from './rules/enforce-exported-function-types';
import { noRedundantParamTypes } from './rules/no-redundant-param-types';
import { noClassInstanceDestructuring } from './rules/no-class-instance-destructuring';
import { noFirestoreObjectArrays } from './rules/no-firestore-object-arrays';
import { noMemoizeOnStatic } from './rules/no-memoize-on-static';
import { noUnsafeFirestoreSpread } from './rules/no-unsafe-firestore-spread';
import { noJsxInHooks } from './rules/no-jsx-in-hooks';
import { enforceAssertThrows } from './rules/enforce-assert-throws';
import { noComplexCloudParams } from './rules/no-complex-cloud-params';
import { noMixedFirestoreTransactions } from './rules/no-mixed-firestore-transactions';
import { enforceFirestoreFacade } from './rules/enforce-firestore-facade';
<<<<<<< HEAD
import { noCircularRefs } from './rules/no-circular-refs';
=======
import { syncOnwriteNameFunc } from './rules/sync-onwrite-name-func';
>>>>>>> f56af48f

module.exports = {
  meta: {
    name: '@blumintinc/eslint-plugin-blumint',
    version: '1.0.5',
  },
  parseOptions: {
    ecmaVersion: 2020,
  },
  configs: {
    recommended: {
      plugins: ['@blumintinc/blumint'],
      rules: {
        '@blumintinc/blumint/avoid-utils-directory': 'error',
        '@blumintinc/blumint/enforce-firestore-path-utils': 'error',
        '@blumintinc/blumint/no-jsx-whitespace-literal': 'error',
        '@blumintinc/blumint/array-methods-this-context': 'error',
        '@blumintinc/blumint/class-methods-read-top-to-bottom': 'error',
        '@blumintinc/blumint/consistent-callback-naming': 'error',
        '@blumintinc/blumint/dynamic-https-errors': 'error',
        '@blumintinc/blumint/enforce-identifiable-firestore-type': 'error',
        '@blumintinc/blumint/enforce-callback-memo': 'error',
        '@blumintinc/blumint/enforce-callable-types': 'error',
        '@blumintinc/blumint/enforce-dynamic-firebase-imports': 'error',
        // '@blumintinc/blumint/export-if-in-doubt': 'warn',
        '@blumintinc/blumint/extract-global-constants': 'error',
        '@blumintinc/blumint/generic-starts-with-t': 'error',
        '@blumintinc/blumint/global-const-style': 'error',
        '@blumintinc/blumint/no-async-array-filter': 'error',
        '@blumintinc/blumint/no-async-foreach': 'error',
        '@blumintinc/blumint/no-conditional-literals-in-jsx': 'error',
        '@blumintinc/blumint/no-filter-without-return': 'error',
        '@blumintinc/blumint/no-misused-switch-case': 'error',
        '@blumintinc/blumint/no-unpinned-dependencies': 'error',
        '@blumintinc/blumint/no-unused-props': 'error',
        //'@blumintinc/blumint/no-useless-fragment': 'error',
        '@blumintinc/blumint/prefer-fragment-shorthand': 'error',
        '@blumintinc/blumint/prefer-type-over-interface': 'error',
        '@blumintinc/blumint/require-memo': 'error',
        '@blumintinc/blumint/require-dynamic-firebase-imports': 'error',
        '@blumintinc/blumint/require-https-error': 'error',
        '@blumintinc/blumint/use-custom-router': 'error',
        '@blumintinc/blumint/require-image-optimized': 'error',
        '@blumintinc/blumint/require-usememo-object-literals': 'error',
        '@blumintinc/blumint/enforce-safe-stringify': 'error',
        '@blumintinc/blumint/no-entire-object-hook-deps': 'error',
        '@blumintinc/blumint/no-compositing-layer-props': 'error',
        '@blumintinc/blumint/enforce-firestore-doc-ref-generic': 'error',
        '@blumintinc/blumint/semantic-function-prefixes': 'error',
        '@blumintinc/blumint/enforce-mock-firestore': 'error',
        '@blumintinc/blumint/prefer-settings-object': 'error',
        '@blumintinc/blumint/enforce-firestore-set-merge': 'error',
        '@blumintinc/blumint/enforce-verb-noun-naming': 'error',
        '@blumintinc/blumint/no-explicit-return-type': 'error',
        '@blumintinc/blumint/use-custom-memo': 'error',
        '@blumintinc/blumint/use-custom-link': 'error',
        '@blumintinc/blumint/enforce-serializable-params': 'error',
        '@blumintinc/blumint/enforce-realtimedb-path-utils': 'error',
        '@blumintinc/blumint/enforce-memoize-async': 'error',
        '@blumintinc/blumint/enforce-exported-function-types': 'error',
        '@blumintinc/blumint/no-redundant-param-types': 'error',
        '@blumintinc/blumint/no-class-instance-destructuring': 'error',
        '@blumintinc/blumint/no-firestore-object-arrays': 'warn',
        '@blumintinc/blumint/no-memoize-on-static': 'error',
        '@blumintinc/blumint/no-unsafe-firestore-spread': 'error',
        '@blumintinc/blumint/no-jsx-in-hooks': 'error',
        '@blumintinc/blumint/enforce-assert-throws': 'error',
        '@blumintinc/blumint/no-complex-cloud-params': 'error',
        '@blumintinc/blumint/no-mixed-firestore-transactions': 'error',
        '@blumintinc/blumint/enforce-firestore-facade': 'error',
<<<<<<< HEAD
        '@blumintinc/blumint/no-circular-refs': 'error',
=======
        '@blumintinc/blumint/sync-onwrite-name-func': 'error',
>>>>>>> f56af48f
      },
    },
  },

  rules: {
    'array-methods-this-context': arrayMethodsThisContext,
    'class-methods-read-top-to-bottom': classMethodsReadTopToBottom,
    'consistent-callback-naming': consistentCallbackNaming,
    'dynamic-https-errors': dynamicHttpsErrors,
    'enforce-identifiable-firestore-type': enforceIdentifiableFirestoreType,
    'enforce-callback-memo': enforceCallbackMemo,
    'enforce-callable-types': enforceCallableTypes,
    'enforce-dynamic-firebase-imports': enforceFirebaseImports,
    'export-if-in-doubt': exportIfInDoubt,
    'extract-global-constants': extractGlobalConstants,
    'generic-starts-with-t': genericStartsWithT,
    'global-const-style': globalConstStyle,
    'no-async-array-filter': noAsyncArrayFilter,
    'no-async-foreach': noAsyncForEach,
    'no-conditional-literals-in-jsx': noConditionalLiteralsInJsx,
    'no-filter-without-return': noFilterWithoutReturn,
    'no-misused-switch-case': noMisusedSwitchCase,
    'no-unpinned-dependencies': noUnpinnedDependencies,
    'no-unused-props': noUnusedProps,
    'no-useless-fragment': noUselessFragment,
    'prefer-fragment-shorthand': preferFragmentShorthand,
    'prefer-type-over-interface': preferTypeOverInterface,
    'require-memo': requireMemo,
    'no-jsx-whitespace-literal': noJsxWhitespaceLiteral,
    'require-dynamic-firebase-imports': requireDynamicFirebaseImports,
    'require-https-error': requireHttpsError,
    'use-custom-router': useCustomRouter,
    'require-image-optimized': requireImageOptimized,
    'require-usememo-object-literals': requireUseMemoObjectLiterals,
    'enforce-safe-stringify': enforceStableStringify,
    'avoid-utils-directory': avoidUtilsDirectory,
    'no-entire-object-hook-deps': noEntireObjectHookDeps,
    'enforce-firestore-path-utils': enforceFirestorePathUtils,
    'no-compositing-layer-props': noCompositingLayerProps,
    'enforce-firestore-doc-ref-generic': enforceFirestoreDocRefGeneric,
    'semantic-function-prefixes': semanticFunctionPrefixes,
    'enforce-mock-firestore': enforceFirestoreMock,
    'prefer-settings-object': preferSettingsObject,
    'enforce-firestore-set-merge': enforceFirestoreSetMerge,
    'enforce-verb-noun-naming': enforceVerbNounNaming,
    'no-explicit-return-type': noExplicitReturnType,
    'use-custom-memo': useCustomMemo,
    'use-custom-link': useCustomLink,
    'enforce-serializable-params': enforceSerializableParams,
    'enforce-realtimedb-path-utils': enforceRealtimedbPathUtils,
    'enforce-memoize-async': enforceMemoizeAsync,
    'enforce-exported-function-types': enforceExportedFunctionTypes,
    'no-redundant-param-types': noRedundantParamTypes,
    'no-class-instance-destructuring': noClassInstanceDestructuring,
    'no-firestore-object-arrays': noFirestoreObjectArrays,
    'no-memoize-on-static': noMemoizeOnStatic,
    'no-unsafe-firestore-spread': noUnsafeFirestoreSpread,
    'no-jsx-in-hooks': noJsxInHooks,
    'enforce-assert-throws': enforceAssertThrows,
    'no-complex-cloud-params': noComplexCloudParams,
    'no-mixed-firestore-transactions': noMixedFirestoreTransactions,
    'enforce-firestore-facade': enforceFirestoreFacade,
<<<<<<< HEAD
    'no-circular-refs': noCircularRefs,
=======
    'sync-onwrite-name-func': syncOnwriteNameFunc,
>>>>>>> f56af48f
  },
};<|MERGE_RESOLUTION|>--- conflicted
+++ resolved
@@ -55,11 +55,8 @@
 import { noComplexCloudParams } from './rules/no-complex-cloud-params';
 import { noMixedFirestoreTransactions } from './rules/no-mixed-firestore-transactions';
 import { enforceFirestoreFacade } from './rules/enforce-firestore-facade';
-<<<<<<< HEAD
 import { noCircularRefs } from './rules/no-circular-refs';
-=======
 import { syncOnwriteNameFunc } from './rules/sync-onwrite-name-func';
->>>>>>> f56af48f
 
 module.exports = {
   meta: {
@@ -130,11 +127,8 @@
         '@blumintinc/blumint/no-complex-cloud-params': 'error',
         '@blumintinc/blumint/no-mixed-firestore-transactions': 'error',
         '@blumintinc/blumint/enforce-firestore-facade': 'error',
-<<<<<<< HEAD
         '@blumintinc/blumint/no-circular-refs': 'error',
-=======
         '@blumintinc/blumint/sync-onwrite-name-func': 'error',
->>>>>>> f56af48f
       },
     },
   },
@@ -197,10 +191,7 @@
     'no-complex-cloud-params': noComplexCloudParams,
     'no-mixed-firestore-transactions': noMixedFirestoreTransactions,
     'enforce-firestore-facade': enforceFirestoreFacade,
-<<<<<<< HEAD
     'no-circular-refs': noCircularRefs,
-=======
     'sync-onwrite-name-func': syncOnwriteNameFunc,
->>>>>>> f56af48f
   },
 };