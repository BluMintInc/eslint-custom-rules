--- conflicted
+++ resolved
@@ -80,12 +80,9 @@
 import { noAlwaysTrueFalseConditions } from './rules/no-always-true-false-conditions';
 import { enforcePropsArgumentName } from './rules/enforce-props-argument-name';
 import { preferGlobalRouterStateKey } from './rules/prefer-global-router-state-key';
-<<<<<<< HEAD
 import enforceDynamicImports from './rules/enforce-dynamic-imports';
-=======
 import { keyOnlyOutermostElement } from './rules/key-only-outermost-element';
 import { noUnnecessaryDestructuring } from './rules/no-unnecessary-destructuring';
->>>>>>> 70a5e0cc
 import { enforceSingularTypeNames } from './rules/enforce-singular-type-names';
 import { enforceCssMediaQueries } from './rules/enforce-css-media-queries';
 import { omitIndexHtml } from './rules/omit-index-html';
@@ -187,14 +184,11 @@
         '@blumintinc/blumint/no-always-true-false-conditions': 'error',
         '@blumintinc/blumint/enforce-props-argument-name': 'error',
         '@blumintinc/blumint/prefer-global-router-state-key': 'warn',
-<<<<<<< HEAD
         '@blumintinc/blumint/enforce-dynamic-imports': ['error', {
           libraries: ['@stream-io/video-react-sdk', 'some-heavy-lib*'],
           allowImportType: true
         }],
-=======
         '@blumintinc/blumint/no-unnecessary-destructuring': 'error',
->>>>>>> 70a5e0cc
         '@blumintinc/blumint/enforce-singular-type-names': 'error',
         '@blumintinc/blumint/enforce-css-media-queries': 'error',
         '@blumintinc/blumint/omit-index-html': 'error',
@@ -288,11 +282,8 @@
     'no-always-true-false-conditions': noAlwaysTrueFalseConditions,
     'enforce-props-argument-name': enforcePropsArgumentName,
     'prefer-global-router-state-key': preferGlobalRouterStateKey,
-<<<<<<< HEAD
     'enforce-dynamic-imports': enforceDynamicImports,
-=======
     'no-unnecessary-destructuring': noUnnecessaryDestructuring,
->>>>>>> 70a5e0cc
     'enforce-singular-type-names': enforceSingularTypeNames,
     'enforce-css-media-queries': enforceCssMediaQueries,
     'omit-index-html': omitIndexHtml,
