--- conflicted
+++ resolved
@@ -259,13 +259,10 @@
   },
 
   rules: {
-<<<<<<< HEAD
-=======
     'prefer-nullish-coalescing-override': preferNullishCoalescingOverride,
     'no-restricted-properties-fix': noRestrictedPropertiesFix,
     'no-excessive-parent-chain': noExcessiveParentChain,
     'prefer-document-flattening': preferDocumentFlattening,
->>>>>>> a78d595b
     'prefer-block-comments-for-declarations':
       preferBlockCommentsForDeclarations,
     'key-only-outermost-element': keyOnlyOutermostElement,
