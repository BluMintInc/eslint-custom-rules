--- conflicted
+++ resolved
@@ -80,13 +80,10 @@
 import { noAlwaysTrueFalseConditions } from './rules/no-always-true-false-conditions';
 import { enforcePropsArgumentName } from './rules/enforce-props-argument-name';
 import { preferGlobalRouterStateKey } from './rules/prefer-global-router-state-key';
-<<<<<<< HEAD
 import { noUnnecessaryDestructuring } from './rules/no-unnecessary-destructuring';
-=======
 import { omitIndexHtml } from './rules/omit-index-html';
 import { enforceIdCapitalization } from './rules/enforce-id-capitalization';
 import { noUnusedUseState } from './rules/no-unused-usestate';
->>>>>>> d266e74b
 
 module.exports = {
   meta: {
@@ -182,13 +179,10 @@
         '@blumintinc/blumint/no-always-true-false-conditions': 'error',
         '@blumintinc/blumint/enforce-props-argument-name': 'error',
         '@blumintinc/blumint/prefer-global-router-state-key': 'warn',
-<<<<<<< HEAD
         '@blumintinc/blumint/no-unnecessary-destructuring': 'error',
-=======
         '@blumintinc/blumint/omit-index-html': 'error',
         '@blumintinc/blumint/enforce-id-capitalization': 'error',
         '@blumintinc/blumint/no-unused-usestate': 'error',
->>>>>>> d266e74b
       },
     },
   },
@@ -276,12 +270,9 @@
     'no-always-true-false-conditions': noAlwaysTrueFalseConditions,
     'enforce-props-argument-name': enforcePropsArgumentName,
     'prefer-global-router-state-key': preferGlobalRouterStateKey,
-<<<<<<< HEAD
     'no-unnecessary-destructuring': noUnnecessaryDestructuring,
-=======
     'omit-index-html': omitIndexHtml,
     'enforce-id-capitalization': enforceIdCapitalization,
     'no-unused-usestate': noUnusedUseState,
->>>>>>> d266e74b
   },
 };