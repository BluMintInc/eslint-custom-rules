import { arrayMethodsThisContext } from './rules/array-methods-this-context';
import { classMethodsReadTopToBottom } from './rules/class-methods-read-top-to-bottom';
import { default as consistentCallbackNaming } from './rules/consistent-callback-naming';
import { dynamicHttpsErrors } from './rules/dynamic-https-errors';
import { enforceIdentifiableFirestoreType } from './rules/enforce-identifiable-firestore-type';
import { default as enforceCallbackMemo } from './rules/enforce-callback-memo';
<<<<<<< HEAD
import { enforceCallableTypes } from './rules/enforce-callable-types';
=======
import { enforceFirebaseImports } from './rules/enforce-dynamic-firebase-imports';
>>>>>>> 98adcf60
import { exportIfInDoubt } from './rules/export-if-in-doubt';
import { extractGlobalConstants } from './rules/extract-global-constants';
import { genericStartsWithT } from './rules/generic-starts-with-t';
import { default as globalConstStyle } from './rules/global-const-style';
import { noAsyncArrayFilter } from './rules/no-async-array-filter';
import { noAsyncForEach } from './rules/no-async-foreach';
import { noConditionalLiteralsInJsx } from './rules/no-conditional-literals-in-jsx';
import { noFilterWithoutReturn } from './rules/no-filter-without-return';
import { noMisusedSwitchCase } from './rules/no-misused-switch-case';
import { noUnpinnedDependencies } from './rules/no-unpinned-dependencies';
import { noUnusedProps } from './rules/no-unused-props';
import { noUselessFragment } from './rules/no-useless-fragment';
import { preferFragmentShorthand } from './rules/prefer-fragment-shorthand';
import { preferTypeOverInterface } from './rules/prefer-type-over-interface';
import { requireMemo } from './rules/require-memo';
import { noJsxWhitespaceLiteral } from './rules/no-jsx-whitespace-literal';
import { default as requireDynamicFirebaseImports } from './rules/require-dynamic-firebase-imports';
import { default as requireHttpsError } from './rules/require-https-error';
import { useCustomRouter } from './rules/use-custom-router';
import { default as requireImageOverlayed } from './rules/require-image-overlayed';
import { requireUseMemoObjectLiterals } from './rules/require-usememo-object-literals';

module.exports = {
  meta: {
    name: '@blumintinc/eslint-plugin-blumint',
    version: '1.0.5',
  },
  parseOptions: {
    ecmaVersion: 2020,
  },
  configs: {
    recommended: {
      plugins: ['@blumintinc/blumint'],
      rules: {
        '@blumintinc/blumint/no-jsx-whitespace-literal': 'error',
        '@blumintinc/blumint/array-methods-this-context': 'warn',
        '@blumintinc/blumint/class-methods-read-top-to-bottom': 'warn',
        '@blumintinc/blumint/consistent-callback-naming': 'error',
        '@blumintinc/blumint/dynamic-https-errors': 'warn',
        '@blumintinc/blumint/enforce-identifiable-firestore-type': 'error',
        '@blumintinc/blumint/enforce-callback-memo': 'error',
<<<<<<< HEAD
        '@blumintinc/blumint/enforce-callable-types': 'error',
=======
        '@blumintinc/blumint/enforce-dynamic-firebase-imports': 'error',
>>>>>>> 98adcf60
        // '@blumintinc/blumint/export-if-in-doubt': 'warn',
        // '@blumintinc/blumint/extract-global-constants': 'warn',
        '@blumintinc/blumint/generic-starts-with-t': 'warn',
        '@blumintinc/blumint/global-const-style': 'error',
        '@blumintinc/blumint/no-async-array-filter': 'error',
        '@blumintinc/blumint/no-async-foreach': 'error',
        '@blumintinc/blumint/no-conditional-literals-in-jsx': 'error',
        '@blumintinc/blumint/no-filter-without-return': 'error',
        '@blumintinc/blumint/no-misused-switch-case': 'error',
        '@blumintinc/blumint/no-unpinned-dependencies': 'error',
        '@blumintinc/blumint/no-unused-props': 'error',
        '@blumintinc/blumint/no-useless-fragment': 'warn',
        '@blumintinc/blumint/prefer-fragment-shorthand': 'warn',
        '@blumintinc/blumint/prefer-type-over-interface': 'warn',
        '@blumintinc/blumint/require-memo': 'error',
        '@blumintinc/blumint/require-dynamic-firebase-imports': 'error',
        '@blumintinc/blumint/require-https-error': 'error',
        '@blumintinc/blumint/use-custom-router': 'error',
        '@blumintinc/blumint/require-image-overlayed': 'error',
        '@blumintinc/blumint/require-usememo-object-literals': 'error',
      },
    },
  },
  rules: {
    'array-methods-this-context': arrayMethodsThisContext,
    'class-methods-read-top-to-bottom': classMethodsReadTopToBottom,
    'consistent-callback-naming': consistentCallbackNaming,
    'dynamic-https-errors': dynamicHttpsErrors,
    'enforce-identifiable-firestore-type': enforceIdentifiableFirestoreType,
    'enforce-callback-memo': enforceCallbackMemo,
<<<<<<< HEAD
    'enforce-callable-types': enforceCallableTypes,
=======
    'enforce-dynamic-firebase-imports': enforceFirebaseImports,
>>>>>>> 98adcf60
    'export-if-in-doubt': exportIfInDoubt,
    'extract-global-constants': extractGlobalConstants,
    'generic-starts-with-t': genericStartsWithT,
    'global-const-style': globalConstStyle,
    'no-async-array-filter': noAsyncArrayFilter,
    'no-async-foreach': noAsyncForEach,
    'no-conditional-literals-in-jsx': noConditionalLiteralsInJsx,
    'no-filter-without-return': noFilterWithoutReturn,
    'no-misused-switch-case': noMisusedSwitchCase,
    'no-unpinned-dependencies': noUnpinnedDependencies,
    'no-unused-props': noUnusedProps,
    'no-useless-fragment': noUselessFragment,
    'prefer-fragment-shorthand': preferFragmentShorthand,
    'prefer-type-over-interface': preferTypeOverInterface,
    'require-memo': requireMemo,
    'no-jsx-whitespace-literal': noJsxWhitespaceLiteral,
    'require-dynamic-firebase-imports': requireDynamicFirebaseImports,
    'require-https-error': requireHttpsError,
    'use-custom-router': useCustomRouter,
    'require-image-overlayed': requireImageOverlayed,
    'require-usememo-object-literals': requireUseMemoObjectLiterals,
  },
};<|MERGE_RESOLUTION|>--- conflicted
+++ resolved
@@ -4,11 +4,8 @@
 import { dynamicHttpsErrors } from './rules/dynamic-https-errors';
 import { enforceIdentifiableFirestoreType } from './rules/enforce-identifiable-firestore-type';
 import { default as enforceCallbackMemo } from './rules/enforce-callback-memo';
-<<<<<<< HEAD
 import { enforceCallableTypes } from './rules/enforce-callable-types';
-=======
 import { enforceFirebaseImports } from './rules/enforce-dynamic-firebase-imports';
->>>>>>> 98adcf60
 import { exportIfInDoubt } from './rules/export-if-in-doubt';
 import { extractGlobalConstants } from './rules/extract-global-constants';
 import { genericStartsWithT } from './rules/generic-starts-with-t';
@@ -50,13 +47,10 @@
         '@blumintinc/blumint/dynamic-https-errors': 'warn',
         '@blumintinc/blumint/enforce-identifiable-firestore-type': 'error',
         '@blumintinc/blumint/enforce-callback-memo': 'error',
-<<<<<<< HEAD
         '@blumintinc/blumint/enforce-callable-types': 'error',
-=======
         '@blumintinc/blumint/enforce-dynamic-firebase-imports': 'error',
->>>>>>> 98adcf60
         // '@blumintinc/blumint/export-if-in-doubt': 'warn',
-        // '@blumintinc/blumint/extract-global-constants': 'warn',
+        '@blumintinc/blumint/extract-global-constants': 'warn',
         '@blumintinc/blumint/generic-starts-with-t': 'warn',
         '@blumintinc/blumint/global-const-style': 'error',
         '@blumintinc/blumint/no-async-array-filter': 'error',
@@ -85,11 +79,8 @@
     'dynamic-https-errors': dynamicHttpsErrors,
     'enforce-identifiable-firestore-type': enforceIdentifiableFirestoreType,
     'enforce-callback-memo': enforceCallbackMemo,
-<<<<<<< HEAD
     'enforce-callable-types': enforceCallableTypes,
-=======
     'enforce-dynamic-firebase-imports': enforceFirebaseImports,
->>>>>>> 98adcf60
     'export-if-in-doubt': exportIfInDoubt,
     'extract-global-constants': extractGlobalConstants,
     'generic-starts-with-t': genericStartsWithT,
