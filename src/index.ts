--- conflicted
+++ resolved
@@ -101,13 +101,10 @@
 import { enforceBooleanNamingPrefixes } from './rules/enforce-boolean-naming-prefixes';
 import { preferBlockCommentsForDeclarations } from './rules/prefer-block-comments-for-declarations';
 import { noUndefinedNullPassthrough } from './rules/no-undefined-null-passthrough';
-<<<<<<< HEAD
 import { enforceQueryKeyTs } from './rules/enforce-querykey-ts';
-=======
 import { noStaleStateAcrossAwait } from './rules/no-stale-state-across-await';
 import { noSeparateLoadingState } from './rules/no-separate-loading-state';
 import { optimizeObjectBooleanConditions } from './rules/optimize-object-boolean-conditions';
->>>>>>> 1614641f
 
 module.exports = {
   meta: {
@@ -137,7 +134,7 @@
         '@blumintinc/blumint/enforce-callable-types': 'error',
         '@blumintinc/blumint/enforce-dynamic-firebase-imports': 'error',
         '@blumintinc/blumint/enforce-react-type-naming': 'error',
-        // '@blumintinc/blumint/export-if-in-doubt': 'warn',
+        '@blumintinc/blumint/export-if-in-doubt': 'error',
         '@blumintinc/blumint/extract-global-constants': 'error',
         '@blumintinc/blumint/enforce-global-constants': 'error',
         '@blumintinc/blumint/generic-starts-with-t': 'error',
@@ -151,8 +148,8 @@
         '@blumintinc/blumint/no-unpinned-dependencies': 'error',
         '@blumintinc/blumint/no-unused-props': 'error',
         '@blumintinc/blumint/no-uuidv4-base62-as-key': 'error',
-        //'@blumintinc/blumint/no-useless-fragment': 'error',
-        //'@blumintinc/blumint/prefer-fragment-shorthand': 'error',
+        '@blumintinc/blumint/no-useless-fragment': 'error',
+        '@blumintinc/blumint/prefer-fragment-shorthand': 'error',
         '@blumintinc/blumint/prefer-type-over-interface': 'error',
         '@blumintinc/blumint/require-memo': 'error',
         '@blumintinc/blumint/require-dynamic-firebase-imports': 'error',
@@ -232,13 +229,10 @@
         '@blumintinc/blumint/no-margin-properties': 'error',
         '@blumintinc/blumint/enforce-boolean-naming-prefixes': 'error',
         '@blumintinc/blumint/no-undefined-null-passthrough': 'error',
-<<<<<<< HEAD
         '@blumintinc/blumint/enforce-querykey-ts': 'error',
-=======
         '@blumintinc/blumint/no-stale-state-across-await': 'error',
         '@blumintinc/blumint/no-separate-loading-state': 'error',
         '@blumintinc/blumint/optimize-object-boolean-conditions': 'error',
->>>>>>> 1614641f
       },
     },
   },
@@ -351,12 +345,9 @@
     'no-margin-properties': noMarginProperties,
     'enforce-boolean-naming-prefixes': enforceBooleanNamingPrefixes,
     'no-undefined-null-passthrough': noUndefinedNullPassthrough,
-<<<<<<< HEAD
     'enforce-querykey-ts': enforceQueryKeyTs,
-=======
     'no-stale-state-across-await': noStaleStateAcrossAwait,
     'no-separate-loading-state': noSeparateLoadingState,
     'optimize-object-boolean-conditions': optimizeObjectBooleanConditions,
->>>>>>> 1614641f
   },
 };