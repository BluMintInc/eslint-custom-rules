--- conflicted
+++ resolved
@@ -80,9 +80,7 @@
 import { noAlwaysTrueFalseConditions } from './rules/no-always-true-false-conditions';
 import { enforcePropsArgumentName } from './rules/enforce-props-argument-name';
 import { preferGlobalRouterStateKey } from './rules/prefer-global-router-state-key';
-<<<<<<< HEAD
 import { preferUseMemoOverUseEffectUseState } from './rules/prefer-usememo-over-useeffect-usestate';
-=======
 import enforceDynamicImports from './rules/enforce-dynamic-imports';
 import { ensurePointerEventsNone } from './rules/ensure-pointer-events-none';
 import { noObjectValuesOnStrings } from './rules/no-object-values-on-strings';
@@ -93,7 +91,6 @@
 import { omitIndexHtml } from './rules/omit-index-html';
 import { enforceIdCapitalization } from './rules/enforce-id-capitalization';
 import { noUnusedUseState } from './rules/no-unused-usestate';
->>>>>>> 22836059
 
 module.exports = {
   meta: {
@@ -190,15 +187,15 @@
         '@blumintinc/blumint/enforce-timestamp-now': 'error',
         '@blumintinc/blumint/no-always-true-false-conditions': 'error',
         '@blumintinc/blumint/enforce-props-argument-name': 'error',
-<<<<<<< HEAD
         '@blumintinc/blumint/prefer-global-router-state-key': 'error',
         '@blumintinc/blumint/prefer-usememo-over-useeffect-usestate': 'error',
-=======
-        '@blumintinc/blumint/prefer-global-router-state-key': 'warn',
-        '@blumintinc/blumint/enforce-dynamic-imports': ['error', {
-          libraries: ['@stream-io/video-react-sdk', 'some-heavy-lib*'],
-          allowImportType: true
-        }],
+        '@blumintinc/blumint/enforce-dynamic-imports': [
+          'error',
+          {
+            libraries: ['@stream-io/video-react-sdk', 'some-heavy-lib*'],
+            allowImportType: true,
+          },
+        ],
         '@blumintinc/blumint/ensure-pointer-events-none': 'error',
         '@blumintinc/blumint/no-object-values-on-strings': 'error',
         '@blumintinc/blumint/no-unnecessary-destructuring': 'error',
@@ -207,7 +204,6 @@
         '@blumintinc/blumint/omit-index-html': 'error',
         '@blumintinc/blumint/enforce-id-capitalization': 'error',
         '@blumintinc/blumint/no-unused-usestate': 'error',
->>>>>>> 22836059
       },
     },
   },
@@ -297,10 +293,8 @@
     'no-always-true-false-conditions': noAlwaysTrueFalseConditions,
     'enforce-props-argument-name': enforcePropsArgumentName,
     'prefer-global-router-state-key': preferGlobalRouterStateKey,
-<<<<<<< HEAD
     'prefer-usememo-over-useeffect-usestate':
       preferUseMemoOverUseEffectUseState,
-=======
     'enforce-dynamic-imports': enforceDynamicImports,
     'ensure-pointer-events-none': ensurePointerEventsNone,
     'no-object-values-on-strings': noObjectValuesOnStrings,
@@ -310,6 +304,5 @@
     'omit-index-html': omitIndexHtml,
     'enforce-id-capitalization': enforceIdCapitalization,
     'no-unused-usestate': noUnusedUseState,
->>>>>>> 22836059
   },
 };