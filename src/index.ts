import { arrayMethodsThisContext } from './rules/array-methods-this-context';
import { classMethodsReadTopToBottom } from './rules/class-methods-read-top-to-bottom';
import { default as consistentCallbackNaming } from './rules/consistent-callback-naming';
import { parallelizeAsyncOperations } from './rules/parallelize-async-operations';
import { dynamicHttpsErrors } from './rules/dynamic-https-errors';
import { enforceIdentifiableFirestoreType } from './rules/enforce-identifiable-firestore-type';
import { default as enforceCallbackMemo } from './rules/enforce-callback-memo';
import { enforceCallableTypes } from './rules/enforce-callable-types';
import { enforceConsoleError } from './rules/enforce-console-error';
import { enforceFirebaseImports } from './rules/enforce-dynamic-firebase-imports';
import { enforceMuiRoundedIcons } from './rules/enforce-mui-rounded-icons';
import { enforceQueryKeyTs } from './rules/enforce-querykey-ts';
import { enforceReactTypeNaming } from './rules/enforce-react-type-naming';
import { exportIfInDoubt } from './rules/export-if-in-doubt';
import { extractGlobalConstants } from './rules/extract-global-constants';
import { enforceGlobalConstants } from './rules/enforce-global-constants';
import { genericStartsWithT } from './rules/generic-starts-with-t';
import { default as globalConstStyle } from './rules/global-const-style';
import { noAsyncArrayFilter } from './rules/no-async-array-filter';
import { noAsyncForEach } from './rules/no-async-foreach';
import { noConditionalLiteralsInJsx } from './rules/no-conditional-literals-in-jsx';
import { noFilterWithoutReturn } from './rules/no-filter-without-return';
import { noHungarian } from './rules/no-hungarian';
import { noMisusedSwitchCase } from './rules/no-misused-switch-case';
import { noUnpinnedDependencies } from './rules/no-unpinned-dependencies';
import { noUnusedProps } from './rules/no-unused-props';
import { noUselessFragment } from './rules/no-useless-fragment';
import { preferFragmentShorthand } from './rules/prefer-fragment-shorthand';
import { preferTypeOverInterface } from './rules/prefer-type-over-interface';
import { requireMemo } from './rules/require-memo';
import { noJsxWhitespaceLiteral } from './rules/no-jsx-whitespace-literal';
import { default as requireDynamicFirebaseImports } from './rules/require-dynamic-firebase-imports';
import { default as requireHttpsError } from './rules/require-https-error';
import { useCustomRouter } from './rules/use-custom-router';
import { default as requireImageOptimized } from './rules/require-image-optimized';
import { requireUseMemoObjectLiterals } from './rules/require-usememo-object-literals';
import { enforceStableStringify } from './rules/enforce-safe-stringify';
import { avoidUtilsDirectory } from './rules/avoid-utils-directory';
import { noEntireObjectHookDeps } from './rules/no-entire-object-hook-deps';
import { enforceFirestorePathUtils } from './rules/enforce-firestore-path-utils';
import { noCompositingLayerProps } from './rules/no-compositing-layer-props';
import { enforceFirestoreDocRefGeneric } from './rules/enforce-firestore-doc-ref-generic';
import { semanticFunctionPrefixes } from './rules/semantic-function-prefixes';
import { enforceFirestoreMock } from './rules/enforce-mock-firestore';
import { preferSettingsObject } from './rules/prefer-settings-object';
import { enforceFirestoreSetMerge } from './rules/enforce-firestore-set-merge';
import { enforceVerbNounNaming } from './rules/enforce-verb-noun-naming';
import { noExplicitReturnType } from './rules/no-explicit-return-type';
import { useCustomMemo } from './rules/use-custom-memo';
import { useCustomLink } from './rules/use-custom-link';
import { default as enforceSerializableParams } from './rules/enforce-serializable-params';
import { enforceRealtimedbPathUtils } from './rules/enforce-realtimedb-path-utils';
import { enforceMemoizeAsync } from './rules/enforce-memoize-async';
import { enforceExportedFunctionTypes } from './rules/enforce-exported-function-types';
import { noRedundantParamTypes } from './rules/no-redundant-param-types';
import { noClassInstanceDestructuring } from './rules/no-class-instance-destructuring';
import { noFirestoreObjectArrays } from './rules/no-firestore-object-arrays';
import { noMemoizeOnStatic } from './rules/no-memoize-on-static';
import { noUnsafeFirestoreSpread } from './rules/no-unsafe-firestore-spread';
import { noJsxInHooks } from './rules/no-jsx-in-hooks';
import { enforceAssertThrows } from './rules/enforce-assert-throws';
import { preferBatchOperations } from './rules/prefer-batch-operations';
import { noComplexCloudParams } from './rules/no-complex-cloud-params';
import { noMixedFirestoreTransactions } from './rules/no-mixed-firestore-transactions';
import { enforceFirestoreFacade } from './rules/enforce-firestore-facade';
import { syncOnwriteNameFunc } from './rules/sync-onwrite-name-func';
import { preferCloneDeep } from './rules/prefer-clone-deep';
import { noFirestoreJestMock } from './rules/no-firestore-jest-mock';
import { noMockFirebaseAdmin } from './rules/no-mock-firebase-admin';
import { enforceCentralizedMockFirestore } from './rules/enforce-centralized-mock-firestore';
import { requireHooksDefaultParams } from './rules/require-hooks-default-params';
import { preferDestructuringNoClass } from './rules/prefer-destructuring-no-class';
import { enforceRenderHitsMemoization } from './rules/enforce-render-hits-memoization';
import { preferFragmentComponent } from './rules/prefer-fragment-component';
import { reactUseMemoShouldBeComponent } from './rules/react-usememo-should-be-component';
import { noUnnecessaryVerbSuffix } from './rules/no-unnecessary-verb-suffix';
import { enforceAssertSafeObjectKey } from './rules/enforce-assertSafe-object-key';
import { enforceObjectLiteralAsConst } from './rules/enforce-object-literal-as-const';
import { enforcePositiveNaming } from './rules/enforce-positive-naming';
import { noTypeAssertionReturns } from './rules/no-type-assertion-returns';
import { preferUtilityFunctionOverPrivateStatic } from './rules/prefer-utility-function-over-private-static';
import { enforceMicrodiff } from './rules/enforce-microdiff';
import { fastDeepEqualOverMicrodiff } from './rules/fast-deep-equal-over-microdiff';
import { enforceTimestampNow } from './rules/enforce-timestamp-now';
import { noAlwaysTrueFalseConditions } from './rules/no-always-true-false-conditions';
import { enforcePropsArgumentName } from './rules/enforce-props-argument-name';
import { enforcePropsNamingConsistency } from './rules/enforce-props-naming-consistency';
import { preferGlobalRouterStateKey } from './rules/prefer-global-router-state-key';
import { preferUseMemoOverUseEffectUseState } from './rules/prefer-usememo-over-useeffect-usestate';
import enforceDynamicImports from './rules/enforce-dynamic-imports';
import { ensurePointerEventsNone } from './rules/ensure-pointer-events-none';
import { noObjectValuesOnStrings } from './rules/no-object-values-on-strings';
import { keyOnlyOutermostElement } from './rules/key-only-outermost-element';
import { noUnnecessaryDestructuring } from './rules/no-unnecessary-destructuring';
import { enforceSingularTypeNames } from './rules/enforce-singular-type-names';
import { enforceCssMediaQueries } from './rules/enforce-css-media-queries';
import { omitIndexHtml } from './rules/omit-index-html';
import { enforceIdCapitalization } from './rules/enforce-id-capitalization';
import { noUnusedUseState } from './rules/no-unused-usestate';
import { noUuidv4Base62AsKey } from './rules/no-uuidv4-base62-as-key';
import enforceDynamicFileNaming from './rules/enforce-dynamic-file-naming';
import { default as preferUseCallbackOverUseMemoForFunctions } from './rules/prefer-usecallback-over-usememo-for-functions';
import { noMarginProperties } from './rules/no-margin-properties';
import { enforceBooleanNamingPrefixes } from './rules/enforce-boolean-naming-prefixes';
<<<<<<< HEAD
import { enforceFieldPathSyntaxInDocSetter } from './rules/enforce-fieldpath-syntax-in-docsetter';
=======
import { preferBlockCommentsForDeclarations } from './rules/prefer-block-comments-for-declarations';
import { noUndefinedNullPassthrough } from './rules/no-undefined-null-passthrough';
import { firestoreTransactionReadsBeforeWrites } from './rules/firestore-transaction-reads-before-writes';
import { preferNullishCoalescingOverride } from './rules/prefer-nullish-coalescing-override';
import { preferNullishCoalescingBooleanProps } from './rules/prefer-nullish-coalescing-boolean-props';
import { noRestrictedPropertiesFix } from './rules/no-restricted-properties-fix';
import { noExcessiveParentChain } from './rules/no-excessive-parent-chain';
import { preferDocumentFlattening } from './rules/prefer-document-flattening';
import { noOverridableMethodCallsInConstructor } from './rules/no-overridable-method-calls-in-constructor';
import { useLatestCallback } from './rules/use-latest-callback';
import { noStaleStateAcrossAwait } from './rules/no-stale-state-across-await';
import { noSeparateLoadingState } from './rules/no-separate-loading-state';
import { optimizeObjectBooleanConditions } from './rules/optimize-object-boolean-conditions';
import { preferParamsOverParentId } from './rules/prefer-params-over-parent-id';
>>>>>>> ef95bbb4

module.exports = {
  meta: {
    name: '@blumintinc/eslint-plugin-blumint',
    version: '1.10.0',
  },
  parseOptions: {
    ecmaVersion: 2020,
  },
  configs: {
    recommended: {
      plugins: ['@blumintinc/blumint'],
      rules: {
        '@blumintinc/blumint/firestore-transaction-reads-before-writes':
          'error',
        // Override the @typescript-eslint/prefer-nullish-coalescing rule
        '@typescript-eslint/prefer-nullish-coalescing': 'off',
        '@blumintinc/blumint/prefer-nullish-coalescing-override': 'error',
        '@blumintinc/blumint/prefer-block-comments-for-declarations': 'error',
        '@blumintinc/blumint/key-only-outermost-element': 'error',
        '@blumintinc/blumint/parallelize-async-operations': 'error',
        '@blumintinc/blumint/avoid-utils-directory': 'error',
        '@blumintinc/blumint/enforce-firestore-path-utils': 'error',
        '@blumintinc/blumint/no-jsx-whitespace-literal': 'error',
        '@blumintinc/blumint/array-methods-this-context': 'error',
        '@blumintinc/blumint/class-methods-read-top-to-bottom': 'error',
        '@blumintinc/blumint/consistent-callback-naming': 'error',
        '@blumintinc/blumint/dynamic-https-errors': 'error',
        '@blumintinc/blumint/enforce-mui-rounded-icons': 'error',
        '@blumintinc/blumint/enforce-identifiable-firestore-type': 'error',
        '@blumintinc/blumint/enforce-callback-memo': 'error',
        '@blumintinc/blumint/enforce-callable-types': 'error',
        '@blumintinc/blumint/enforce-console-error': 'error',
        '@blumintinc/blumint/enforce-dynamic-firebase-imports': 'error',
        '@blumintinc/blumint/enforce-react-type-naming': 'error',
        '@blumintinc/blumint/export-if-in-doubt': 'error',
        '@blumintinc/blumint/extract-global-constants': 'error',
        '@blumintinc/blumint/enforce-global-constants': 'error',
        '@blumintinc/blumint/generic-starts-with-t': 'error',
        '@blumintinc/blumint/global-const-style': 'error',
        '@blumintinc/blumint/no-async-array-filter': 'error',
        '@blumintinc/blumint/no-async-foreach': 'error',
        '@blumintinc/blumint/no-conditional-literals-in-jsx': 'error',
        '@blumintinc/blumint/no-filter-without-return': 'error',
        '@blumintinc/blumint/no-hungarian': 'error',
        '@blumintinc/blumint/no-misused-switch-case': 'error',
        '@blumintinc/blumint/no-unpinned-dependencies': 'error',
        '@blumintinc/blumint/no-unused-props': 'error',
        '@blumintinc/blumint/no-uuidv4-base62-as-key': 'error',
        '@blumintinc/blumint/no-useless-fragment': 'error',
        '@blumintinc/blumint/prefer-fragment-shorthand': 'error',
        '@blumintinc/blumint/prefer-type-over-interface': 'error',
        '@blumintinc/blumint/require-memo': 'error',
        '@blumintinc/blumint/require-dynamic-firebase-imports': 'error',
        '@blumintinc/blumint/require-https-error': 'error',
        '@blumintinc/blumint/use-custom-router': 'error',
        '@blumintinc/blumint/require-image-optimized': 'error',
        '@blumintinc/blumint/require-usememo-object-literals': 'error',
        '@blumintinc/blumint/enforce-safe-stringify': 'error',
        '@blumintinc/blumint/no-entire-object-hook-deps': 'error',
        '@blumintinc/blumint/no-compositing-layer-props': 'error',
        '@blumintinc/blumint/enforce-firestore-doc-ref-generic': 'error',
        '@blumintinc/blumint/semantic-function-prefixes': 'error',
        '@blumintinc/blumint/enforce-mock-firestore': 'error',
        '@blumintinc/blumint/prefer-settings-object': 'error',
        '@blumintinc/blumint/enforce-firestore-set-merge': 'error',
        '@blumintinc/blumint/enforce-verb-noun-naming': 'error',
        '@blumintinc/blumint/no-explicit-return-type': 'error',
        '@blumintinc/blumint/use-custom-memo': 'error',
        '@blumintinc/blumint/use-custom-link': 'error',
        '@blumintinc/blumint/enforce-serializable-params': 'error',
        '@blumintinc/blumint/enforce-realtimedb-path-utils': 'error',
        '@blumintinc/blumint/enforce-memoize-async': 'error',
        '@blumintinc/blumint/enforce-exported-function-types': 'error',
        '@blumintinc/blumint/no-redundant-param-types': 'error',
        '@blumintinc/blumint/no-class-instance-destructuring': 'error',
        '@blumintinc/blumint/no-firestore-object-arrays': 'error',
        '@blumintinc/blumint/no-memoize-on-static': 'error',
        '@blumintinc/blumint/no-unsafe-firestore-spread': 'error',
        '@blumintinc/blumint/no-jsx-in-hooks': 'error',
        '@blumintinc/blumint/enforce-assert-throws': 'error',
        '@blumintinc/blumint/prefer-batch-operations': 'error',
        '@blumintinc/blumint/no-complex-cloud-params': 'error',
        '@blumintinc/blumint/no-mixed-firestore-transactions': 'error',
        '@blumintinc/blumint/enforce-firestore-facade': 'error',
        '@blumintinc/blumint/sync-onwrite-name-func': 'error',
        '@blumintinc/blumint/prefer-clone-deep': 'error',
        '@blumintinc/blumint/no-firestore-jest-mock': 'error',
        '@blumintinc/blumint/no-mock-firebase-admin': 'error',
        '@blumintinc/blumint/enforce-centralized-mock-firestore': 'error',
        '@blumintinc/blumint/require-hooks-default-params': 'error',
        '@blumintinc/blumint/prefer-destructuring-no-class': 'error',
        '@blumintinc/blumint/enforce-render-hits-memoization': 'error',
        '@blumintinc/blumint/prefer-fragment-component': 'error',
        '@blumintinc/blumint/react-usememo-should-be-component': 'error',
        '@blumintinc/blumint/no-unnecessary-verb-suffix': 'error',
        '@blumintinc/blumint/enforce-assertSafe-object-key': 'error',
        '@blumintinc/blumint/enforce-object-literal-as-const': 'error',
        '@blumintinc/blumint/enforce-positive-naming': 'error',
        '@blumintinc/blumint/no-type-assertion-returns': 'error',
        '@blumintinc/blumint/prefer-utility-function-over-private-static':
          'error',
        '@blumintinc/blumint/enforce-microdiff': 'error',
        '@blumintinc/blumint/fast-deep-equal-over-microdiff': 'error',
        '@blumintinc/blumint/enforce-timestamp-now': 'error',
        '@blumintinc/blumint/no-always-true-false-conditions': 'error',
        '@blumintinc/blumint/enforce-props-argument-name': 'error',
        '@blumintinc/blumint/enforce-props-naming-consistency': 'error',
        '@blumintinc/blumint/prefer-global-router-state-key': 'error',
        '@blumintinc/blumint/prefer-usememo-over-useeffect-usestate': 'error',
        '@blumintinc/blumint/enforce-dynamic-imports': [
          'error',
          {
            libraries: ['@stream-io/video-react-sdk', 'some-heavy-lib*'],
            allowImportType: true,
          },
        ],
        '@blumintinc/blumint/ensure-pointer-events-none': 'error',
        '@blumintinc/blumint/no-object-values-on-strings': 'error',
        '@blumintinc/blumint/no-unnecessary-destructuring': 'error',
        '@blumintinc/blumint/enforce-singular-type-names': 'error',
        '@blumintinc/blumint/enforce-css-media-queries': 'error',
        '@blumintinc/blumint/omit-index-html': 'error',
        '@blumintinc/blumint/enforce-id-capitalization': 'error',
        '@blumintinc/blumint/no-unused-usestate': 'error',
        '@blumintinc/blumint/enforce-dynamic-file-naming': 'error',
        '@blumintinc/blumint/prefer-usecallback-over-usememo-for-functions':
          'error',
        '@blumintinc/blumint/no-margin-properties': 'warn',
        '@blumintinc/blumint/enforce-boolean-naming-prefixes': 'error',
<<<<<<< HEAD
        '@blumintinc/blumint/enforce-fieldpath-syntax-in-docsetter': 'error',
=======
        '@blumintinc/blumint/no-undefined-null-passthrough': 'error',
        '@blumintinc/blumint/prefer-nullish-coalescing-boolean-props': 'error',
        '@blumintinc/blumint/no-restricted-properties-fix': 'error',
        '@blumintinc/blumint/no-excessive-parent-chain': 'error',
        '@blumintinc/blumint/prefer-document-flattening': 'error',
        '@blumintinc/blumint/no-overridable-method-calls-in-constructor':
          'error',
        '@blumintinc/blumint/use-latest-callback': 'error',
        '@blumintinc/blumint/enforce-querykey-ts': 'error',
        '@blumintinc/blumint/no-stale-state-across-await': 'error',
        '@blumintinc/blumint/no-separate-loading-state': 'error',
        '@blumintinc/blumint/optimize-object-boolean-conditions': 'error',
        '@blumintinc/blumint/prefer-params-over-parent-id': 'error',
>>>>>>> ef95bbb4
      },
    },
  },

  rules: {
    'firestore-transaction-reads-before-writes':
      firestoreTransactionReadsBeforeWrites,
    'prefer-nullish-coalescing-override': preferNullishCoalescingOverride,
    'no-restricted-properties-fix': noRestrictedPropertiesFix,
    'no-excessive-parent-chain': noExcessiveParentChain,
    'prefer-document-flattening': preferDocumentFlattening,
    'prefer-block-comments-for-declarations':
      preferBlockCommentsForDeclarations,
    'key-only-outermost-element': keyOnlyOutermostElement,
    'array-methods-this-context': arrayMethodsThisContext,
    'class-methods-read-top-to-bottom': classMethodsReadTopToBottom,
    'consistent-callback-naming': consistentCallbackNaming,
    'parallelize-async-operations': parallelizeAsyncOperations,
    'dynamic-https-errors': dynamicHttpsErrors,
    'enforce-identifiable-firestore-type': enforceIdentifiableFirestoreType,
    'enforce-callback-memo': enforceCallbackMemo,
    'enforce-react-type-naming': enforceReactTypeNaming,
    'enforce-callable-types': enforceCallableTypes,
    'enforce-console-error': enforceConsoleError,
    'enforce-dynamic-firebase-imports': enforceFirebaseImports,
    'enforce-mui-rounded-icons': enforceMuiRoundedIcons,
    'export-if-in-doubt': exportIfInDoubt,
    'extract-global-constants': extractGlobalConstants,
    'enforce-global-constants': enforceGlobalConstants,
    'generic-starts-with-t': genericStartsWithT,
    'global-const-style': globalConstStyle,
    'no-async-array-filter': noAsyncArrayFilter,
    'no-async-foreach': noAsyncForEach,
    'no-conditional-literals-in-jsx': noConditionalLiteralsInJsx,
    'no-filter-without-return': noFilterWithoutReturn,
    'no-hungarian': noHungarian,
    'no-misused-switch-case': noMisusedSwitchCase,
    'no-unpinned-dependencies': noUnpinnedDependencies,
    'no-unused-props': noUnusedProps,
    'no-useless-fragment': noUselessFragment,
    'no-uuidv4-base62-as-key': noUuidv4Base62AsKey,
    'enforce-dynamic-file-naming': enforceDynamicFileNaming,
    'prefer-fragment-shorthand': preferFragmentShorthand,
    'prefer-type-over-interface': preferTypeOverInterface,
    'require-memo': requireMemo,
    'no-jsx-whitespace-literal': noJsxWhitespaceLiteral,
    'require-dynamic-firebase-imports': requireDynamicFirebaseImports,
    'require-https-error': requireHttpsError,
    'use-custom-router': useCustomRouter,
    'require-image-optimized': requireImageOptimized,
    'require-usememo-object-literals': requireUseMemoObjectLiterals,
    'enforce-safe-stringify': enforceStableStringify,
    'avoid-utils-directory': avoidUtilsDirectory,
    'no-entire-object-hook-deps': noEntireObjectHookDeps,
    'enforce-firestore-path-utils': enforceFirestorePathUtils,
    'no-compositing-layer-props': noCompositingLayerProps,
    'enforce-firestore-doc-ref-generic': enforceFirestoreDocRefGeneric,
    'semantic-function-prefixes': semanticFunctionPrefixes,
    'enforce-mock-firestore': enforceFirestoreMock,
    'prefer-settings-object': preferSettingsObject,
    'enforce-firestore-set-merge': enforceFirestoreSetMerge,
    'enforce-verb-noun-naming': enforceVerbNounNaming,
    'no-explicit-return-type': noExplicitReturnType,
    'use-custom-memo': useCustomMemo,
    'use-custom-link': useCustomLink,
    'enforce-serializable-params': enforceSerializableParams,
    'enforce-realtimedb-path-utils': enforceRealtimedbPathUtils,
    'enforce-memoize-async': enforceMemoizeAsync,
    'enforce-exported-function-types': enforceExportedFunctionTypes,
    'no-redundant-param-types': noRedundantParamTypes,
    'no-class-instance-destructuring': noClassInstanceDestructuring,
    'no-firestore-object-arrays': noFirestoreObjectArrays,
    'no-memoize-on-static': noMemoizeOnStatic,
    'no-unsafe-firestore-spread': noUnsafeFirestoreSpread,
    'no-jsx-in-hooks': noJsxInHooks,
    'enforce-assert-throws': enforceAssertThrows,
    'prefer-batch-operations': preferBatchOperations,
    'no-complex-cloud-params': noComplexCloudParams,
    'no-mixed-firestore-transactions': noMixedFirestoreTransactions,
    'enforce-firestore-facade': enforceFirestoreFacade,
    'sync-onwrite-name-func': syncOnwriteNameFunc,
    'prefer-clone-deep': preferCloneDeep,
    'no-firestore-jest-mock': noFirestoreJestMock,
    'no-mock-firebase-admin': noMockFirebaseAdmin,
    'enforce-centralized-mock-firestore': enforceCentralizedMockFirestore,
    'require-hooks-default-params': requireHooksDefaultParams,
    'prefer-destructuring-no-class': preferDestructuringNoClass,
    'enforce-render-hits-memoization': enforceRenderHitsMemoization,
    'prefer-fragment-component': preferFragmentComponent,
    'react-usememo-should-be-component': reactUseMemoShouldBeComponent,
    'no-unnecessary-verb-suffix': noUnnecessaryVerbSuffix,
    'enforce-assertSafe-object-key': enforceAssertSafeObjectKey,
    'enforce-object-literal-as-const': enforceObjectLiteralAsConst,
    'enforce-positive-naming': enforcePositiveNaming,
    'no-type-assertion-returns': noTypeAssertionReturns,
    'prefer-utility-function-over-private-static':
      preferUtilityFunctionOverPrivateStatic,
    'enforce-microdiff': enforceMicrodiff,
    'fast-deep-equal-over-microdiff': fastDeepEqualOverMicrodiff,
    'enforce-timestamp-now': enforceTimestampNow,
    'no-always-true-false-conditions': noAlwaysTrueFalseConditions,
    'enforce-props-argument-name': enforcePropsArgumentName,
    'enforce-props-naming-consistency': enforcePropsNamingConsistency,
    'prefer-global-router-state-key': preferGlobalRouterStateKey,
    'prefer-usememo-over-useeffect-usestate':
      preferUseMemoOverUseEffectUseState,
    'enforce-dynamic-imports': enforceDynamicImports,
    'ensure-pointer-events-none': ensurePointerEventsNone,
    'no-object-values-on-strings': noObjectValuesOnStrings,
    'no-unnecessary-destructuring': noUnnecessaryDestructuring,
    'enforce-singular-type-names': enforceSingularTypeNames,
    'enforce-css-media-queries': enforceCssMediaQueries,
    'omit-index-html': omitIndexHtml,
    'enforce-id-capitalization': enforceIdCapitalization,
    'no-unused-usestate': noUnusedUseState,
    'prefer-usecallback-over-usememo-for-functions':
      preferUseCallbackOverUseMemoForFunctions,
    'no-margin-properties': noMarginProperties,
    'enforce-boolean-naming-prefixes': enforceBooleanNamingPrefixes,
<<<<<<< HEAD
    'enforce-fieldpath-syntax-in-docsetter': enforceFieldPathSyntaxInDocSetter,
=======
    'no-undefined-null-passthrough': noUndefinedNullPassthrough,
    'prefer-nullish-coalescing-boolean-props':
      preferNullishCoalescingBooleanProps,
    'no-overridable-method-calls-in-constructor':
      noOverridableMethodCallsInConstructor,
    'use-latest-callback': useLatestCallback,
    'enforce-querykey-ts': enforceQueryKeyTs,
    'no-stale-state-across-await': noStaleStateAcrossAwait,
    'no-separate-loading-state': noSeparateLoadingState,
    'optimize-object-boolean-conditions': optimizeObjectBooleanConditions,
    'prefer-params-over-parent-id': preferParamsOverParentId,
>>>>>>> ef95bbb4
  },
};<|MERGE_RESOLUTION|>--- conflicted
+++ resolved
@@ -102,9 +102,7 @@
 import { default as preferUseCallbackOverUseMemoForFunctions } from './rules/prefer-usecallback-over-usememo-for-functions';
 import { noMarginProperties } from './rules/no-margin-properties';
 import { enforceBooleanNamingPrefixes } from './rules/enforce-boolean-naming-prefixes';
-<<<<<<< HEAD
 import { enforceFieldPathSyntaxInDocSetter } from './rules/enforce-fieldpath-syntax-in-docsetter';
-=======
 import { preferBlockCommentsForDeclarations } from './rules/prefer-block-comments-for-declarations';
 import { noUndefinedNullPassthrough } from './rules/no-undefined-null-passthrough';
 import { firestoreTransactionReadsBeforeWrites } from './rules/firestore-transaction-reads-before-writes';
@@ -119,7 +117,6 @@
 import { noSeparateLoadingState } from './rules/no-separate-loading-state';
 import { optimizeObjectBooleanConditions } from './rules/optimize-object-boolean-conditions';
 import { preferParamsOverParentId } from './rules/prefer-params-over-parent-id';
->>>>>>> ef95bbb4
 
 module.exports = {
   meta: {
@@ -250,9 +247,7 @@
           'error',
         '@blumintinc/blumint/no-margin-properties': 'warn',
         '@blumintinc/blumint/enforce-boolean-naming-prefixes': 'error',
-<<<<<<< HEAD
         '@blumintinc/blumint/enforce-fieldpath-syntax-in-docsetter': 'error',
-=======
         '@blumintinc/blumint/no-undefined-null-passthrough': 'error',
         '@blumintinc/blumint/prefer-nullish-coalescing-boolean-props': 'error',
         '@blumintinc/blumint/no-restricted-properties-fix': 'error',
@@ -266,7 +261,6 @@
         '@blumintinc/blumint/no-separate-loading-state': 'error',
         '@blumintinc/blumint/optimize-object-boolean-conditions': 'error',
         '@blumintinc/blumint/prefer-params-over-parent-id': 'error',
->>>>>>> ef95bbb4
       },
     },
   },
@@ -386,9 +380,7 @@
       preferUseCallbackOverUseMemoForFunctions,
     'no-margin-properties': noMarginProperties,
     'enforce-boolean-naming-prefixes': enforceBooleanNamingPrefixes,
-<<<<<<< HEAD
     'enforce-fieldpath-syntax-in-docsetter': enforceFieldPathSyntaxInDocSetter,
-=======
     'no-undefined-null-passthrough': noUndefinedNullPassthrough,
     'prefer-nullish-coalescing-boolean-props':
       preferNullishCoalescingBooleanProps,
@@ -400,6 +392,5 @@
     'no-separate-loading-state': noSeparateLoadingState,
     'optimize-object-boolean-conditions': optimizeObjectBooleanConditions,
     'prefer-params-over-parent-id': preferParamsOverParentId,
->>>>>>> ef95bbb4
   },
 };