import { arrayMethodsThisContext } from './rules/array-methods-this-context';
import { classMethodsReadTopToBottom } from './rules/class-methods-read-top-to-bottom';
import { default as consistentCallbackNaming } from './rules/consistent-callback-naming';
import { dynamicHttpsErrors } from './rules/dynamic-https-errors';
import { enforceIdentifiableFirestoreType } from './rules/enforce-identifiable-firestore-type';
import { default as enforceCallbackMemo } from './rules/enforce-callback-memo';
import { enforceCallableTypes } from './rules/enforce-callable-types';
import { enforceFirebaseImports } from './rules/enforce-dynamic-firebase-imports';
import { exportIfInDoubt } from './rules/export-if-in-doubt';
import { extractGlobalConstants } from './rules/extract-global-constants';
import { genericStartsWithT } from './rules/generic-starts-with-t';
import { default as globalConstStyle } from './rules/global-const-style';
import { noAsyncArrayFilter } from './rules/no-async-array-filter';
import { noAsyncForEach } from './rules/no-async-foreach';
import { noConditionalLiteralsInJsx } from './rules/no-conditional-literals-in-jsx';
import { noFilterWithoutReturn } from './rules/no-filter-without-return';
import { noHungarian } from './rules/no-hungarian';
import { noMisusedSwitchCase } from './rules/no-misused-switch-case';
import { noUnpinnedDependencies } from './rules/no-unpinned-dependencies';
import { noUnusedProps } from './rules/no-unused-props';
import { noUselessFragment } from './rules/no-useless-fragment';
import { preferFragmentShorthand } from './rules/prefer-fragment-shorthand';
import { preferTypeOverInterface } from './rules/prefer-type-over-interface';
import { requireMemo } from './rules/require-memo';
import { noJsxWhitespaceLiteral } from './rules/no-jsx-whitespace-literal';
import { default as requireDynamicFirebaseImports } from './rules/require-dynamic-firebase-imports';
import { default as requireHttpsError } from './rules/require-https-error';
import { useCustomRouter } from './rules/use-custom-router';
import { default as requireImageOptimized } from './rules/require-image-optimized';
import { requireUseMemoObjectLiterals } from './rules/require-usememo-object-literals';
import { enforceStableStringify } from './rules/enforce-safe-stringify';
import { avoidUtilsDirectory } from './rules/avoid-utils-directory';
import { noEntireObjectHookDeps } from './rules/no-entire-object-hook-deps';
import { enforceFirestorePathUtils } from './rules/enforce-firestore-path-utils';
import { noCompositingLayerProps } from './rules/no-compositing-layer-props';
import { enforceFirestoreDocRefGeneric } from './rules/enforce-firestore-doc-ref-generic';
import { semanticFunctionPrefixes } from './rules/semantic-function-prefixes';
import { enforceFirestoreMock } from './rules/enforce-mock-firestore';
import { preferSettingsObject } from './rules/prefer-settings-object';
import { enforceFirestoreSetMerge } from './rules/enforce-firestore-set-merge';
import { enforceVerbNounNaming } from './rules/enforce-verb-noun-naming';
import { noExplicitReturnType } from './rules/no-explicit-return-type';
import { useCustomMemo } from './rules/use-custom-memo';
import { useCustomLink } from './rules/use-custom-link';
import { default as enforceSerializableParams } from './rules/enforce-serializable-params';
import { enforceRealtimedbPathUtils } from './rules/enforce-realtimedb-path-utils';
import { enforceMemoizeAsync } from './rules/enforce-memoize-async';
import { enforceExportedFunctionTypes } from './rules/enforce-exported-function-types';
import { noRedundantParamTypes } from './rules/no-redundant-param-types';
import { noClassInstanceDestructuring } from './rules/no-class-instance-destructuring';
import { noFirestoreObjectArrays } from './rules/no-firestore-object-arrays';
import { noMemoizeOnStatic } from './rules/no-memoize-on-static';
import { noUnsafeFirestoreSpread } from './rules/no-unsafe-firestore-spread';
import { noJsxInHooks } from './rules/no-jsx-in-hooks';
import { enforceAssertThrows } from './rules/enforce-assert-throws';
import { preferBatchOperations } from './rules/prefer-batch-operations';
import { noComplexCloudParams } from './rules/no-complex-cloud-params';
import { noMixedFirestoreTransactions } from './rules/no-mixed-firestore-transactions';
import { enforceFirestoreFacade } from './rules/enforce-firestore-facade';
import { syncOnwriteNameFunc } from './rules/sync-onwrite-name-func';
import { preferCloneDeep } from './rules/prefer-clone-deep';
import { noFirestoreJestMock } from './rules/no-firestore-jest-mock';
import { noMockFirebaseAdmin } from './rules/no-mock-firebase-admin';
import { enforceCentralizedMockFirestore } from './rules/enforce-centralized-mock-firestore';
import { requireHooksDefaultParams } from './rules/require-hooks-default-params';
import { preferDestructuringNoClass } from './rules/prefer-destructuring-no-class';
import { enforceRenderHitsMemoization } from './rules/enforce-render-hits-memoization';
import { preferFragmentComponent } from './rules/prefer-fragment-component';
import { reactUseMemoShouldBeComponent } from './rules/react-usememo-should-be-component';
import { noUnnecessaryVerbSuffix } from './rules/no-unnecessary-verb-suffix';
import { enforceAssertSafeObjectKey } from './rules/enforce-assertSafe-object-key';
import { enforceObjectLiteralAsConst } from './rules/enforce-object-literal-as-const';
import { enforcePositiveNaming } from './rules/enforce-positive-naming';
import { noTypeAssertionReturns } from './rules/no-type-assertion-returns';
import { preferUtilityFunctionOverPrivateStatic } from './rules/prefer-utility-function-over-private-static';
import { enforceMicrodiff } from './rules/enforce-microdiff';
import { enforceTimestampNow } from './rules/enforce-timestamp-now';
import { noAlwaysTrueFalseConditions } from './rules/no-always-true-false-conditions';
import { enforcePropsArgumentName } from './rules/enforce-props-argument-name';
import { preferGlobalRouterStateKey } from './rules/prefer-global-router-state-key';
<<<<<<< HEAD
import { omitIndexHtml } from './rules/omit-index-html';
=======
import { enforceIdCapitalization } from './rules/enforce-id-capitalization';
>>>>>>> 543b5eb8
import { noUnusedUseState } from './rules/no-unused-usestate';

module.exports = {
  meta: {
    name: '@blumintinc/eslint-plugin-blumint',
    version: '1.0.5',
  },
  parseOptions: {
    ecmaVersion: 2020,
  },
  configs: {
    recommended: {
      plugins: ['@blumintinc/blumint'],
      rules: {
        '@blumintinc/blumint/avoid-utils-directory': 'error',
        '@blumintinc/blumint/enforce-firestore-path-utils': 'error',
        '@blumintinc/blumint/no-jsx-whitespace-literal': 'error',
        '@blumintinc/blumint/array-methods-this-context': 'error',
        '@blumintinc/blumint/class-methods-read-top-to-bottom': 'error',
        '@blumintinc/blumint/consistent-callback-naming': 'error',
        '@blumintinc/blumint/dynamic-https-errors': 'error',
        '@blumintinc/blumint/enforce-identifiable-firestore-type': 'error',
        '@blumintinc/blumint/enforce-callback-memo': 'error',
        '@blumintinc/blumint/enforce-callable-types': 'error',
        '@blumintinc/blumint/enforce-dynamic-firebase-imports': 'error',
        // '@blumintinc/blumint/export-if-in-doubt': 'warn',
        '@blumintinc/blumint/extract-global-constants': 'error',
        '@blumintinc/blumint/generic-starts-with-t': 'error',
        '@blumintinc/blumint/global-const-style': 'error',
        '@blumintinc/blumint/no-async-array-filter': 'error',
        '@blumintinc/blumint/no-async-foreach': 'error',
        '@blumintinc/blumint/no-conditional-literals-in-jsx': 'error',
        '@blumintinc/blumint/no-filter-without-return': 'error',
        '@blumintinc/blumint/no-hungarian': 'error',
        '@blumintinc/blumint/no-misused-switch-case': 'error',
        '@blumintinc/blumint/no-unpinned-dependencies': 'error',
        '@blumintinc/blumint/no-unused-props': 'error',
        //'@blumintinc/blumint/no-useless-fragment': 'error',
        //'@blumintinc/blumint/prefer-fragment-shorthand': 'error',
        '@blumintinc/blumint/prefer-type-over-interface': 'error',
        '@blumintinc/blumint/require-memo': 'error',
        '@blumintinc/blumint/require-dynamic-firebase-imports': 'error',
        '@blumintinc/blumint/require-https-error': 'error',
        '@blumintinc/blumint/use-custom-router': 'error',
        '@blumintinc/blumint/require-image-optimized': 'error',
        '@blumintinc/blumint/require-usememo-object-literals': 'error',
        '@blumintinc/blumint/enforce-safe-stringify': 'error',
        '@blumintinc/blumint/no-entire-object-hook-deps': 'error',
        '@blumintinc/blumint/no-compositing-layer-props': 'error',
        '@blumintinc/blumint/enforce-firestore-doc-ref-generic': 'error',
        '@blumintinc/blumint/semantic-function-prefixes': 'error',
        '@blumintinc/blumint/enforce-mock-firestore': 'error',
        '@blumintinc/blumint/prefer-settings-object': 'error',
        '@blumintinc/blumint/enforce-firestore-set-merge': 'error',
        '@blumintinc/blumint/enforce-verb-noun-naming': 'error',
        '@blumintinc/blumint/no-explicit-return-type': 'error',
        '@blumintinc/blumint/use-custom-memo': 'error',
        '@blumintinc/blumint/use-custom-link': 'error',
        '@blumintinc/blumint/enforce-serializable-params': 'error',
        '@blumintinc/blumint/enforce-realtimedb-path-utils': 'error',
        '@blumintinc/blumint/enforce-memoize-async': 'error',
        '@blumintinc/blumint/enforce-exported-function-types': 'error',
        '@blumintinc/blumint/no-redundant-param-types': 'error',
        '@blumintinc/blumint/no-class-instance-destructuring': 'error',
        '@blumintinc/blumint/no-firestore-object-arrays': 'warn',
        '@blumintinc/blumint/no-memoize-on-static': 'error',
        '@blumintinc/blumint/no-unsafe-firestore-spread': 'error',
        '@blumintinc/blumint/no-jsx-in-hooks': 'error',
        '@blumintinc/blumint/enforce-assert-throws': 'error',
        '@blumintinc/blumint/prefer-batch-operations': 'error',
        '@blumintinc/blumint/no-complex-cloud-params': 'error',
        '@blumintinc/blumint/no-mixed-firestore-transactions': 'error',
        '@blumintinc/blumint/enforce-firestore-facade': 'error',
        '@blumintinc/blumint/sync-onwrite-name-func': 'error',
        '@blumintinc/blumint/prefer-clone-deep': 'error',
        '@blumintinc/blumint/no-firestore-jest-mock': 'error',
        '@blumintinc/blumint/no-mock-firebase-admin': 'error',
        '@blumintinc/blumint/enforce-centralized-mock-firestore': 'error',
        '@blumintinc/blumint/require-hooks-default-params': 'error',
        '@blumintinc/blumint/prefer-destructuring-no-class': 'error',
        '@blumintinc/blumint/enforce-render-hits-memoization': 'error',
        '@blumintinc/blumint/prefer-fragment-component': 'error',
        '@blumintinc/blumint/react-usememo-should-be-component': 'error',
        '@blumintinc/blumint/no-unnecessary-verb-suffix': 'error',
        '@blumintinc/blumint/enforce-assertSafe-object-key': 'error',
        '@blumintinc/blumint/enforce-object-literal-as-const': 'error',
        '@blumintinc/blumint/enforce-positive-naming': 'error',
        '@blumintinc/blumint/no-type-assertion-returns': 'error',
        '@blumintinc/blumint/prefer-utility-function-over-private-static': 'error',
        '@blumintinc/blumint/enforce-microdiff': 'error',
        '@blumintinc/blumint/enforce-timestamp-now': 'error',
        '@blumintinc/blumint/no-always-true-false-conditions': 'error',
        '@blumintinc/blumint/enforce-props-argument-name': 'error',
        '@blumintinc/blumint/prefer-global-router-state-key': 'warn',
<<<<<<< HEAD
        '@blumintinc/blumint/omit-index-html': 'error',
=======
        '@blumintinc/blumint/enforce-id-capitalization': 'error',
>>>>>>> 543b5eb8
        '@blumintinc/blumint/no-unused-usestate': 'error',
      },
    },
  },

  rules: {
    'array-methods-this-context': arrayMethodsThisContext,
    'class-methods-read-top-to-bottom': classMethodsReadTopToBottom,
    'consistent-callback-naming': consistentCallbackNaming,
    'dynamic-https-errors': dynamicHttpsErrors,
    'enforce-identifiable-firestore-type': enforceIdentifiableFirestoreType,
    'enforce-callback-memo': enforceCallbackMemo,
    'enforce-callable-types': enforceCallableTypes,
    'enforce-dynamic-firebase-imports': enforceFirebaseImports,
    'export-if-in-doubt': exportIfInDoubt,
    'extract-global-constants': extractGlobalConstants,
    'generic-starts-with-t': genericStartsWithT,
    'global-const-style': globalConstStyle,
    'no-async-array-filter': noAsyncArrayFilter,
    'no-async-foreach': noAsyncForEach,
    'no-conditional-literals-in-jsx': noConditionalLiteralsInJsx,
    'no-filter-without-return': noFilterWithoutReturn,
    'no-hungarian': noHungarian,
    'no-misused-switch-case': noMisusedSwitchCase,
    'no-unpinned-dependencies': noUnpinnedDependencies,
    'no-unused-props': noUnusedProps,
    'no-useless-fragment': noUselessFragment,
    'prefer-fragment-shorthand': preferFragmentShorthand,
    'prefer-type-over-interface': preferTypeOverInterface,
    'require-memo': requireMemo,
    'no-jsx-whitespace-literal': noJsxWhitespaceLiteral,
    'require-dynamic-firebase-imports': requireDynamicFirebaseImports,
    'require-https-error': requireHttpsError,
    'use-custom-router': useCustomRouter,
    'require-image-optimized': requireImageOptimized,
    'require-usememo-object-literals': requireUseMemoObjectLiterals,
    'enforce-safe-stringify': enforceStableStringify,
    'avoid-utils-directory': avoidUtilsDirectory,
    'no-entire-object-hook-deps': noEntireObjectHookDeps,
    'enforce-firestore-path-utils': enforceFirestorePathUtils,
    'no-compositing-layer-props': noCompositingLayerProps,
    'enforce-firestore-doc-ref-generic': enforceFirestoreDocRefGeneric,
    'semantic-function-prefixes': semanticFunctionPrefixes,
    'enforce-mock-firestore': enforceFirestoreMock,
    'prefer-settings-object': preferSettingsObject,
    'enforce-firestore-set-merge': enforceFirestoreSetMerge,
    'enforce-verb-noun-naming': enforceVerbNounNaming,
    'no-explicit-return-type': noExplicitReturnType,
    'use-custom-memo': useCustomMemo,
    'use-custom-link': useCustomLink,
    'enforce-serializable-params': enforceSerializableParams,
    'enforce-realtimedb-path-utils': enforceRealtimedbPathUtils,
    'enforce-memoize-async': enforceMemoizeAsync,
    'enforce-exported-function-types': enforceExportedFunctionTypes,
    'no-redundant-param-types': noRedundantParamTypes,
    'no-class-instance-destructuring': noClassInstanceDestructuring,
    'no-firestore-object-arrays': noFirestoreObjectArrays,
    'no-memoize-on-static': noMemoizeOnStatic,
    'no-unsafe-firestore-spread': noUnsafeFirestoreSpread,
    'no-jsx-in-hooks': noJsxInHooks,
    'enforce-assert-throws': enforceAssertThrows,
    'prefer-batch-operations': preferBatchOperations,
    'no-complex-cloud-params': noComplexCloudParams,
    'no-mixed-firestore-transactions': noMixedFirestoreTransactions,
    'enforce-firestore-facade': enforceFirestoreFacade,
    'sync-onwrite-name-func': syncOnwriteNameFunc,
    'prefer-clone-deep': preferCloneDeep,
    'no-firestore-jest-mock': noFirestoreJestMock,
    'no-mock-firebase-admin': noMockFirebaseAdmin,
    'enforce-centralized-mock-firestore': enforceCentralizedMockFirestore,
    'require-hooks-default-params': requireHooksDefaultParams,
    'prefer-destructuring-no-class': preferDestructuringNoClass,
    'enforce-render-hits-memoization': enforceRenderHitsMemoization,
    'prefer-fragment-component': preferFragmentComponent,
    'react-usememo-should-be-component': reactUseMemoShouldBeComponent,
    'no-unnecessary-verb-suffix': noUnnecessaryVerbSuffix,
    'enforce-assertSafe-object-key': enforceAssertSafeObjectKey,
    'enforce-object-literal-as-const': enforceObjectLiteralAsConst,
    'enforce-positive-naming': enforcePositiveNaming,
    'no-type-assertion-returns': noTypeAssertionReturns,
    'prefer-utility-function-over-private-static': preferUtilityFunctionOverPrivateStatic,
    'enforce-microdiff': enforceMicrodiff,
    'enforce-timestamp-now': enforceTimestampNow,
    'no-always-true-false-conditions': noAlwaysTrueFalseConditions,
    'enforce-props-argument-name': enforcePropsArgumentName,
    'prefer-global-router-state-key': preferGlobalRouterStateKey,
<<<<<<< HEAD
    'omit-index-html': omitIndexHtml,
=======
    'enforce-id-capitalization': enforceIdCapitalization,
>>>>>>> 543b5eb8
    'no-unused-usestate': noUnusedUseState,
  },
};<|MERGE_RESOLUTION|>--- conflicted
+++ resolved
@@ -78,11 +78,8 @@
 import { noAlwaysTrueFalseConditions } from './rules/no-always-true-false-conditions';
 import { enforcePropsArgumentName } from './rules/enforce-props-argument-name';
 import { preferGlobalRouterStateKey } from './rules/prefer-global-router-state-key';
-<<<<<<< HEAD
 import { omitIndexHtml } from './rules/omit-index-html';
-=======
 import { enforceIdCapitalization } from './rules/enforce-id-capitalization';
->>>>>>> 543b5eb8
 import { noUnusedUseState } from './rules/no-unused-usestate';
 
 module.exports = {
@@ -177,11 +174,8 @@
         '@blumintinc/blumint/no-always-true-false-conditions': 'error',
         '@blumintinc/blumint/enforce-props-argument-name': 'error',
         '@blumintinc/blumint/prefer-global-router-state-key': 'warn',
-<<<<<<< HEAD
         '@blumintinc/blumint/omit-index-html': 'error',
-=======
         '@blumintinc/blumint/enforce-id-capitalization': 'error',
->>>>>>> 543b5eb8
         '@blumintinc/blumint/no-unused-usestate': 'error',
       },
     },
@@ -268,11 +262,8 @@
     'no-always-true-false-conditions': noAlwaysTrueFalseConditions,
     'enforce-props-argument-name': enforcePropsArgumentName,
     'prefer-global-router-state-key': preferGlobalRouterStateKey,
-<<<<<<< HEAD
     'omit-index-html': omitIndexHtml,
-=======
     'enforce-id-capitalization': enforceIdCapitalization,
->>>>>>> 543b5eb8
     'no-unused-usestate': noUnusedUseState,
   },
 };