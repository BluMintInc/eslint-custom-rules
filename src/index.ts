import { arrayMethodsThisContext } from './rules/array-methods-this-context';
import { classMethodsReadTopToBottom } from './rules/class-methods-read-top-to-bottom';
import { default as consistentCallbackNaming } from './rules/consistent-callback-naming';
import { parallelizeAsyncOperations } from './rules/parallelize-async-operations';
import { dynamicHttpsErrors } from './rules/dynamic-https-errors';
import { enforceIdentifiableFirestoreType } from './rules/enforce-identifiable-firestore-type';
import { default as enforceCallbackMemo } from './rules/enforce-callback-memo';
import { enforceCallableTypes } from './rules/enforce-callable-types';
import { enforceFirebaseImports } from './rules/enforce-dynamic-firebase-imports';
import { enforceMuiRoundedIcons } from './rules/enforce-mui-rounded-icons';
import { enforceQueryKeyTs } from './rules/enforce-querykey-ts';
import { enforceReactTypeNaming } from './rules/enforce-react-type-naming';
import { exportIfInDoubt } from './rules/export-if-in-doubt';
import { extractGlobalConstants } from './rules/extract-global-constants';
import { enforceGlobalConstants } from './rules/enforce-global-constants';
import { genericStartsWithT } from './rules/generic-starts-with-t';
import { default as globalConstStyle } from './rules/global-const-style';
import { noAsyncArrayFilter } from './rules/no-async-array-filter';
import { noAsyncForEach } from './rules/no-async-foreach';
import { noConditionalLiteralsInJsx } from './rules/no-conditional-literals-in-jsx';
import { noFilterWithoutReturn } from './rules/no-filter-without-return';
import { noHungarian } from './rules/no-hungarian';
import { noMisusedSwitchCase } from './rules/no-misused-switch-case';
import { noUnpinnedDependencies } from './rules/no-unpinned-dependencies';
import { noUnusedProps } from './rules/no-unused-props';
import { noUselessFragment } from './rules/no-useless-fragment';
import { preferFragmentShorthand } from './rules/prefer-fragment-shorthand';
import { preferTypeOverInterface } from './rules/prefer-type-over-interface';
import { requireMemo } from './rules/require-memo';
import { noJsxWhitespaceLiteral } from './rules/no-jsx-whitespace-literal';
import { default as requireDynamicFirebaseImports } from './rules/require-dynamic-firebase-imports';
import { default as requireHttpsError } from './rules/require-https-error';
import { useCustomRouter } from './rules/use-custom-router';
import { default as requireImageOptimized } from './rules/require-image-optimized';
import { requireUseMemoObjectLiterals } from './rules/require-usememo-object-literals';
import { enforceStableStringify } from './rules/enforce-safe-stringify';
import { avoidUtilsDirectory } from './rules/avoid-utils-directory';
import { noEntireObjectHookDeps } from './rules/no-entire-object-hook-deps';
import { enforceFirestorePathUtils } from './rules/enforce-firestore-path-utils';
import { noCompositingLayerProps } from './rules/no-compositing-layer-props';
import { enforceFirestoreDocRefGeneric } from './rules/enforce-firestore-doc-ref-generic';
import { semanticFunctionPrefixes } from './rules/semantic-function-prefixes';
import { enforceFirestoreMock } from './rules/enforce-mock-firestore';
import { preferSettingsObject } from './rules/prefer-settings-object';
import { enforceFirestoreSetMerge } from './rules/enforce-firestore-set-merge';
import { enforceVerbNounNaming } from './rules/enforce-verb-noun-naming';
import { noExplicitReturnType } from './rules/no-explicit-return-type';
import { useCustomMemo } from './rules/use-custom-memo';
import { useCustomLink } from './rules/use-custom-link';
import { default as enforceSerializableParams } from './rules/enforce-serializable-params';
import { enforceRealtimedbPathUtils } from './rules/enforce-realtimedb-path-utils';
import { enforceMemoizeAsync } from './rules/enforce-memoize-async';
import { enforceExportedFunctionTypes } from './rules/enforce-exported-function-types';
import { noRedundantParamTypes } from './rules/no-redundant-param-types';
import { noClassInstanceDestructuring } from './rules/no-class-instance-destructuring';
import { noFirestoreObjectArrays } from './rules/no-firestore-object-arrays';
import { noMemoizeOnStatic } from './rules/no-memoize-on-static';
import { noUnsafeFirestoreSpread } from './rules/no-unsafe-firestore-spread';
import { noJsxInHooks } from './rules/no-jsx-in-hooks';
import { enforceAssertThrows } from './rules/enforce-assert-throws';
import { preferBatchOperations } from './rules/prefer-batch-operations';
import { noComplexCloudParams } from './rules/no-complex-cloud-params';
import { noMixedFirestoreTransactions } from './rules/no-mixed-firestore-transactions';
import { enforceFirestoreFacade } from './rules/enforce-firestore-facade';
import { syncOnwriteNameFunc } from './rules/sync-onwrite-name-func';
import { preferCloneDeep } from './rules/prefer-clone-deep';
import { noFirestoreJestMock } from './rules/no-firestore-jest-mock';
import { noMockFirebaseAdmin } from './rules/no-mock-firebase-admin';
import { enforceCentralizedMockFirestore } from './rules/enforce-centralized-mock-firestore';
import { requireHooksDefaultParams } from './rules/require-hooks-default-params';
import { preferDestructuringNoClass } from './rules/prefer-destructuring-no-class';
import { enforceRenderHitsMemoization } from './rules/enforce-render-hits-memoization';
import { preferFragmentComponent } from './rules/prefer-fragment-component';
import { reactUseMemoShouldBeComponent } from './rules/react-usememo-should-be-component';
import { noUnnecessaryVerbSuffix } from './rules/no-unnecessary-verb-suffix';
import { enforceAssertSafeObjectKey } from './rules/enforce-assertSafe-object-key';
import { enforceObjectLiteralAsConst } from './rules/enforce-object-literal-as-const';
import { enforcePositiveNaming } from './rules/enforce-positive-naming';
import { noTypeAssertionReturns } from './rules/no-type-assertion-returns';
import { preferUtilityFunctionOverPrivateStatic } from './rules/prefer-utility-function-over-private-static';
import { enforceMicrodiff } from './rules/enforce-microdiff';
import { fastDeepEqualOverMicrodiff } from './rules/fast-deep-equal-over-microdiff';
import { enforceTimestampNow } from './rules/enforce-timestamp-now';
import { noAlwaysTrueFalseConditions } from './rules/no-always-true-false-conditions';
import { enforcePropsArgumentName } from './rules/enforce-props-argument-name';
import { preferGlobalRouterStateKey } from './rules/prefer-global-router-state-key';
import { preferUseMemoOverUseEffectUseState } from './rules/prefer-usememo-over-useeffect-usestate';
import enforceDynamicImports from './rules/enforce-dynamic-imports';
import { ensurePointerEventsNone } from './rules/ensure-pointer-events-none';
import { noObjectValuesOnStrings } from './rules/no-object-values-on-strings';
import { keyOnlyOutermostElement } from './rules/key-only-outermost-element';
import { noUnnecessaryDestructuring } from './rules/no-unnecessary-destructuring';
import { enforceSingularTypeNames } from './rules/enforce-singular-type-names';
import { enforceCssMediaQueries } from './rules/enforce-css-media-queries';
import { omitIndexHtml } from './rules/omit-index-html';
import { enforceIdCapitalization } from './rules/enforce-id-capitalization';
import { noUnusedUseState } from './rules/no-unused-usestate';
import { noUuidv4Base62AsKey } from './rules/no-uuidv4-base62-as-key';
import enforceDynamicFileNaming from './rules/enforce-dynamic-file-naming';
import { default as preferUseCallbackOverUseMemoForFunctions } from './rules/prefer-usecallback-over-usememo-for-functions';
import { noMarginProperties } from './rules/no-margin-properties';
import { enforceBooleanNamingPrefixes } from './rules/enforce-boolean-naming-prefixes';
import { preferBlockCommentsForDeclarations } from './rules/prefer-block-comments-for-declarations';
import { noUndefinedNullPassthrough } from './rules/no-undefined-null-passthrough';
import { noRestrictedPropertiesFix } from './rules/no-restricted-properties-fix';

import { noExcessiveParentChain } from './rules/no-excessive-parent-chain';
import { preferDocumentFlattening } from './rules/prefer-document-flattening';
import { noOverridableMethodCallsInConstructor } from './rules/no-overridable-method-calls-in-constructor';
import { useLatestCallback } from './rules/use-latest-callback';
import { noStaleStateAcrossAwait } from './rules/no-stale-state-across-await';
import { noSeparateLoadingState } from './rules/no-separate-loading-state';
import { optimizeObjectBooleanConditions } from './rules/optimize-object-boolean-conditions';
import { preferParamsOverParentId } from './rules/prefer-params-over-parent-id';

module.exports = {
  meta: {
    name: '@blumintinc/eslint-plugin-blumint',
    version: '1.10.0',
  },
  parseOptions: {
    ecmaVersion: 2020,
  },
  configs: {
    recommended: {
      plugins: ['@blumintinc/blumint'],
      rules: {
        '@blumintinc/blumint/no-excessive-parent-chain': 'error',
        '@blumintinc/blumint/prefer-document-flattening': 'error',
        '@blumintinc/blumint/prefer-block-comments-for-declarations': 'error',
        '@blumintinc/blumint/key-only-outermost-element': 'error',
        '@blumintinc/blumint/parallelize-async-operations': 'error',
        '@blumintinc/blumint/avoid-utils-directory': 'error',
        '@blumintinc/blumint/enforce-firestore-path-utils': 'error',
        '@blumintinc/blumint/no-jsx-whitespace-literal': 'error',
        '@blumintinc/blumint/array-methods-this-context': 'error',
        '@blumintinc/blumint/class-methods-read-top-to-bottom': 'error',
        '@blumintinc/blumint/consistent-callback-naming': 'error',
        '@blumintinc/blumint/dynamic-https-errors': 'error',
        '@blumintinc/blumint/enforce-mui-rounded-icons': 'error',
        '@blumintinc/blumint/enforce-identifiable-firestore-type': 'error',
        '@blumintinc/blumint/enforce-callback-memo': 'error',
        '@blumintinc/blumint/enforce-callable-types': 'error',
        '@blumintinc/blumint/enforce-dynamic-firebase-imports': 'error',
        '@blumintinc/blumint/enforce-react-type-naming': 'error',
        '@blumintinc/blumint/export-if-in-doubt': 'error',
        '@blumintinc/blumint/extract-global-constants': 'error',
        '@blumintinc/blumint/enforce-global-constants': 'error',
        '@blumintinc/blumint/generic-starts-with-t': 'error',
        '@blumintinc/blumint/global-const-style': 'error',
        '@blumintinc/blumint/no-async-array-filter': 'error',
        '@blumintinc/blumint/no-async-foreach': 'error',
        '@blumintinc/blumint/no-conditional-literals-in-jsx': 'error',
        '@blumintinc/blumint/no-filter-without-return': 'error',
        '@blumintinc/blumint/no-hungarian': 'error',
        '@blumintinc/blumint/no-misused-switch-case': 'error',
        '@blumintinc/blumint/no-unpinned-dependencies': 'error',
        '@blumintinc/blumint/no-unused-props': 'error',
        '@blumintinc/blumint/no-uuidv4-base62-as-key': 'error',
        '@blumintinc/blumint/no-useless-fragment': 'error',
        '@blumintinc/blumint/prefer-fragment-shorthand': 'error',
        '@blumintinc/blumint/prefer-type-over-interface': 'error',
        '@blumintinc/blumint/require-memo': 'error',
        '@blumintinc/blumint/require-dynamic-firebase-imports': 'error',
        '@blumintinc/blumint/require-https-error': 'error',
        '@blumintinc/blumint/use-custom-router': 'error',
        '@blumintinc/blumint/require-image-optimized': 'error',
        '@blumintinc/blumint/require-usememo-object-literals': 'error',
        '@blumintinc/blumint/enforce-safe-stringify': 'error',
        '@blumintinc/blumint/no-entire-object-hook-deps': 'error',
        '@blumintinc/blumint/no-compositing-layer-props': 'error',
        '@blumintinc/blumint/enforce-firestore-doc-ref-generic': 'error',
        '@blumintinc/blumint/semantic-function-prefixes': 'error',
        '@blumintinc/blumint/enforce-mock-firestore': 'error',
        '@blumintinc/blumint/prefer-settings-object': 'error',
        '@blumintinc/blumint/enforce-firestore-set-merge': 'error',
        '@blumintinc/blumint/enforce-verb-noun-naming': 'error',
        '@blumintinc/blumint/no-explicit-return-type': 'error',
        '@blumintinc/blumint/use-custom-memo': 'error',
        '@blumintinc/blumint/use-custom-link': 'error',
        '@blumintinc/blumint/enforce-serializable-params': 'error',
        '@blumintinc/blumint/enforce-realtimedb-path-utils': 'error',
        '@blumintinc/blumint/enforce-memoize-async': 'error',
        '@blumintinc/blumint/enforce-exported-function-types': 'error',
        '@blumintinc/blumint/no-redundant-param-types': 'error',
        '@blumintinc/blumint/no-class-instance-destructuring': 'error',
        '@blumintinc/blumint/no-firestore-object-arrays': 'error',
        '@blumintinc/blumint/no-memoize-on-static': 'error',
        '@blumintinc/blumint/no-unsafe-firestore-spread': 'error',
        '@blumintinc/blumint/no-jsx-in-hooks': 'error',
        '@blumintinc/blumint/enforce-assert-throws': 'error',
        '@blumintinc/blumint/prefer-batch-operations': 'error',
        '@blumintinc/blumint/no-complex-cloud-params': 'error',
        '@blumintinc/blumint/no-mixed-firestore-transactions': 'error',
        '@blumintinc/blumint/enforce-firestore-facade': 'error',
        '@blumintinc/blumint/sync-onwrite-name-func': 'error',
        '@blumintinc/blumint/prefer-clone-deep': 'error',
        '@blumintinc/blumint/no-firestore-jest-mock': 'error',
        '@blumintinc/blumint/no-mock-firebase-admin': 'error',
        '@blumintinc/blumint/enforce-centralized-mock-firestore': 'error',
        '@blumintinc/blumint/require-hooks-default-params': 'error',
        '@blumintinc/blumint/prefer-destructuring-no-class': 'error',
        '@blumintinc/blumint/enforce-render-hits-memoization': 'error',
        '@blumintinc/blumint/prefer-fragment-component': 'error',
        '@blumintinc/blumint/react-usememo-should-be-component': 'error',
        '@blumintinc/blumint/no-unnecessary-verb-suffix': 'error',
        '@blumintinc/blumint/enforce-assertSafe-object-key': 'error',
        '@blumintinc/blumint/enforce-object-literal-as-const': 'error',
        '@blumintinc/blumint/enforce-positive-naming': 'error',
        '@blumintinc/blumint/no-type-assertion-returns': 'error',
        '@blumintinc/blumint/prefer-utility-function-over-private-static':
          'error',
        '@blumintinc/blumint/enforce-microdiff': 'error',
        '@blumintinc/blumint/fast-deep-equal-over-microdiff': 'error',
        '@blumintinc/blumint/enforce-timestamp-now': 'error',
        '@blumintinc/blumint/no-always-true-false-conditions': 'error',
        '@blumintinc/blumint/enforce-props-argument-name': 'error',
        '@blumintinc/blumint/prefer-global-router-state-key': 'error',
        '@blumintinc/blumint/prefer-usememo-over-useeffect-usestate': 'error',
        '@blumintinc/blumint/enforce-dynamic-imports': [
          'error',
          {
            libraries: ['@stream-io/video-react-sdk', 'some-heavy-lib*'],
            allowImportType: true,
          },
        ],
        '@blumintinc/blumint/ensure-pointer-events-none': 'error',
        '@blumintinc/blumint/no-object-values-on-strings': 'error',
        '@blumintinc/blumint/no-unnecessary-destructuring': 'error',
        '@blumintinc/blumint/enforce-singular-type-names': 'error',
        '@blumintinc/blumint/enforce-css-media-queries': 'error',
        '@blumintinc/blumint/omit-index-html': 'error',
        '@blumintinc/blumint/enforce-id-capitalization': 'error',
        '@blumintinc/blumint/no-unused-usestate': 'error',
        '@blumintinc/blumint/enforce-dynamic-file-naming': 'error',
        '@blumintinc/blumint/prefer-usecallback-over-usememo-for-functions':
          'error',
        '@blumintinc/blumint/no-margin-properties': 'error',
        '@blumintinc/blumint/enforce-boolean-naming-prefixes': 'error',
        '@blumintinc/blumint/no-undefined-null-passthrough': 'error',
<<<<<<< HEAD
        '@blumintinc/blumint/no-restricted-properties-fix': 'error',
=======
        '@blumintinc/blumint/no-overridable-method-calls-in-constructor':
          'error',
        '@blumintinc/blumint/use-latest-callback': 'error',
        '@blumintinc/blumint/enforce-querykey-ts': 'error',
        '@blumintinc/blumint/no-stale-state-across-await': 'error',
        '@blumintinc/blumint/no-separate-loading-state': 'error',
        '@blumintinc/blumint/optimize-object-boolean-conditions': 'error',
        '@blumintinc/blumint/prefer-params-over-parent-id': 'error',
>>>>>>> 50fdad38
      },
    },
  },

  rules: {
<<<<<<< HEAD
    'no-restricted-properties-fix': noRestrictedPropertiesFix,
=======
    'no-excessive-parent-chain': noExcessiveParentChain,
    'prefer-document-flattening': preferDocumentFlattening,
>>>>>>> 50fdad38
    'prefer-block-comments-for-declarations': preferBlockCommentsForDeclarations,
    'key-only-outermost-element': keyOnlyOutermostElement,
    'array-methods-this-context': arrayMethodsThisContext,
    'class-methods-read-top-to-bottom': classMethodsReadTopToBottom,
    'consistent-callback-naming': consistentCallbackNaming,
    'parallelize-async-operations': parallelizeAsyncOperations,
    'dynamic-https-errors': dynamicHttpsErrors,
    'enforce-identifiable-firestore-type': enforceIdentifiableFirestoreType,
    'enforce-callback-memo': enforceCallbackMemo,
    'enforce-react-type-naming': enforceReactTypeNaming,
    'enforce-callable-types': enforceCallableTypes,
    'enforce-dynamic-firebase-imports': enforceFirebaseImports,
    'enforce-mui-rounded-icons': enforceMuiRoundedIcons,
    'export-if-in-doubt': exportIfInDoubt,
    'extract-global-constants': extractGlobalConstants,
    'enforce-global-constants': enforceGlobalConstants,
    'generic-starts-with-t': genericStartsWithT,
    'global-const-style': globalConstStyle,
    'no-async-array-filter': noAsyncArrayFilter,
    'no-async-foreach': noAsyncForEach,
    'no-conditional-literals-in-jsx': noConditionalLiteralsInJsx,
    'no-filter-without-return': noFilterWithoutReturn,
    'no-hungarian': noHungarian,
    'no-misused-switch-case': noMisusedSwitchCase,
    'no-unpinned-dependencies': noUnpinnedDependencies,
    'no-unused-props': noUnusedProps,
    'no-useless-fragment': noUselessFragment,
    'no-uuidv4-base62-as-key': noUuidv4Base62AsKey,
    'enforce-dynamic-file-naming': enforceDynamicFileNaming,
    'prefer-fragment-shorthand': preferFragmentShorthand,
    'prefer-type-over-interface': preferTypeOverInterface,
    'require-memo': requireMemo,
    'no-jsx-whitespace-literal': noJsxWhitespaceLiteral,
    'require-dynamic-firebase-imports': requireDynamicFirebaseImports,
    'require-https-error': requireHttpsError,
    'use-custom-router': useCustomRouter,
    'require-image-optimized': requireImageOptimized,
    'require-usememo-object-literals': requireUseMemoObjectLiterals,
    'enforce-safe-stringify': enforceStableStringify,
    'avoid-utils-directory': avoidUtilsDirectory,
    'no-entire-object-hook-deps': noEntireObjectHookDeps,
    'enforce-firestore-path-utils': enforceFirestorePathUtils,
    'no-compositing-layer-props': noCompositingLayerProps,
    'enforce-firestore-doc-ref-generic': enforceFirestoreDocRefGeneric,
    'semantic-function-prefixes': semanticFunctionPrefixes,
    'enforce-mock-firestore': enforceFirestoreMock,
    'prefer-settings-object': preferSettingsObject,
    'enforce-firestore-set-merge': enforceFirestoreSetMerge,
    'enforce-verb-noun-naming': enforceVerbNounNaming,
    'no-explicit-return-type': noExplicitReturnType,
    'use-custom-memo': useCustomMemo,
    'use-custom-link': useCustomLink,
    'enforce-serializable-params': enforceSerializableParams,
    'enforce-realtimedb-path-utils': enforceRealtimedbPathUtils,
    'enforce-memoize-async': enforceMemoizeAsync,
    'enforce-exported-function-types': enforceExportedFunctionTypes,
    'no-redundant-param-types': noRedundantParamTypes,
    'no-class-instance-destructuring': noClassInstanceDestructuring,
    'no-firestore-object-arrays': noFirestoreObjectArrays,
    'no-memoize-on-static': noMemoizeOnStatic,
    'no-unsafe-firestore-spread': noUnsafeFirestoreSpread,
    'no-jsx-in-hooks': noJsxInHooks,
    'enforce-assert-throws': enforceAssertThrows,
    'prefer-batch-operations': preferBatchOperations,
    'no-complex-cloud-params': noComplexCloudParams,
    'no-mixed-firestore-transactions': noMixedFirestoreTransactions,
    'enforce-firestore-facade': enforceFirestoreFacade,
    'sync-onwrite-name-func': syncOnwriteNameFunc,
    'prefer-clone-deep': preferCloneDeep,
    'no-firestore-jest-mock': noFirestoreJestMock,
    'no-mock-firebase-admin': noMockFirebaseAdmin,
    'enforce-centralized-mock-firestore': enforceCentralizedMockFirestore,
    'require-hooks-default-params': requireHooksDefaultParams,
    'prefer-destructuring-no-class': preferDestructuringNoClass,
    'enforce-render-hits-memoization': enforceRenderHitsMemoization,
    'prefer-fragment-component': preferFragmentComponent,
    'react-usememo-should-be-component': reactUseMemoShouldBeComponent,
    'no-unnecessary-verb-suffix': noUnnecessaryVerbSuffix,
    'enforce-assertSafe-object-key': enforceAssertSafeObjectKey,
    'enforce-object-literal-as-const': enforceObjectLiteralAsConst,
    'enforce-positive-naming': enforcePositiveNaming,
    'no-type-assertion-returns': noTypeAssertionReturns,
    'prefer-utility-function-over-private-static':
      preferUtilityFunctionOverPrivateStatic,
    'enforce-microdiff': enforceMicrodiff,
    'fast-deep-equal-over-microdiff': fastDeepEqualOverMicrodiff,
    'enforce-timestamp-now': enforceTimestampNow,
    'no-always-true-false-conditions': noAlwaysTrueFalseConditions,
    'enforce-props-argument-name': enforcePropsArgumentName,
    'prefer-global-router-state-key': preferGlobalRouterStateKey,
    'prefer-usememo-over-useeffect-usestate':
      preferUseMemoOverUseEffectUseState,
    'enforce-dynamic-imports': enforceDynamicImports,
    'ensure-pointer-events-none': ensurePointerEventsNone,
    'no-object-values-on-strings': noObjectValuesOnStrings,
    'no-unnecessary-destructuring': noUnnecessaryDestructuring,
    'enforce-singular-type-names': enforceSingularTypeNames,
    'enforce-css-media-queries': enforceCssMediaQueries,
    'omit-index-html': omitIndexHtml,
    'enforce-id-capitalization': enforceIdCapitalization,
    'no-unused-usestate': noUnusedUseState,
    'prefer-usecallback-over-usememo-for-functions':
      preferUseCallbackOverUseMemoForFunctions,
    'no-margin-properties': noMarginProperties,
    'enforce-boolean-naming-prefixes': enforceBooleanNamingPrefixes,
    'no-undefined-null-passthrough': noUndefinedNullPassthrough,
    'no-overridable-method-calls-in-constructor': noOverridableMethodCallsInConstructor,
    'use-latest-callback': useLatestCallback,
    'enforce-querykey-ts': enforceQueryKeyTs,
    'no-stale-state-across-await': noStaleStateAcrossAwait,
    'no-separate-loading-state': noSeparateLoadingState,
    'optimize-object-boolean-conditions': optimizeObjectBooleanConditions,
    'prefer-params-over-parent-id': preferParamsOverParentId,
  },
};<|MERGE_RESOLUTION|>--- conflicted
+++ resolved
@@ -238,9 +238,7 @@
         '@blumintinc/blumint/no-margin-properties': 'error',
         '@blumintinc/blumint/enforce-boolean-naming-prefixes': 'error',
         '@blumintinc/blumint/no-undefined-null-passthrough': 'error',
-<<<<<<< HEAD
         '@blumintinc/blumint/no-restricted-properties-fix': 'error',
-=======
         '@blumintinc/blumint/no-overridable-method-calls-in-constructor':
           'error',
         '@blumintinc/blumint/use-latest-callback': 'error',
@@ -249,19 +247,16 @@
         '@blumintinc/blumint/no-separate-loading-state': 'error',
         '@blumintinc/blumint/optimize-object-boolean-conditions': 'error',
         '@blumintinc/blumint/prefer-params-over-parent-id': 'error',
->>>>>>> 50fdad38
       },
     },
   },
 
   rules: {
-<<<<<<< HEAD
     'no-restricted-properties-fix': noRestrictedPropertiesFix,
-=======
     'no-excessive-parent-chain': noExcessiveParentChain,
     'prefer-document-flattening': preferDocumentFlattening,
->>>>>>> 50fdad38
-    'prefer-block-comments-for-declarations': preferBlockCommentsForDeclarations,
+    'prefer-block-comments-for-declarations':
+      preferBlockCommentsForDeclarations,
     'key-only-outermost-element': keyOnlyOutermostElement,
     'array-methods-this-context': arrayMethodsThisContext,
     'class-methods-read-top-to-bottom': classMethodsReadTopToBottom,
@@ -367,7 +362,8 @@
     'no-margin-properties': noMarginProperties,
     'enforce-boolean-naming-prefixes': enforceBooleanNamingPrefixes,
     'no-undefined-null-passthrough': noUndefinedNullPassthrough,
-    'no-overridable-method-calls-in-constructor': noOverridableMethodCallsInConstructor,
+    'no-overridable-method-calls-in-constructor':
+      noOverridableMethodCallsInConstructor,
     'use-latest-callback': useLatestCallback,
     'enforce-querykey-ts': enforceQueryKeyTs,
     'no-stale-state-across-await': noStaleStateAcrossAwait,
