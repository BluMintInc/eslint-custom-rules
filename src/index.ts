--- conflicted
+++ resolved
@@ -2,12 +2,9 @@
 import { classMethodsReadTopToBottom } from './rules/class-methods-read-top-to-bottom';
 import { default as consistentCallbackNaming } from './rules/consistent-callback-naming';
 import { dynamicHttpsErrors } from './rules/dynamic-https-errors';
-<<<<<<< HEAD
 import { enforceIdentifiableFirestoreType } from './rules/enforce-identifiable-firestore-type';
-=======
 import { default as enforceCallbackMemo } from './rules/enforce-callback-memo';
 import { enforceFirebaseImports } from './rules/enforce-dynamic-firebase-imports';
->>>>>>> 245cf78f
 import { exportIfInDoubt } from './rules/export-if-in-doubt';
 import { extractGlobalConstants } from './rules/extract-global-constants';
 import { genericStartsWithT } from './rules/generic-starts-with-t';
@@ -45,12 +42,9 @@
         '@blumintinc/blumint/class-methods-read-top-to-bottom': 'warn',
         '@blumintinc/blumint/consistent-callback-naming': 'error',
         '@blumintinc/blumint/dynamic-https-errors': 'warn',
-<<<<<<< HEAD
         '@blumintinc/blumint/enforce-identifiable-firestore-type': 'error',
-=======
         '@blumintinc/blumint/enforce-callback-memo': 'error',
         '@blumintinc/blumint/enforce-dynamic-firebase-imports': 'error',
->>>>>>> 245cf78f
         // '@blumintinc/blumint/export-if-in-doubt': 'warn',
         // '@blumintinc/blumint/extract-global-constants': 'warn',
         '@blumintinc/blumint/generic-starts-with-t': 'warn',
@@ -79,12 +73,9 @@
     'class-methods-read-top-to-bottom': classMethodsReadTopToBottom,
     'consistent-callback-naming': consistentCallbackNaming,
     'dynamic-https-errors': dynamicHttpsErrors,
-<<<<<<< HEAD
     'enforce-identifiable-firestore-type': enforceIdentifiableFirestoreType,
-=======
     'enforce-callback-memo': enforceCallbackMemo,
     'enforce-dynamic-firebase-imports': enforceFirebaseImports,
->>>>>>> 245cf78f
     'export-if-in-doubt': exportIfInDoubt,
     'extract-global-constants': extractGlobalConstants,
     'generic-starts-with-t': genericStartsWithT,
