--- conflicted
+++ resolved
@@ -29,11 +29,8 @@
 import { requireUseMemoObjectLiterals } from './rules/require-usememo-object-literals';
 import { enforceStableStringify } from './rules/enforce-safe-stringify';
 import { avoidUtilsDirectory } from './rules/avoid-utils-directory';
-<<<<<<< HEAD
 import { noEntireObjectHookDeps } from './rules/no-entire-object-hook-deps';
-=======
 import { enforceFirestorePathUtils } from './rules/enforce-firestore-path-utils';
->>>>>>> 8c865a3b
 
 module.exports = {
   meta: {
@@ -115,10 +112,7 @@
     'require-usememo-object-literals': requireUseMemoObjectLiterals,
     'enforce-safe-stringify': enforceStableStringify,
     'avoid-utils-directory': avoidUtilsDirectory,
-<<<<<<< HEAD
     'no-entire-object-hook-deps': noEntireObjectHookDeps,
-=======
     'enforce-firestore-path-utils': enforceFirestorePathUtils,
->>>>>>> 8c865a3b
   },
 };