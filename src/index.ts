import { arrayMethodsThisContext } from './rules/array-methods-this-context';
import { classMethodsReadTopToBottom } from './rules/class-methods-read-top-to-bottom';
import { default as consistentCallbackNaming } from './rules/consistent-callback-naming';
import { parallelizeAsyncOperations } from './rules/parallelize-async-operations';
import { dynamicHttpsErrors } from './rules/dynamic-https-errors';
import { enforceIdentifiableFirestoreType } from './rules/enforce-identifiable-firestore-type';
import { default as enforceCallbackMemo } from './rules/enforce-callback-memo';
import { enforceCallableTypes } from './rules/enforce-callable-types';
import { enforceFirebaseImports } from './rules/enforce-dynamic-firebase-imports';
import { enforceMuiRoundedIcons } from './rules/enforce-mui-rounded-icons';
import { enforceReactTypeNaming } from './rules/enforce-react-type-naming';
import { exportIfInDoubt } from './rules/export-if-in-doubt';
import { extractGlobalConstants } from './rules/extract-global-constants';
import { enforceGlobalConstants } from './rules/enforce-global-constants';
import { genericStartsWithT } from './rules/generic-starts-with-t';
import { default as globalConstStyle } from './rules/global-const-style';
import { noAsyncArrayFilter } from './rules/no-async-array-filter';
import { noAsyncForEach } from './rules/no-async-foreach';
import { noConditionalLiteralsInJsx } from './rules/no-conditional-literals-in-jsx';
import { noFilterWithoutReturn } from './rules/no-filter-without-return';
import { noHungarian } from './rules/no-hungarian';
import { noMisusedSwitchCase } from './rules/no-misused-switch-case';
import { noUnpinnedDependencies } from './rules/no-unpinned-dependencies';
import { noUnusedProps } from './rules/no-unused-props';
import { noUselessFragment } from './rules/no-useless-fragment';
import { preferFragmentShorthand } from './rules/prefer-fragment-shorthand';
import { preferTypeOverInterface } from './rules/prefer-type-over-interface';
import { requireMemo } from './rules/require-memo';
import { noJsxWhitespaceLiteral } from './rules/no-jsx-whitespace-literal';
import { default as requireDynamicFirebaseImports } from './rules/require-dynamic-firebase-imports';
import { default as requireHttpsError } from './rules/require-https-error';
import { useCustomRouter } from './rules/use-custom-router';
import { default as requireImageOptimized } from './rules/require-image-optimized';
import { requireUseMemoObjectLiterals } from './rules/require-usememo-object-literals';
import { enforceStableStringify } from './rules/enforce-safe-stringify';
import { avoidUtilsDirectory } from './rules/avoid-utils-directory';
import { noEntireObjectHookDeps } from './rules/no-entire-object-hook-deps';
import { enforceFirestorePathUtils } from './rules/enforce-firestore-path-utils';
import { noCompositingLayerProps } from './rules/no-compositing-layer-props';
import { enforceFirestoreDocRefGeneric } from './rules/enforce-firestore-doc-ref-generic';
import { semanticFunctionPrefixes } from './rules/semantic-function-prefixes';
import { enforceFirestoreMock } from './rules/enforce-mock-firestore';
import { preferSettingsObject } from './rules/prefer-settings-object';
import { enforceFirestoreSetMerge } from './rules/enforce-firestore-set-merge';
import { enforceVerbNounNaming } from './rules/enforce-verb-noun-naming';
import { noExplicitReturnType } from './rules/no-explicit-return-type';
import { useCustomMemo } from './rules/use-custom-memo';
import { useCustomLink } from './rules/use-custom-link';
import { default as enforceSerializableParams } from './rules/enforce-serializable-params';
import { enforceRealtimedbPathUtils } from './rules/enforce-realtimedb-path-utils';
import { enforceMemoizeAsync } from './rules/enforce-memoize-async';
import { enforceExportedFunctionTypes } from './rules/enforce-exported-function-types';
import { noRedundantParamTypes } from './rules/no-redundant-param-types';
import { noClassInstanceDestructuring } from './rules/no-class-instance-destructuring';
import { noFirestoreObjectArrays } from './rules/no-firestore-object-arrays';
import { noMemoizeOnStatic } from './rules/no-memoize-on-static';
import { noUnsafeFirestoreSpread } from './rules/no-unsafe-firestore-spread';
import { noJsxInHooks } from './rules/no-jsx-in-hooks';
import { enforceAssertThrows } from './rules/enforce-assert-throws';
import { preferBatchOperations } from './rules/prefer-batch-operations';
import { noComplexCloudParams } from './rules/no-complex-cloud-params';
import { noMixedFirestoreTransactions } from './rules/no-mixed-firestore-transactions';
import { enforceFirestoreFacade } from './rules/enforce-firestore-facade';
import { syncOnwriteNameFunc } from './rules/sync-onwrite-name-func';
import { preferCloneDeep } from './rules/prefer-clone-deep';
import { noFirestoreJestMock } from './rules/no-firestore-jest-mock';
import { noMockFirebaseAdmin } from './rules/no-mock-firebase-admin';
import { enforceCentralizedMockFirestore } from './rules/enforce-centralized-mock-firestore';
import { requireHooksDefaultParams } from './rules/require-hooks-default-params';
import { preferDestructuringNoClass } from './rules/prefer-destructuring-no-class';
import { enforceRenderHitsMemoization } from './rules/enforce-render-hits-memoization';
import { preferFragmentComponent } from './rules/prefer-fragment-component';
import { reactUseMemoShouldBeComponent } from './rules/react-usememo-should-be-component';
import { noUnnecessaryVerbSuffix } from './rules/no-unnecessary-verb-suffix';
import { enforceAssertSafeObjectKey } from './rules/enforce-assertSafe-object-key';
import { enforceObjectLiteralAsConst } from './rules/enforce-object-literal-as-const';
import { enforcePositiveNaming } from './rules/enforce-positive-naming';
import { noTypeAssertionReturns } from './rules/no-type-assertion-returns';
import { preferUtilityFunctionOverPrivateStatic } from './rules/prefer-utility-function-over-private-static';
import { enforceMicrodiff } from './rules/enforce-microdiff';
import { fastDeepEqualOverMicrodiff } from './rules/fast-deep-equal-over-microdiff';
import { enforceTimestampNow } from './rules/enforce-timestamp-now';
import { noAlwaysTrueFalseConditions } from './rules/no-always-true-false-conditions';
import { enforcePropsArgumentName } from './rules/enforce-props-argument-name';
import { preferGlobalRouterStateKey } from './rules/prefer-global-router-state-key';
import { preferUseMemoOverUseEffectUseState } from './rules/prefer-usememo-over-useeffect-usestate';
import enforceDynamicImports from './rules/enforce-dynamic-imports';
import { ensurePointerEventsNone } from './rules/ensure-pointer-events-none';
import { noObjectValuesOnStrings } from './rules/no-object-values-on-strings';
import { keyOnlyOutermostElement } from './rules/key-only-outermost-element';
import { noUnnecessaryDestructuring } from './rules/no-unnecessary-destructuring';
import { enforceSingularTypeNames } from './rules/enforce-singular-type-names';
import { enforceCssMediaQueries } from './rules/enforce-css-media-queries';
import { omitIndexHtml } from './rules/omit-index-html';
import { enforceIdCapitalization } from './rules/enforce-id-capitalization';
import { noUnusedUseState } from './rules/no-unused-usestate';
import { noUuidv4Base62AsKey } from './rules/no-uuidv4-base62-as-key';
import enforceDynamicFileNaming from './rules/enforce-dynamic-file-naming';
import { default as preferUseCallbackOverUseMemoForFunctions } from './rules/prefer-usecallback-over-usememo-for-functions';
import { noMarginProperties } from './rules/no-margin-properties';
import { enforceBooleanNamingPrefixes } from './rules/enforce-boolean-naming-prefixes';
import { preferBlockCommentsForDeclarations } from './rules/prefer-block-comments-for-declarations';
import { noUndefinedNullPassthrough } from './rules/no-undefined-null-passthrough';
<<<<<<< HEAD
import { noOverridableMethodCallsInConstructor } from './rules/no-overridable-method-calls-in-constructor';
=======
import { useLatestCallback } from './rules/use-latest-callback';
import { enforceQueryKeyTs } from './rules/enforce-querykey-ts';
import { noStaleStateAcrossAwait } from './rules/no-stale-state-across-await';
import { noSeparateLoadingState } from './rules/no-separate-loading-state';
import { optimizeObjectBooleanConditions } from './rules/optimize-object-boolean-conditions';
>>>>>>> be5f04a5

module.exports = {
  meta: {
    name: '@blumintinc/eslint-plugin-blumint',
    version: '1.10.0',
  },
  parseOptions: {
    ecmaVersion: 2020,
  },
  configs: {
    recommended: {
      plugins: ['@blumintinc/blumint'],
      rules: {
        '@blumintinc/blumint/prefer-block-comments-for-declarations': 'error',
        '@blumintinc/blumint/key-only-outermost-element': 'error',
        '@blumintinc/blumint/parallelize-async-operations': 'error',
        '@blumintinc/blumint/avoid-utils-directory': 'error',
        '@blumintinc/blumint/enforce-firestore-path-utils': 'error',
        '@blumintinc/blumint/no-jsx-whitespace-literal': 'error',
        '@blumintinc/blumint/array-methods-this-context': 'error',
        '@blumintinc/blumint/class-methods-read-top-to-bottom': 'error',
        '@blumintinc/blumint/consistent-callback-naming': 'error',
        '@blumintinc/blumint/dynamic-https-errors': 'error',
        '@blumintinc/blumint/enforce-mui-rounded-icons': 'error',
        '@blumintinc/blumint/enforce-identifiable-firestore-type': 'error',
        '@blumintinc/blumint/enforce-callback-memo': 'error',
        '@blumintinc/blumint/enforce-callable-types': 'error',
        '@blumintinc/blumint/enforce-dynamic-firebase-imports': 'error',
        '@blumintinc/blumint/enforce-react-type-naming': 'error',
        '@blumintinc/blumint/export-if-in-doubt': 'error',
        '@blumintinc/blumint/extract-global-constants': 'error',
        '@blumintinc/blumint/enforce-global-constants': 'error',
        '@blumintinc/blumint/generic-starts-with-t': 'error',
        '@blumintinc/blumint/global-const-style': 'error',
        '@blumintinc/blumint/no-async-array-filter': 'error',
        '@blumintinc/blumint/no-async-foreach': 'error',
        '@blumintinc/blumint/no-conditional-literals-in-jsx': 'error',
        '@blumintinc/blumint/no-filter-without-return': 'error',
        '@blumintinc/blumint/no-hungarian': 'error',
        '@blumintinc/blumint/no-misused-switch-case': 'error',
        '@blumintinc/blumint/no-unpinned-dependencies': 'error',
        '@blumintinc/blumint/no-unused-props': 'error',
        '@blumintinc/blumint/no-uuidv4-base62-as-key': 'error',
        '@blumintinc/blumint/no-useless-fragment': 'error',
        '@blumintinc/blumint/prefer-fragment-shorthand': 'error',
        '@blumintinc/blumint/prefer-type-over-interface': 'error',
        '@blumintinc/blumint/require-memo': 'error',
        '@blumintinc/blumint/require-dynamic-firebase-imports': 'error',
        '@blumintinc/blumint/require-https-error': 'error',
        '@blumintinc/blumint/use-custom-router': 'error',
        '@blumintinc/blumint/require-image-optimized': 'error',
        '@blumintinc/blumint/require-usememo-object-literals': 'error',
        '@blumintinc/blumint/enforce-safe-stringify': 'error',
        '@blumintinc/blumint/no-entire-object-hook-deps': 'error',
        '@blumintinc/blumint/no-compositing-layer-props': 'error',
        '@blumintinc/blumint/enforce-firestore-doc-ref-generic': 'error',
        '@blumintinc/blumint/semantic-function-prefixes': 'error',
        '@blumintinc/blumint/enforce-mock-firestore': 'error',
        '@blumintinc/blumint/prefer-settings-object': 'error',
        '@blumintinc/blumint/enforce-firestore-set-merge': 'error',
        '@blumintinc/blumint/enforce-verb-noun-naming': 'error',
        '@blumintinc/blumint/no-explicit-return-type': 'error',
        '@blumintinc/blumint/use-custom-memo': 'error',
        '@blumintinc/blumint/use-custom-link': 'error',
        '@blumintinc/blumint/enforce-serializable-params': 'error',
        '@blumintinc/blumint/enforce-realtimedb-path-utils': 'error',
        '@blumintinc/blumint/enforce-memoize-async': 'error',
        '@blumintinc/blumint/enforce-exported-function-types': 'error',
        '@blumintinc/blumint/no-redundant-param-types': 'error',
        '@blumintinc/blumint/no-class-instance-destructuring': 'error',
        '@blumintinc/blumint/no-firestore-object-arrays': 'error',
        '@blumintinc/blumint/no-memoize-on-static': 'error',
        '@blumintinc/blumint/no-unsafe-firestore-spread': 'error',
        '@blumintinc/blumint/no-jsx-in-hooks': 'error',
        '@blumintinc/blumint/enforce-assert-throws': 'error',
        '@blumintinc/blumint/prefer-batch-operations': 'error',
        '@blumintinc/blumint/no-complex-cloud-params': 'error',
        '@blumintinc/blumint/no-mixed-firestore-transactions': 'error',
        '@blumintinc/blumint/enforce-firestore-facade': 'error',
        '@blumintinc/blumint/sync-onwrite-name-func': 'error',
        '@blumintinc/blumint/prefer-clone-deep': 'error',
        '@blumintinc/blumint/no-firestore-jest-mock': 'error',
        '@blumintinc/blumint/no-mock-firebase-admin': 'error',
        '@blumintinc/blumint/enforce-centralized-mock-firestore': 'error',
        '@blumintinc/blumint/require-hooks-default-params': 'error',
        '@blumintinc/blumint/prefer-destructuring-no-class': 'error',
        '@blumintinc/blumint/enforce-render-hits-memoization': 'error',
        '@blumintinc/blumint/prefer-fragment-component': 'error',
        '@blumintinc/blumint/react-usememo-should-be-component': 'error',
        '@blumintinc/blumint/no-unnecessary-verb-suffix': 'error',
        '@blumintinc/blumint/enforce-assertSafe-object-key': 'error',
        '@blumintinc/blumint/enforce-object-literal-as-const': 'error',
        '@blumintinc/blumint/enforce-positive-naming': 'error',
        '@blumintinc/blumint/no-type-assertion-returns': 'error',
        '@blumintinc/blumint/prefer-utility-function-over-private-static':
          'error',
        '@blumintinc/blumint/enforce-microdiff': 'error',
        '@blumintinc/blumint/fast-deep-equal-over-microdiff': 'error',
        '@blumintinc/blumint/enforce-timestamp-now': 'error',
        '@blumintinc/blumint/no-always-true-false-conditions': 'error',
        '@blumintinc/blumint/enforce-props-argument-name': 'error',
        '@blumintinc/blumint/prefer-global-router-state-key': 'error',
        '@blumintinc/blumint/prefer-usememo-over-useeffect-usestate': 'error',
        '@blumintinc/blumint/enforce-dynamic-imports': [
          'error',
          {
            libraries: ['@stream-io/video-react-sdk', 'some-heavy-lib*'],
            allowImportType: true,
          },
        ],
        '@blumintinc/blumint/ensure-pointer-events-none': 'error',
        '@blumintinc/blumint/no-object-values-on-strings': 'error',
        '@blumintinc/blumint/no-unnecessary-destructuring': 'error',
        '@blumintinc/blumint/enforce-singular-type-names': 'error',
        '@blumintinc/blumint/enforce-css-media-queries': 'error',
        '@blumintinc/blumint/omit-index-html': 'error',
        '@blumintinc/blumint/enforce-id-capitalization': 'error',
        '@blumintinc/blumint/no-unused-usestate': 'error',
        '@blumintinc/blumint/enforce-dynamic-file-naming': 'error',
        '@blumintinc/blumint/prefer-usecallback-over-usememo-for-functions':
          'error',
        '@blumintinc/blumint/no-margin-properties': 'error',
        '@blumintinc/blumint/enforce-boolean-naming-prefixes': 'error',
        '@blumintinc/blumint/no-undefined-null-passthrough': 'error',
<<<<<<< HEAD
        '@blumintinc/blumint/no-overridable-method-calls-in-constructor': 'error',
=======
        '@blumintinc/blumint/use-latest-callback': 'error',
        '@blumintinc/blumint/enforce-querykey-ts': 'error',
        '@blumintinc/blumint/no-stale-state-across-await': 'error',
        '@blumintinc/blumint/no-separate-loading-state': 'error',
        '@blumintinc/blumint/optimize-object-boolean-conditions': 'error',
>>>>>>> be5f04a5
      },
    },
  },

  rules: {
    'prefer-block-comments-for-declarations':
      preferBlockCommentsForDeclarations,
    'key-only-outermost-element': keyOnlyOutermostElement,
    'array-methods-this-context': arrayMethodsThisContext,
    'class-methods-read-top-to-bottom': classMethodsReadTopToBottom,
    'consistent-callback-naming': consistentCallbackNaming,
    'parallelize-async-operations': parallelizeAsyncOperations,
    'dynamic-https-errors': dynamicHttpsErrors,
    'enforce-identifiable-firestore-type': enforceIdentifiableFirestoreType,
    'enforce-callback-memo': enforceCallbackMemo,
    'enforce-react-type-naming': enforceReactTypeNaming,
    'enforce-callable-types': enforceCallableTypes,
    'enforce-dynamic-firebase-imports': enforceFirebaseImports,
    'enforce-mui-rounded-icons': enforceMuiRoundedIcons,
    'export-if-in-doubt': exportIfInDoubt,
    'extract-global-constants': extractGlobalConstants,
    'enforce-global-constants': enforceGlobalConstants,
    'generic-starts-with-t': genericStartsWithT,
    'global-const-style': globalConstStyle,
    'no-async-array-filter': noAsyncArrayFilter,
    'no-async-foreach': noAsyncForEach,
    'no-conditional-literals-in-jsx': noConditionalLiteralsInJsx,
    'no-filter-without-return': noFilterWithoutReturn,
    'no-hungarian': noHungarian,
    'no-misused-switch-case': noMisusedSwitchCase,
    'no-unpinned-dependencies': noUnpinnedDependencies,
    'no-unused-props': noUnusedProps,
    'no-useless-fragment': noUselessFragment,
    'no-uuidv4-base62-as-key': noUuidv4Base62AsKey,
    'enforce-dynamic-file-naming': enforceDynamicFileNaming,
    'prefer-fragment-shorthand': preferFragmentShorthand,
    'prefer-type-over-interface': preferTypeOverInterface,
    'require-memo': requireMemo,
    'no-jsx-whitespace-literal': noJsxWhitespaceLiteral,
    'require-dynamic-firebase-imports': requireDynamicFirebaseImports,
    'require-https-error': requireHttpsError,
    'use-custom-router': useCustomRouter,
    'require-image-optimized': requireImageOptimized,
    'require-usememo-object-literals': requireUseMemoObjectLiterals,
    'enforce-safe-stringify': enforceStableStringify,
    'avoid-utils-directory': avoidUtilsDirectory,
    'no-entire-object-hook-deps': noEntireObjectHookDeps,
    'enforce-firestore-path-utils': enforceFirestorePathUtils,
    'no-compositing-layer-props': noCompositingLayerProps,
    'enforce-firestore-doc-ref-generic': enforceFirestoreDocRefGeneric,
    'semantic-function-prefixes': semanticFunctionPrefixes,
    'enforce-mock-firestore': enforceFirestoreMock,
    'prefer-settings-object': preferSettingsObject,
    'enforce-firestore-set-merge': enforceFirestoreSetMerge,
    'enforce-verb-noun-naming': enforceVerbNounNaming,
    'no-explicit-return-type': noExplicitReturnType,
    'use-custom-memo': useCustomMemo,
    'use-custom-link': useCustomLink,
    'enforce-serializable-params': enforceSerializableParams,
    'enforce-realtimedb-path-utils': enforceRealtimedbPathUtils,
    'enforce-memoize-async': enforceMemoizeAsync,
    'enforce-exported-function-types': enforceExportedFunctionTypes,
    'no-redundant-param-types': noRedundantParamTypes,
    'no-class-instance-destructuring': noClassInstanceDestructuring,
    'no-firestore-object-arrays': noFirestoreObjectArrays,
    'no-memoize-on-static': noMemoizeOnStatic,
    'no-unsafe-firestore-spread': noUnsafeFirestoreSpread,
    'no-jsx-in-hooks': noJsxInHooks,
    'enforce-assert-throws': enforceAssertThrows,
    'prefer-batch-operations': preferBatchOperations,
    'no-complex-cloud-params': noComplexCloudParams,
    'no-mixed-firestore-transactions': noMixedFirestoreTransactions,
    'enforce-firestore-facade': enforceFirestoreFacade,
    'sync-onwrite-name-func': syncOnwriteNameFunc,
    'prefer-clone-deep': preferCloneDeep,
    'no-firestore-jest-mock': noFirestoreJestMock,
    'no-mock-firebase-admin': noMockFirebaseAdmin,
    'enforce-centralized-mock-firestore': enforceCentralizedMockFirestore,
    'require-hooks-default-params': requireHooksDefaultParams,
    'prefer-destructuring-no-class': preferDestructuringNoClass,
    'enforce-render-hits-memoization': enforceRenderHitsMemoization,
    'prefer-fragment-component': preferFragmentComponent,
    'react-usememo-should-be-component': reactUseMemoShouldBeComponent,
    'no-unnecessary-verb-suffix': noUnnecessaryVerbSuffix,
    'enforce-assertSafe-object-key': enforceAssertSafeObjectKey,
    'enforce-object-literal-as-const': enforceObjectLiteralAsConst,
    'enforce-positive-naming': enforcePositiveNaming,
    'no-type-assertion-returns': noTypeAssertionReturns,
    'prefer-utility-function-over-private-static':
      preferUtilityFunctionOverPrivateStatic,
    'enforce-microdiff': enforceMicrodiff,
    'fast-deep-equal-over-microdiff': fastDeepEqualOverMicrodiff,
    'enforce-timestamp-now': enforceTimestampNow,
    'no-always-true-false-conditions': noAlwaysTrueFalseConditions,
    'enforce-props-argument-name': enforcePropsArgumentName,
    'prefer-global-router-state-key': preferGlobalRouterStateKey,
    'prefer-usememo-over-useeffect-usestate':
      preferUseMemoOverUseEffectUseState,
    'enforce-dynamic-imports': enforceDynamicImports,
    'ensure-pointer-events-none': ensurePointerEventsNone,
    'no-object-values-on-strings': noObjectValuesOnStrings,
    'no-unnecessary-destructuring': noUnnecessaryDestructuring,
    'enforce-singular-type-names': enforceSingularTypeNames,
    'enforce-css-media-queries': enforceCssMediaQueries,
    'omit-index-html': omitIndexHtml,
    'enforce-id-capitalization': enforceIdCapitalization,
    'no-unused-usestate': noUnusedUseState,
    'prefer-usecallback-over-usememo-for-functions':
      preferUseCallbackOverUseMemoForFunctions,
    'no-margin-properties': noMarginProperties,
    'enforce-boolean-naming-prefixes': enforceBooleanNamingPrefixes,
    'no-undefined-null-passthrough': noUndefinedNullPassthrough,
<<<<<<< HEAD
    'no-overridable-method-calls-in-constructor': noOverridableMethodCallsInConstructor,
=======
    'use-latest-callback': useLatestCallback,
    'enforce-querykey-ts': enforceQueryKeyTs,
    'no-stale-state-across-await': noStaleStateAcrossAwait,
    'no-separate-loading-state': noSeparateLoadingState,
    'optimize-object-boolean-conditions': optimizeObjectBooleanConditions,
>>>>>>> be5f04a5
  },
};<|MERGE_RESOLUTION|>--- conflicted
+++ resolved
@@ -8,6 +8,7 @@
 import { enforceCallableTypes } from './rules/enforce-callable-types';
 import { enforceFirebaseImports } from './rules/enforce-dynamic-firebase-imports';
 import { enforceMuiRoundedIcons } from './rules/enforce-mui-rounded-icons';
+import { enforceQueryKeyTs } from './rules/enforce-querykey-ts';
 import { enforceReactTypeNaming } from './rules/enforce-react-type-naming';
 import { exportIfInDoubt } from './rules/export-if-in-doubt';
 import { extractGlobalConstants } from './rules/extract-global-constants';
@@ -101,15 +102,11 @@
 import { enforceBooleanNamingPrefixes } from './rules/enforce-boolean-naming-prefixes';
 import { preferBlockCommentsForDeclarations } from './rules/prefer-block-comments-for-declarations';
 import { noUndefinedNullPassthrough } from './rules/no-undefined-null-passthrough';
-<<<<<<< HEAD
 import { noOverridableMethodCallsInConstructor } from './rules/no-overridable-method-calls-in-constructor';
-=======
 import { useLatestCallback } from './rules/use-latest-callback';
-import { enforceQueryKeyTs } from './rules/enforce-querykey-ts';
 import { noStaleStateAcrossAwait } from './rules/no-stale-state-across-await';
 import { noSeparateLoadingState } from './rules/no-separate-loading-state';
 import { optimizeObjectBooleanConditions } from './rules/optimize-object-boolean-conditions';
->>>>>>> be5f04a5
 
 module.exports = {
   meta: {
@@ -234,15 +231,12 @@
         '@blumintinc/blumint/no-margin-properties': 'error',
         '@blumintinc/blumint/enforce-boolean-naming-prefixes': 'error',
         '@blumintinc/blumint/no-undefined-null-passthrough': 'error',
-<<<<<<< HEAD
         '@blumintinc/blumint/no-overridable-method-calls-in-constructor': 'error',
-=======
         '@blumintinc/blumint/use-latest-callback': 'error',
         '@blumintinc/blumint/enforce-querykey-ts': 'error',
         '@blumintinc/blumint/no-stale-state-across-await': 'error',
         '@blumintinc/blumint/no-separate-loading-state': 'error',
         '@blumintinc/blumint/optimize-object-boolean-conditions': 'error',
->>>>>>> be5f04a5
       },
     },
   },
@@ -355,14 +349,11 @@
     'no-margin-properties': noMarginProperties,
     'enforce-boolean-naming-prefixes': enforceBooleanNamingPrefixes,
     'no-undefined-null-passthrough': noUndefinedNullPassthrough,
-<<<<<<< HEAD
     'no-overridable-method-calls-in-constructor': noOverridableMethodCallsInConstructor,
-=======
     'use-latest-callback': useLatestCallback,
     'enforce-querykey-ts': enforceQueryKeyTs,
     'no-stale-state-across-await': noStaleStateAcrossAwait,
     'no-separate-loading-state': noSeparateLoadingState,
     'optimize-object-boolean-conditions': optimizeObjectBooleanConditions,
->>>>>>> be5f04a5
   },
 };