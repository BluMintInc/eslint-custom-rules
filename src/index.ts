--- conflicted
+++ resolved
@@ -31,11 +31,8 @@
 import { avoidUtilsDirectory } from './rules/avoid-utils-directory';
 import { noEntireObjectHookDeps } from './rules/no-entire-object-hook-deps';
 import { enforceFirestorePathUtils } from './rules/enforce-firestore-path-utils';
-<<<<<<< HEAD
 import { enforceAwaitParallel } from './rules/enforce-await-parallel';
-=======
 import { noCompositingLayerProps } from './rules/no-compositing-layer-props';
->>>>>>> aca40d3e
 
 module.exports = {
   meta: {
@@ -82,11 +79,8 @@
         '@blumintinc/blumint/require-usememo-object-literals': 'error',
         '@blumintinc/blumint/enforce-safe-stringify': 'error',
         '@blumintinc/blumint/no-entire-object-hook-deps': 'error',
-<<<<<<< HEAD
         '@blumintinc/blumint/enforce-await-parallel': 'error',
-=======
         '@blumintinc/blumint/no-compositing-layer-props': 'warn',
->>>>>>> aca40d3e
       },
     },
   },
@@ -124,10 +118,7 @@
     'avoid-utils-directory': avoidUtilsDirectory,
     'no-entire-object-hook-deps': noEntireObjectHookDeps,
     'enforce-firestore-path-utils': enforceFirestorePathUtils,
-<<<<<<< HEAD
     'enforce-await-parallel': enforceAwaitParallel,
-=======
     'no-compositing-layer-props': noCompositingLayerProps,
->>>>>>> aca40d3e
   },
 };