--- conflicted
+++ resolved
@@ -80,12 +80,9 @@
 import { noAlwaysTrueFalseConditions } from './rules/no-always-true-false-conditions';
 import { enforcePropsArgumentName } from './rules/enforce-props-argument-name';
 import { preferGlobalRouterStateKey } from './rules/prefer-global-router-state-key';
-<<<<<<< HEAD
 import enforceDynamicImports from './rules/enforce-dynamic-imports';
-=======
 import { ensurePointerEventsNone } from './rules/ensure-pointer-events-none';
 import { noObjectValuesOnStrings } from './rules/no-object-values-on-strings';
->>>>>>> ba0a1f60
 import { keyOnlyOutermostElement } from './rules/key-only-outermost-element';
 import { noUnnecessaryDestructuring } from './rules/no-unnecessary-destructuring';
 import { enforceSingularTypeNames } from './rules/enforce-singular-type-names';
@@ -189,15 +186,12 @@
         '@blumintinc/blumint/no-always-true-false-conditions': 'error',
         '@blumintinc/blumint/enforce-props-argument-name': 'error',
         '@blumintinc/blumint/prefer-global-router-state-key': 'warn',
-<<<<<<< HEAD
         '@blumintinc/blumint/enforce-dynamic-imports': ['error', {
           libraries: ['@stream-io/video-react-sdk', 'some-heavy-lib*'],
           allowImportType: true
         }],
-=======
         '@blumintinc/blumint/ensure-pointer-events-none': 'error',
         '@blumintinc/blumint/no-object-values-on-strings': 'error',
->>>>>>> ba0a1f60
         '@blumintinc/blumint/no-unnecessary-destructuring': 'error',
         '@blumintinc/blumint/enforce-singular-type-names': 'error',
         '@blumintinc/blumint/enforce-css-media-queries': 'error',
@@ -292,12 +286,9 @@
     'no-always-true-false-conditions': noAlwaysTrueFalseConditions,
     'enforce-props-argument-name': enforcePropsArgumentName,
     'prefer-global-router-state-key': preferGlobalRouterStateKey,
-<<<<<<< HEAD
     'enforce-dynamic-imports': enforceDynamicImports,
-=======
     'ensure-pointer-events-none': ensurePointerEventsNone,
     'no-object-values-on-strings': noObjectValuesOnStrings,
->>>>>>> ba0a1f60
     'no-unnecessary-destructuring': noUnnecessaryDestructuring,
     'enforce-singular-type-names': enforceSingularTypeNames,
     'enforce-css-media-queries': enforceCssMediaQueries,
