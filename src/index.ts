import { arrayMethodsThisContext } from './rules/array-methods-this-context';
import { classMethodsReadTopToBottom } from './rules/class-methods-read-top-to-bottom';
import { default as consistentCallbackNaming } from './rules/consistent-callback-naming';
import { parallelizeAsyncOperations } from './rules/parallelize-async-operations';
import { dynamicHttpsErrors } from './rules/dynamic-https-errors';
import { enforceIdentifiableFirestoreType } from './rules/enforce-identifiable-firestore-type';
import { default as enforceCallbackMemo } from './rules/enforce-callback-memo';
import { enforceCallableTypes } from './rules/enforce-callable-types';
import { enforceConsoleError } from './rules/enforce-console-error';
import { enforceFirebaseImports } from './rules/enforce-dynamic-firebase-imports';
import { enforceMuiRoundedIcons } from './rules/enforce-mui-rounded-icons';
import { enforceQueryKeyTs } from './rules/enforce-querykey-ts';
import { enforceReactTypeNaming } from './rules/enforce-react-type-naming';
import { enforceFirestoreRulesGetAccess } from './rules/enforce-firestore-rules-get-access';
import { exportIfInDoubt } from './rules/export-if-in-doubt';
import { extractGlobalConstants } from './rules/extract-global-constants';
import { enforceGlobalConstants } from './rules/enforce-global-constants';
import { genericStartsWithT } from './rules/generic-starts-with-t';
import { default as globalConstStyle } from './rules/global-const-style';
import { noAsyncArrayFilter } from './rules/no-async-array-filter';
import { noAsyncForEach } from './rules/no-async-foreach';
import { noConditionalLiteralsInJsx } from './rules/no-conditional-literals-in-jsx';
import { noFilterWithoutReturn } from './rules/no-filter-without-return';
import { noHungarian } from './rules/no-hungarian';
import { noMisusedSwitchCase } from './rules/no-misused-switch-case';
import { noUnpinnedDependencies } from './rules/no-unpinned-dependencies';
import { noUnusedProps } from './rules/no-unused-props';
import { noUselessFragment } from './rules/no-useless-fragment';
import { preferFragmentShorthand } from './rules/prefer-fragment-shorthand';
import { preferTypeOverInterface } from './rules/prefer-type-over-interface';
import { preferTypeAliasOverTypeofConstant } from './rules/prefer-type-alias-over-typeof-constant';
import { requireMemo } from './rules/require-memo';
import { noJsxWhitespaceLiteral } from './rules/no-jsx-whitespace-literal';
import { default as requireDynamicFirebaseImports } from './rules/require-dynamic-firebase-imports';
import { default as requireHttpsError } from './rules/require-https-error';
import { useCustomRouter } from './rules/use-custom-router';
import { default as requireImageOptimized } from './rules/require-image-optimized';
import { requireUseMemoObjectLiterals } from './rules/require-usememo-object-literals';
import { enforceStableStringify } from './rules/enforce-safe-stringify';
import { avoidUtilsDirectory } from './rules/avoid-utils-directory';
import { noEntireObjectHookDeps } from './rules/no-entire-object-hook-deps';
import { enforceFirestorePathUtils } from './rules/enforce-firestore-path-utils';
import { noCompositingLayerProps } from './rules/no-compositing-layer-props';
import { enforceFirestoreDocRefGeneric } from './rules/enforce-firestore-doc-ref-generic';
import { semanticFunctionPrefixes } from './rules/semantic-function-prefixes';
import { enforceFirestoreMock } from './rules/enforce-mock-firestore';
import { preferSettingsObject } from './rules/prefer-settings-object';
import { enforceFirestoreSetMerge } from './rules/enforce-firestore-set-merge';
import { enforceVerbNounNaming } from './rules/enforce-verb-noun-naming';
import { noExplicitReturnType } from './rules/no-explicit-return-type';
import { useCustomMemo } from './rules/use-custom-memo';
import { memoizeRootLevelHocs } from './rules/memoize-root-level-hocs';
import { useCustomLink } from './rules/use-custom-link';
import { default as enforceSerializableParams } from './rules/enforce-serializable-params';
import { enforceRealtimedbPathUtils } from './rules/enforce-realtimedb-path-utils';
import { enforceMemoizeAsync } from './rules/enforce-memoize-async';
import { enforceExportedFunctionTypes } from './rules/enforce-exported-function-types';
import { enforceMemoizeGetters } from './rules/enforce-memoize-getters';
import { noRedundantParamTypes } from './rules/no-redundant-param-types';
import { noClassInstanceDestructuring } from './rules/no-class-instance-destructuring';
import { noFirestoreObjectArrays } from './rules/no-firestore-object-arrays';
import { noMemoizeOnStatic } from './rules/no-memoize-on-static';
import { noUnsafeFirestoreSpread } from './rules/no-unsafe-firestore-spread';
import { noJsxInHooks } from './rules/no-jsx-in-hooks';
import { enforceAssertThrows } from './rules/enforce-assert-throws';
import { preferBatchOperations } from './rules/prefer-batch-operations';
import { noComplexCloudParams } from './rules/no-complex-cloud-params';
import { noMixedFirestoreTransactions } from './rules/no-mixed-firestore-transactions';
import { enforceFirestoreFacade } from './rules/enforce-firestore-facade';
import { syncOnwriteNameFunc } from './rules/sync-onwrite-name-func';
import { preferCloneDeep } from './rules/prefer-clone-deep';
import { noFirestoreJestMock } from './rules/no-firestore-jest-mock';
import { noMockFirebaseAdmin } from './rules/no-mock-firebase-admin';
import { enforceCentralizedMockFirestore } from './rules/enforce-centralized-mock-firestore';
import { requireHooksDefaultParams } from './rules/require-hooks-default-params';
import { preferDestructuringNoClass } from './rules/prefer-destructuring-no-class';
import { enforceRenderHitsMemoization } from './rules/enforce-render-hits-memoization';
import { preferFragmentComponent } from './rules/prefer-fragment-component';
import { reactUseMemoShouldBeComponent } from './rules/react-usememo-should-be-component';
import { noUnnecessaryVerbSuffix } from './rules/no-unnecessary-verb-suffix';
import { enforceAssertSafeObjectKey } from './rules/enforce-assert-safe-object-key';
import { enforceObjectLiteralAsConst } from './rules/enforce-object-literal-as-const';
import { enforcePositiveNaming } from './rules/enforce-positive-naming';
import { noTypeAssertionReturns } from './rules/no-type-assertion-returns';
import { preferUtilityFunctionOverPrivateStatic } from './rules/prefer-utility-function-over-private-static';
import { enforceMicrodiff } from './rules/enforce-microdiff';
import { fastDeepEqualOverMicrodiff } from './rules/fast-deep-equal-over-microdiff';
import { enforceTimestampNow } from './rules/enforce-timestamp-now';
import { noAlwaysTrueFalseConditions } from './rules/no-always-true-false-conditions';
import { enforcePropsArgumentName } from './rules/enforce-props-argument-name';
import { enforcePropsNamingConsistency } from './rules/enforce-props-naming-consistency';
import { preferGlobalRouterStateKey } from './rules/prefer-global-router-state-key';
import { preferUseMemoOverUseEffectUseState } from './rules/prefer-usememo-over-useeffect-usestate';
import enforceDynamicImports from './rules/enforce-dynamic-imports';
import { ensurePointerEventsNone } from './rules/ensure-pointer-events-none';
import { noObjectValuesOnStrings } from './rules/no-object-values-on-strings';
import { keyOnlyOutermostElement } from './rules/key-only-outermost-element';
import { noUnnecessaryDestructuring } from './rules/no-unnecessary-destructuring';
import { enforceSingularTypeNames } from './rules/enforce-singular-type-names';
import { enforceCssMediaQueries } from './rules/enforce-css-media-queries';
import { omitIndexHtml } from './rules/omit-index-html';
import { enforceIdCapitalization } from './rules/enforce-id-capitalization';
import { noUnusedUseState } from './rules/no-unused-usestate';
import { noUuidv4Base62AsKey } from './rules/no-uuidv4-base62-as-key';
import enforceDynamicFileNaming from './rules/enforce-dynamic-file-naming';
import { default as preferUseCallbackOverUseMemoForFunctions } from './rules/prefer-usecallback-over-usememo-for-functions';
import { noMarginProperties } from './rules/no-margin-properties';
import { enforceBooleanNamingPrefixes } from './rules/enforce-boolean-naming-prefixes';
import { enforceFieldPathSyntaxInDocSetter } from './rules/enforce-fieldpath-syntax-in-docsetter';
import { preferBlockCommentsForDeclarations } from './rules/prefer-block-comments-for-declarations';
import { noUndefinedNullPassthrough } from './rules/no-undefined-null-passthrough';
import { firestoreTransactionReadsBeforeWrites } from './rules/firestore-transaction-reads-before-writes';
import { enforceTypescriptMarkdownCodeBlocks } from './rules/enforce-typescript-markdown-code-blocks';
import { preferNullishCoalescingOverride } from './rules/prefer-nullish-coalescing-override';
import { preferNullishCoalescingBooleanProps } from './rules/prefer-nullish-coalescing-boolean-props';
import { noRestrictedPropertiesFix } from './rules/no-restricted-properties-fix';
import { noExcessiveParentChain } from './rules/no-excessive-parent-chain';
import { preferDocumentFlattening } from './rules/prefer-document-flattening';
import { noOverridableMethodCallsInConstructor } from './rules/no-overridable-method-calls-in-constructor';
import { useLatestCallback } from './rules/use-latest-callback';
import { noStaleStateAcrossAwait } from './rules/no-stale-state-across-await';
import { noSeparateLoadingState } from './rules/no-separate-loading-state';
import { optimizeObjectBooleanConditions } from './rules/optimize-object-boolean-conditions';
import { preferParamsOverParentId } from './rules/prefer-params-over-parent-id';
import { preferFieldPathsInTransforms } from './rules/prefer-field-paths-in-transforms';
import { noMisleadingBooleanPrefixes } from './rules/no-misleading-boolean-prefixes';
import { preferUrlToStringOverToJson } from './rules/prefer-url-tostring-over-tojson';
import { preferNextDynamic } from './rules/prefer-next-dynamic';
import { default as noRedundantUseCallbackWrapper } from './rules/no-redundant-usecallback-wrapper';
import { noArrayLengthInDeps } from './rules/no-array-length-in-deps';
import { preferUseDeepCompareMemo } from './rules/prefer-use-deep-compare-memo';
import { noCircularReferences } from './rules/no-circular-references';
import { noPassthroughGetters } from './rules/no-passthrough-getters';
import { noTryCatchAlreadyExistsInTransaction } from './rules/no-try-catch-already-exists-in-transaction';
<<<<<<< HEAD
import { verticallyGroupRelatedFunctions } from './rules/vertically-group-related-functions';
=======
import { default as noStaticConstantsInDynamicFiles } from './rules/no-static-constants-in-dynamic-files';
import { testFileLocationEnforcement } from './rules/test-file-location-enforcement';
>>>>>>> edd6ebca

module.exports = {
  meta: {
    name: '@blumintinc/eslint-plugin-blumint',
    version: '1.12.6',
  },
  parseOptions: {
    ecmaVersion: 2020,
  },
  configs: {
    recommended: {
      plugins: ['@blumintinc/blumint'],
      rules: {
        '@blumintinc/blumint/firestore-transaction-reads-before-writes':
          'error',
        // Override the @typescript-eslint/prefer-nullish-coalescing rule
        '@typescript-eslint/prefer-nullish-coalescing': 'off',
        '@blumintinc/blumint/prefer-nullish-coalescing-override': 'error',
        '@blumintinc/blumint/prefer-block-comments-for-declarations': 'error',
        '@blumintinc/blumint/key-only-outermost-element': 'error',
        '@blumintinc/blumint/parallelize-async-operations': 'error',
        '@blumintinc/blumint/avoid-utils-directory': 'error',
        '@blumintinc/blumint/enforce-firestore-path-utils': 'error',
        '@blumintinc/blumint/enforce-firestore-rules-get-access': 'error',
        '@blumintinc/blumint/no-jsx-whitespace-literal': 'error',
        '@blumintinc/blumint/array-methods-this-context': 'error',
        '@blumintinc/blumint/class-methods-read-top-to-bottom': 'error',
        '@blumintinc/blumint/consistent-callback-naming': 'error',
        '@blumintinc/blumint/dynamic-https-errors': 'error',
        '@blumintinc/blumint/enforce-mui-rounded-icons': 'error',
        '@blumintinc/blumint/enforce-identifiable-firestore-type': 'error',
        '@blumintinc/blumint/enforce-callback-memo': 'error',
        '@blumintinc/blumint/enforce-callable-types': 'error',
        '@blumintinc/blumint/enforce-console-error': 'error',
        '@blumintinc/blumint/enforce-dynamic-firebase-imports': 'error',
        '@blumintinc/blumint/enforce-react-type-naming': 'error',
        '@blumintinc/blumint/export-if-in-doubt': 'error',
        '@blumintinc/blumint/extract-global-constants': 'error',
        '@blumintinc/blumint/enforce-global-constants': 'error',
        '@blumintinc/blumint/generic-starts-with-t': 'error',
        '@blumintinc/blumint/global-const-style': 'error',
        '@blumintinc/blumint/no-async-array-filter': 'error',
        '@blumintinc/blumint/no-async-foreach': 'error',
        '@blumintinc/blumint/no-conditional-literals-in-jsx': 'error',
        '@blumintinc/blumint/no-filter-without-return': 'error',
        '@blumintinc/blumint/no-hungarian': 'error',
        '@blumintinc/blumint/no-misused-switch-case': 'error',
        '@blumintinc/blumint/no-unpinned-dependencies': 'error',
        '@blumintinc/blumint/no-unused-props': 'error',
        '@blumintinc/blumint/no-uuidv4-base62-as-key': 'error',
        '@blumintinc/blumint/no-useless-fragment': 'error',
        '@blumintinc/blumint/prefer-fragment-shorthand': 'error',
        '@blumintinc/blumint/prefer-type-over-interface': 'error',
        '@blumintinc/blumint/prefer-type-alias-over-typeof-constant': 'error',
        '@blumintinc/blumint/require-memo': 'error',
        '@blumintinc/blumint/require-dynamic-firebase-imports': 'error',
        '@blumintinc/blumint/require-https-error': 'error',
        '@blumintinc/blumint/use-custom-router': 'error',
        '@blumintinc/blumint/require-image-optimized': 'error',
        '@blumintinc/blumint/require-usememo-object-literals': 'error',
        '@blumintinc/blumint/memoize-root-level-hocs': 'error',
        '@blumintinc/blumint/enforce-safe-stringify': 'error',
        '@blumintinc/blumint/no-entire-object-hook-deps': 'error',
        '@blumintinc/blumint/no-compositing-layer-props': 'error',
        '@blumintinc/blumint/enforce-firestore-doc-ref-generic': 'error',
        '@blumintinc/blumint/semantic-function-prefixes': 'error',
        '@blumintinc/blumint/enforce-mock-firestore': 'error',
        '@blumintinc/blumint/prefer-settings-object': 'error',
        '@blumintinc/blumint/enforce-firestore-set-merge': 'error',
        '@blumintinc/blumint/enforce-verb-noun-naming': 'error',
        '@blumintinc/blumint/no-explicit-return-type': 'error',
        '@blumintinc/blumint/use-custom-memo': 'error',
        '@blumintinc/blumint/use-custom-link': 'error',
        '@blumintinc/blumint/enforce-serializable-params': 'error',
        '@blumintinc/blumint/enforce-realtimedb-path-utils': 'error',
        '@blumintinc/blumint/enforce-memoize-async': 'error',
        '@blumintinc/blumint/enforce-exported-function-types': 'error',
        '@blumintinc/blumint/no-redundant-param-types': 'error',
        '@blumintinc/blumint/enforce-memoize-getters': 'error',
        '@blumintinc/blumint/no-class-instance-destructuring': 'error',
        '@blumintinc/blumint/no-firestore-object-arrays': 'error',
        '@blumintinc/blumint/no-memoize-on-static': 'error',
        '@blumintinc/blumint/no-unsafe-firestore-spread': 'error',
        '@blumintinc/blumint/no-jsx-in-hooks': 'error',
        '@blumintinc/blumint/enforce-assert-throws': 'error',
        '@blumintinc/blumint/prefer-batch-operations': 'error',
        '@blumintinc/blumint/no-complex-cloud-params': 'error',
        '@blumintinc/blumint/no-mixed-firestore-transactions': 'error',
        '@blumintinc/blumint/enforce-firestore-facade': 'error',
        '@blumintinc/blumint/sync-onwrite-name-func': 'error',
        '@blumintinc/blumint/prefer-clone-deep': 'error',
        '@blumintinc/blumint/no-firestore-jest-mock': 'error',
        '@blumintinc/blumint/no-mock-firebase-admin': 'error',
        '@blumintinc/blumint/enforce-centralized-mock-firestore': 'error',
        '@blumintinc/blumint/require-hooks-default-params': 'error',
        '@blumintinc/blumint/prefer-destructuring-no-class': 'error',
        '@blumintinc/blumint/enforce-render-hits-memoization': 'error',
        '@blumintinc/blumint/prefer-fragment-component': 'off',
        '@blumintinc/blumint/react-usememo-should-be-component': 'error',
        '@blumintinc/blumint/no-unnecessary-verb-suffix': 'error',
        '@blumintinc/blumint/enforce-assert-safe-object-key': 'error',
        '@blumintinc/blumint/enforce-object-literal-as-const': 'error',
        '@blumintinc/blumint/enforce-positive-naming': 'error',
        '@blumintinc/blumint/no-type-assertion-returns': 'error',
        '@blumintinc/blumint/prefer-utility-function-over-private-static':
          'error',
        '@blumintinc/blumint/enforce-microdiff': 'error',
        '@blumintinc/blumint/fast-deep-equal-over-microdiff': 'error',
        '@blumintinc/blumint/enforce-timestamp-now': 'error',
        '@blumintinc/blumint/enforce-typescript-markdown-code-blocks': 'error',
        '@blumintinc/blumint/no-always-true-false-conditions': 'error',
        '@blumintinc/blumint/enforce-props-argument-name': 'error',
        '@blumintinc/blumint/enforce-props-naming-consistency': 'error',
        '@blumintinc/blumint/prefer-global-router-state-key': 'error',
        '@blumintinc/blumint/prefer-usememo-over-useeffect-usestate': 'error',
        '@blumintinc/blumint/enforce-dynamic-imports': 'error',
        '@blumintinc/blumint/ensure-pointer-events-none': 'error',
        '@blumintinc/blumint/no-object-values-on-strings': 'error',
        '@blumintinc/blumint/no-unnecessary-destructuring': 'error',
        '@blumintinc/blumint/enforce-singular-type-names': 'error',
        '@blumintinc/blumint/enforce-css-media-queries': 'error',
        '@blumintinc/blumint/omit-index-html': 'error',
        '@blumintinc/blumint/enforce-id-capitalization': 'error',
        '@blumintinc/blumint/no-unused-usestate': 'error',
        '@blumintinc/blumint/prefer-usecallback-over-usememo-for-functions':
          'error',
        '@blumintinc/blumint/no-margin-properties': 'error',
        '@blumintinc/blumint/enforce-boolean-naming-prefixes': 'error',
        '@blumintinc/blumint/enforce-fieldpath-syntax-in-docsetter': 'error',
        '@blumintinc/blumint/no-undefined-null-passthrough': 'error',
        '@blumintinc/blumint/prefer-nullish-coalescing-boolean-props': 'error',
        '@blumintinc/blumint/no-overridable-method-calls-in-constructor':
          'error',
        '@blumintinc/blumint/use-latest-callback': 'error',
        '@blumintinc/blumint/enforce-querykey-ts': 'error',
        '@blumintinc/blumint/no-stale-state-across-await': 'error',
        '@blumintinc/blumint/no-separate-loading-state': 'error',
        '@blumintinc/blumint/optimize-object-boolean-conditions': 'error',
        '@blumintinc/blumint/prefer-params-over-parent-id': 'error',
        '@blumintinc/blumint/prefer-field-paths-in-transforms': 'warn',
        '@blumintinc/blumint/no-misleading-boolean-prefixes': 'error',
        '@blumintinc/blumint/prefer-url-tostring-over-tojson': 'error',
        '@blumintinc/blumint/prefer-next-dynamic': 'error',
        '@blumintinc/blumint/no-redundant-usecallback-wrapper': 'error',
        '@blumintinc/blumint/no-array-length-in-deps': 'error',
        '@blumintinc/blumint/prefer-use-deep-compare-memo': 'error',
        '@blumintinc/blumint/no-circular-references': 'error',
        '@blumintinc/blumint/no-try-catch-already-exists-in-transaction':
          'error',
        '@blumintinc/blumint/no-passthrough-getters': 'error',
<<<<<<< HEAD
        '@blumintinc/blumint/vertically-group-related-functions': 'error',
=======
        '@blumintinc/blumint/no-static-constants-in-dynamic-files': 'error',
        '@blumintinc/blumint/test-file-location-enforcement': 'error',
>>>>>>> edd6ebca
      },
    },
  },

  rules: {
    'firestore-transaction-reads-before-writes':
      firestoreTransactionReadsBeforeWrites,
    'prefer-nullish-coalescing-override': preferNullishCoalescingOverride,
    'no-restricted-properties-fix': noRestrictedPropertiesFix,
    'no-excessive-parent-chain': noExcessiveParentChain,
    'prefer-document-flattening': preferDocumentFlattening,
    'prefer-block-comments-for-declarations':
      preferBlockCommentsForDeclarations,
    'key-only-outermost-element': keyOnlyOutermostElement,
    'array-methods-this-context': arrayMethodsThisContext,
    'class-methods-read-top-to-bottom': classMethodsReadTopToBottom,
    'consistent-callback-naming': consistentCallbackNaming,
    'parallelize-async-operations': parallelizeAsyncOperations,
    'dynamic-https-errors': dynamicHttpsErrors,
    'enforce-identifiable-firestore-type': enforceIdentifiableFirestoreType,
    'enforce-callback-memo': enforceCallbackMemo,
    'enforce-react-type-naming': enforceReactTypeNaming,
    'enforce-firestore-rules-get-access': enforceFirestoreRulesGetAccess,
    'enforce-callable-types': enforceCallableTypes,
    'enforce-console-error': enforceConsoleError,
    'enforce-dynamic-firebase-imports': enforceFirebaseImports,
    'enforce-mui-rounded-icons': enforceMuiRoundedIcons,
    'export-if-in-doubt': exportIfInDoubt,
    'extract-global-constants': extractGlobalConstants,
    'enforce-global-constants': enforceGlobalConstants,
    'generic-starts-with-t': genericStartsWithT,
    'global-const-style': globalConstStyle,
    'no-async-array-filter': noAsyncArrayFilter,
    'no-async-foreach': noAsyncForEach,
    'no-conditional-literals-in-jsx': noConditionalLiteralsInJsx,
    'no-filter-without-return': noFilterWithoutReturn,
    'no-hungarian': noHungarian,
    'no-misused-switch-case': noMisusedSwitchCase,
    'no-unpinned-dependencies': noUnpinnedDependencies,
    'no-unused-props': noUnusedProps,
    'no-useless-fragment': noUselessFragment,
    'no-uuidv4-base62-as-key': noUuidv4Base62AsKey,
    'enforce-dynamic-file-naming': enforceDynamicFileNaming,
    'prefer-fragment-shorthand': preferFragmentShorthand,
    'prefer-type-over-interface': preferTypeOverInterface,
    'prefer-type-alias-over-typeof-constant': preferTypeAliasOverTypeofConstant,
    'require-memo': requireMemo,
    'no-jsx-whitespace-literal': noJsxWhitespaceLiteral,
    'require-dynamic-firebase-imports': requireDynamicFirebaseImports,
    'require-https-error': requireHttpsError,
    'use-custom-router': useCustomRouter,
    'require-image-optimized': requireImageOptimized,
    'require-usememo-object-literals': requireUseMemoObjectLiterals,
    'memoize-root-level-hocs': memoizeRootLevelHocs,
    'enforce-safe-stringify': enforceStableStringify,
    'avoid-utils-directory': avoidUtilsDirectory,
    'no-entire-object-hook-deps': noEntireObjectHookDeps,
    'enforce-firestore-path-utils': enforceFirestorePathUtils,
    'no-compositing-layer-props': noCompositingLayerProps,
    'enforce-firestore-doc-ref-generic': enforceFirestoreDocRefGeneric,
    'semantic-function-prefixes': semanticFunctionPrefixes,
    'enforce-mock-firestore': enforceFirestoreMock,
    'prefer-settings-object': preferSettingsObject,
    'enforce-firestore-set-merge': enforceFirestoreSetMerge,
    'enforce-verb-noun-naming': enforceVerbNounNaming,
    'no-explicit-return-type': noExplicitReturnType,
    'use-custom-memo': useCustomMemo,
    'use-custom-link': useCustomLink,
    'enforce-serializable-params': enforceSerializableParams,
    'enforce-realtimedb-path-utils': enforceRealtimedbPathUtils,
    'enforce-memoize-async': enforceMemoizeAsync,
    'enforce-exported-function-types': enforceExportedFunctionTypes,
    'no-redundant-param-types': noRedundantParamTypes,
    'enforce-memoize-getters': enforceMemoizeGetters,
    'no-class-instance-destructuring': noClassInstanceDestructuring,
    'no-firestore-object-arrays': noFirestoreObjectArrays,
    'no-memoize-on-static': noMemoizeOnStatic,
    'no-unsafe-firestore-spread': noUnsafeFirestoreSpread,
    'no-jsx-in-hooks': noJsxInHooks,
    'enforce-assert-throws': enforceAssertThrows,
    'prefer-batch-operations': preferBatchOperations,
    'no-complex-cloud-params': noComplexCloudParams,
    'no-mixed-firestore-transactions': noMixedFirestoreTransactions,
    'enforce-firestore-facade': enforceFirestoreFacade,
    'sync-onwrite-name-func': syncOnwriteNameFunc,
    'prefer-clone-deep': preferCloneDeep,
    'no-firestore-jest-mock': noFirestoreJestMock,
    'no-mock-firebase-admin': noMockFirebaseAdmin,
    'enforce-centralized-mock-firestore': enforceCentralizedMockFirestore,
    'require-hooks-default-params': requireHooksDefaultParams,
    'prefer-destructuring-no-class': preferDestructuringNoClass,
    'enforce-render-hits-memoization': enforceRenderHitsMemoization,
    'prefer-fragment-component': preferFragmentComponent,
    'react-usememo-should-be-component': reactUseMemoShouldBeComponent,
    'no-unnecessary-verb-suffix': noUnnecessaryVerbSuffix,
    'enforce-assert-safe-object-key': enforceAssertSafeObjectKey,
    'enforce-object-literal-as-const': enforceObjectLiteralAsConst,
    'enforce-positive-naming': enforcePositiveNaming,
    'no-type-assertion-returns': noTypeAssertionReturns,
    'prefer-utility-function-over-private-static':
      preferUtilityFunctionOverPrivateStatic,
    'enforce-microdiff': enforceMicrodiff,
    'fast-deep-equal-over-microdiff': fastDeepEqualOverMicrodiff,
    'enforce-timestamp-now': enforceTimestampNow,
    'enforce-typescript-markdown-code-blocks':
      enforceTypescriptMarkdownCodeBlocks,
    'no-always-true-false-conditions': noAlwaysTrueFalseConditions,
    'enforce-props-argument-name': enforcePropsArgumentName,
    'enforce-props-naming-consistency': enforcePropsNamingConsistency,
    'prefer-global-router-state-key': preferGlobalRouterStateKey,
    'prefer-usememo-over-useeffect-usestate':
      preferUseMemoOverUseEffectUseState,
    'enforce-dynamic-imports': enforceDynamicImports,
    'ensure-pointer-events-none': ensurePointerEventsNone,
    'no-object-values-on-strings': noObjectValuesOnStrings,
    'no-unnecessary-destructuring': noUnnecessaryDestructuring,
    'enforce-singular-type-names': enforceSingularTypeNames,
    'enforce-css-media-queries': enforceCssMediaQueries,
    'omit-index-html': omitIndexHtml,
    'enforce-id-capitalization': enforceIdCapitalization,
    'no-unused-usestate': noUnusedUseState,
    'prefer-usecallback-over-usememo-for-functions':
      preferUseCallbackOverUseMemoForFunctions,
    'no-margin-properties': noMarginProperties,
    'enforce-boolean-naming-prefixes': enforceBooleanNamingPrefixes,
    'enforce-fieldpath-syntax-in-docsetter': enforceFieldPathSyntaxInDocSetter,
    'no-undefined-null-passthrough': noUndefinedNullPassthrough,
    'prefer-nullish-coalescing-boolean-props':
      preferNullishCoalescingBooleanProps,
    'no-overridable-method-calls-in-constructor':
      noOverridableMethodCallsInConstructor,
    'use-latest-callback': useLatestCallback,
    'enforce-querykey-ts': enforceQueryKeyTs,
    'no-stale-state-across-await': noStaleStateAcrossAwait,
    'no-separate-loading-state': noSeparateLoadingState,
    'optimize-object-boolean-conditions': optimizeObjectBooleanConditions,
    'prefer-params-over-parent-id': preferParamsOverParentId,
    'prefer-field-paths-in-transforms': preferFieldPathsInTransforms,
    'no-misleading-boolean-prefixes': noMisleadingBooleanPrefixes,
    'prefer-url-tostring-over-tojson': preferUrlToStringOverToJson,
    'prefer-next-dynamic': preferNextDynamic,
    'no-redundant-usecallback-wrapper': noRedundantUseCallbackWrapper,
    'no-array-length-in-deps': noArrayLengthInDeps,
    'prefer-use-deep-compare-memo': preferUseDeepCompareMemo,
    'no-circular-references': noCircularReferences,
    'no-try-catch-already-exists-in-transaction':
      noTryCatchAlreadyExistsInTransaction,
    'no-passthrough-getters': noPassthroughGetters,
<<<<<<< HEAD
    'vertically-group-related-functions': verticallyGroupRelatedFunctions,
=======
    'no-static-constants-in-dynamic-files': noStaticConstantsInDynamicFiles,
    'test-file-location-enforcement': testFileLocationEnforcement,
>>>>>>> edd6ebca
  },
};<|MERGE_RESOLUTION|>--- conflicted
+++ resolved
@@ -132,12 +132,9 @@
 import { noCircularReferences } from './rules/no-circular-references';
 import { noPassthroughGetters } from './rules/no-passthrough-getters';
 import { noTryCatchAlreadyExistsInTransaction } from './rules/no-try-catch-already-exists-in-transaction';
-<<<<<<< HEAD
 import { verticallyGroupRelatedFunctions } from './rules/vertically-group-related-functions';
-=======
 import { default as noStaticConstantsInDynamicFiles } from './rules/no-static-constants-in-dynamic-files';
 import { testFileLocationEnforcement } from './rules/test-file-location-enforcement';
->>>>>>> edd6ebca
 
 module.exports = {
   meta: {
@@ -288,12 +285,9 @@
         '@blumintinc/blumint/no-try-catch-already-exists-in-transaction':
           'error',
         '@blumintinc/blumint/no-passthrough-getters': 'error',
-<<<<<<< HEAD
         '@blumintinc/blumint/vertically-group-related-functions': 'error',
-=======
         '@blumintinc/blumint/no-static-constants-in-dynamic-files': 'error',
         '@blumintinc/blumint/test-file-location-enforcement': 'error',
->>>>>>> edd6ebca
       },
     },
   },
@@ -442,11 +436,8 @@
     'no-try-catch-already-exists-in-transaction':
       noTryCatchAlreadyExistsInTransaction,
     'no-passthrough-getters': noPassthroughGetters,
-<<<<<<< HEAD
     'vertically-group-related-functions': verticallyGroupRelatedFunctions,
-=======
     'no-static-constants-in-dynamic-files': noStaticConstantsInDynamicFiles,
     'test-file-location-enforcement': testFileLocationEnforcement,
->>>>>>> edd6ebca
   },
 };