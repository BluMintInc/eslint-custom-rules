--- conflicted
+++ resolved
@@ -52,11 +52,8 @@
 import { noUnsafeFirestoreSpread } from './rules/no-unsafe-firestore-spread';
 import { noJsxInHooks } from './rules/no-jsx-in-hooks';
 import { enforceAssertThrows } from './rules/enforce-assert-throws';
-<<<<<<< HEAD
 import { noMixedFirestoreTransactions } from './rules/no-mixed-firestore-transactions';
-=======
 import { enforceFirestoreFacade } from './rules/enforce-firestore-facade';
->>>>>>> 62e7738e
 
 module.exports = {
   meta: {
@@ -124,11 +121,8 @@
         '@blumintinc/blumint/no-unsafe-firestore-spread': 'error',
         '@blumintinc/blumint/no-jsx-in-hooks': 'error',
         '@blumintinc/blumint/enforce-assert-throws': 'error',
-<<<<<<< HEAD
         '@blumintinc/blumint/no-mixed-firestore-transactions': 'error',
-=======
         '@blumintinc/blumint/enforce-firestore-facade': 'error',
->>>>>>> 62e7738e
       },
     },
   },
@@ -188,10 +182,7 @@
     'no-unsafe-firestore-spread': noUnsafeFirestoreSpread,
     'no-jsx-in-hooks': noJsxInHooks,
     'enforce-assert-throws': enforceAssertThrows,
-<<<<<<< HEAD
     'no-mixed-firestore-transactions': noMixedFirestoreTransactions,
-=======
     'enforce-firestore-facade': enforceFirestoreFacade,
->>>>>>> 62e7738e
   },
 };