--- conflicted
+++ resolved
@@ -49,11 +49,8 @@
 import { noClassInstanceDestructuring } from './rules/no-class-instance-destructuring';
 import { noFirestoreObjectArrays } from './rules/no-firestore-object-arrays';
 import { noMemoizeOnStatic } from './rules/no-memoize-on-static';
-<<<<<<< HEAD
 import { noUnsafeFirestoreSpread } from './rules/no-unsafe-firestore-spread';
-=======
 import { noJsxInHooks } from './rules/no-jsx-in-hooks';
->>>>>>> 83bd1a84
 
 module.exports = {
   meta: {
@@ -118,11 +115,8 @@
         '@blumintinc/blumint/no-class-instance-destructuring': 'error',
         '@blumintinc/blumint/no-firestore-object-arrays': 'warn',
         '@blumintinc/blumint/no-memoize-on-static': 'error',
-<<<<<<< HEAD
         '@blumintinc/blumint/no-unsafe-firestore-spread': 'error',
-=======
         '@blumintinc/blumint/no-jsx-in-hooks': 'error',
->>>>>>> 83bd1a84
       },
     },
   },
@@ -178,10 +172,7 @@
     'no-class-instance-destructuring': noClassInstanceDestructuring,
     'no-firestore-object-arrays': noFirestoreObjectArrays,
     'no-memoize-on-static': noMemoizeOnStatic,
-<<<<<<< HEAD
     'no-unsafe-firestore-spread': noUnsafeFirestoreSpread,
-=======
     'no-jsx-in-hooks': noJsxInHooks,
->>>>>>> 83bd1a84
   },
 };