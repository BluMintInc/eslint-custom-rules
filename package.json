{
  "name": "@blumintinc/eslint-plugin-blumint",
  "version": "1.0.5",
  "description": "Custom eslint rules for use within BluMint",
  "author": {
    "name": "Brodie McGuire",
    "email": "brodie@blumint.io"
  },
  "main": "lib/index.js",
  "exports": "./lib/index.js",
  "publishConfig": {
    "access": "public"
  },
  "repository": {
    "type": "git",
    "url": "git+https://github.com/BluMintInc/custom-eslint-rules.git"
  },
  "bugs": {
    "url": "https://github.com/BluMintInc/custom-eslint-rules/issues"
  },
  "homepage": "https://github.com/BluMintInc/custom-eslint-rules#readme",
  "keywords": [
    "eslint",
    "eslintplugin",
    "eslint-plugin"
  ],
  "private": false,
  "scripts": {
    "lint": "npm-run-all \"lint:*\"",
    "lint:eslint-docs": "npm-run-all \"update:eslint-docs -- --check\"",
    "lint:js": "eslint ./src",
    "lint:shell": "shellcheck .devcontainer/git-flow-completion.bash",
    "lint:fix": "tsc && eslint ./**/* --quiet --fix",
    "test": "jest --passWithNoTests --reporters=default --reporters=jest-junit",
    "test:ci": "jest --ci --passWithNoTests --reporters=default --reporters=jest-junit",
    "docs": "./scripts/make-docs.sh && npm run update:eslint-docs",
    "update:eslint-docs": "eslint-doc-generator",
    "build": "tsc",
    "prepare": "husky install && npm run build",
    "version": "git add -A src",
    "postversion": "git push && git push --tags",
    "remove-hooks": "del-cli ./.husky/",
    "release:dry-run": "semantic-release --dry-run --no-ci",
    "test:release": "node scripts/test-release.js",
    "commitlint": "commitlint --edit"
  },
  "dependencies": {
    "@types/pluralize": "^0.0.33",
    "compromise": "14.14.4",
<<<<<<< HEAD
    "minimatch": "10.0.1",
=======
    "pluralize": "^8.0.0",
>>>>>>> 12f78839
    "requireindex": "1.2.0"
  },
  "devDependencies": {
    "@commitlint/cli": "19.6.1",
    "@commitlint/config-conventional": "19.6.0",
    "@semantic-release/changelog": "6.0.1",
    "@semantic-release/commit-analyzer": "9.0.2",
    "@semantic-release/exec": "6.0.3",
    "@semantic-release/git": "10.0.1",
    "@semantic-release/npm": "9.0.1",
    "@semantic-release/release-notes-generator": "10.0.3",
    "@types/eslint": "8.37.0",
    "@types/jest": "29.5.14",
    "@types/node": "18.7.13",
    "@typescript-eslint/eslint-plugin": "5.34.0",
    "@typescript-eslint/parser": "5.48.0",
    "@typescript-eslint/utils": "5.59.6",
    "chai": "4.3.6",
    "chai-as-promised": "7.1.1",
    "cross-env": "7.0.3",
    "cz-conventional-changelog": "3.3.0",
    "del-cli": "4.0.1",
    "dotenv-cli": "5.0.0",
    "eslint": "8.57.0",
    "eslint-config-prettier": "8.5.0",
    "eslint-doc-generator": "1.7.1",
    "eslint-import-resolver-typescript": "3.5.5",
    "eslint-plugin-eslint-plugin": "5.0.0",
    "eslint-plugin-import": "2.26.0",
    "eslint-plugin-jsdoc": "44.0.0",
    "eslint-plugin-node": "11.1.0",
    "eslint-plugin-prettier": "4.2.1",
    "eslint-plugin-security": "1.5.0",
    "fs": "0.0.1-security",
    "husky": "9.1.7",
    "jest": "29.7.0",
    "jest-junit": "^14.0.0",
    "jsonc-eslint-parser": "2.3.0",
    "npm-run-all": "4.1.5",
    "prettier": "2.7.1",
    "remark-cli": "10.0.1",
    "remark-lint": "9.1.1",
    "remark-preset-lint-recommended": "6.1.2",
    "semantic-release": "19.0.3",
    "ts-jest": "^29.2.6",
    "ts-node": "10.9.1",
    "typescript": "4.9.5"
  },
  "peerDependencies": {
    "eslint": ">=7"
  },
  "engines": {
    "node": ">=22.0.0"
  },
  "config": {
    "commitizen": {
      "path": "./node_modules/cz-conventional-changelog"
    }
  },
  "jest-junit": {
    "outputDirectory": "reports",
    "outputName": "jest-junit.xml",
    "ancestorSeparator": " › ",
    "uniqueOutputName": "false",
    "suiteNameTemplate": "{filepath}",
    "classNameTemplate": "{classname}",
    "titleTemplate": "{title}"
  },
  "license": "ISC"
}<|MERGE_RESOLUTION|>--- conflicted
+++ resolved
@@ -47,11 +47,8 @@
   "dependencies": {
     "@types/pluralize": "^0.0.33",
     "compromise": "14.14.4",
-<<<<<<< HEAD
     "minimatch": "10.0.1",
-=======
-    "pluralize": "^8.0.0",
->>>>>>> 12f78839
+    "pluralize": "8.0.0",
     "requireindex": "1.2.0"
   },
   "devDependencies": {
