--- conflicted
+++ resolved
@@ -26,17 +26,11 @@
   ],
   "private": false,
   "scripts": {
-<<<<<<< HEAD
-    "lint-ts": "tsc && eslint ./**/*",
-    "lint-md": "remark .",
-    "lint": "npm run lint-ts && npm run lint-md",
-=======
     "lint": "npm-run-all \"lint:*\"",
     "lint:eslint-docs": "npm-run-all \"update:eslint-docs -- --check\"",
     "lint:js": "eslint ./src",
     "lint:md": "remark .",
     "lint:shell": "shellcheck .devcontainer/git-flow-completion.bash",
->>>>>>> 93f0b941
     "lint:fix": "tsc && eslint ./**/* --quiet --fix",
     "test": "jest --passWithNoTests --reporters=default --reporters=jest-junit",
     "test:ci": "jest --ci --passWithNoTests --reporters=default --reporters=jest-junit",
