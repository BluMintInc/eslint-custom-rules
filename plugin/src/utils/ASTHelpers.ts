--- conflicted
+++ resolved
@@ -189,9 +189,6 @@
 
     return false;
   }
-<<<<<<< HEAD
-}
-=======
 
   public static returnsJSX(node: TSESTree.Node) {
     if (node.type === 'JSXElement') {
@@ -221,4 +218,3 @@
     return node.params && node.params.length > 0;
   }
 }
->>>>>>> cfc611d9
